--- conflicted
+++ resolved
@@ -47,8 +47,6 @@
 static KEYWORDS: &[&str] = &[
     "let", "mut", "const", "fn", "if", "else", "while", "for", "null", "type",
 ];
-<<<<<<< HEAD
-=======
 /// operators that can be interned
 static OPS: &[&str] = &[
     "=", "+=", "-=", "*=", "/=", "%=", "&=", "|=", "^=", "<<=", ">>=", "+", "-", "*", "/", "%",
@@ -74,7 +72,6 @@
         unreachable!("expected an operator, found {op:?}")
     }
 }
->>>>>>> 3fdfd735
 
 /// parse an identifier. unicode-aware
 fn ident<'a>() -> impl Parser<'a, &'a str, &'a str, Extras<'a>> + Copy {
@@ -100,11 +97,7 @@
         .labelled("an identifier")
 }
 
-<<<<<<< HEAD
-fn local_id<'a>() -> impl Parser<'a, &'a str, DottedName, Extras<'a>> + Copy {
-=======
 fn local_id<'a>() -> impl Parser<'a, &'a str, DottedName<'a>, Extras<'a>> + Copy {
->>>>>>> 3fdfd735
     ident()
         .map_with_span(|id, loc| DottedName::local((id.into(), loc.into_range().into())))
         .labelled("a local identifier")
@@ -165,11 +158,7 @@
 /// The output is (annotation name, annotation argument, source span), e.g. for
 /// `@C(extern)` the annotation name is "C" and the annotation argument is "extern".
 fn annotation<'a>(
-<<<<<<< HEAD
-) -> impl Parser<'a, &'a str, (String, Option<String>, SourceSpan), Extras<'a>> + Copy {
-=======
 ) -> impl Parser<'a, &'a str, (Cow<'a, str>, Option<Cow<'a, str>>, SourceSpan), Extras<'a>> + Copy {
->>>>>>> 3fdfd735
     // - 1: Accept an `@` (but don't store it), then an identifier (so no keywords).
     // - 2: The argument can be any sequence of characters that does not include ')' and is
     // surrounded by parentheses.
@@ -179,11 +168,7 @@
         .then(
             none_of(')')
                 .repeated()
-<<<<<<< HEAD
-                .collect()
-=======
                 .map_slice(Cow::Borrowed)
->>>>>>> 3fdfd735
                 .delimited_by(just('('), just(')')) // 2
                 .or_not(), // 3
         )
@@ -191,11 +176,7 @@
         .labelled("an annotation")
 }
 
-<<<<<<< HEAD
-fn cdn<'a>() -> impl Parser<'a, &'a str, CompoundDottedName, Extras<'a>> + Clone {
-=======
 fn cdn<'a>() -> impl Parser<'a, &'a str, CompoundDottedName<'a>, Extras<'a>> + Clone {
->>>>>>> 3fdfd735
     use CompoundDottedNameSegment::*;
     let cdns = recursive(|cdns| {
         choice((
