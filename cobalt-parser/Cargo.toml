--- conflicted
+++ resolved
@@ -12,11 +12,5 @@
 cobalt-errors = { path = "../cobalt-errors" }
 cobalt-utils = { path = "../cobalt-utils" }
 cobalt-ast = { path = "../cobalt-ast" }
-<<<<<<< HEAD
-unicode-ident = "1.0.9"
-either = "1.8.1"
-=======
 unicode-ident = "1.0.12"
-either = "1.9.0"
-chumsky = { version = "=1.0.0-alpha.4", features = ["label"] }
->>>>>>> 23bc13e2
+either = "1.9.0"