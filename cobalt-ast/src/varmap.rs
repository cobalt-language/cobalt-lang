--- conflicted
+++ resolved
@@ -132,28 +132,17 @@
             for (i, _) in i {
                 eprintln!("{pre}    import: {i}")
             }
-<<<<<<< HEAD
             for (k, s) in s {
                 eprint!("{pre}    {k:?}: ");
                 s.dump(depth + 4)
             }
         } else {
-            eprintln!("variable of type {}", self.0.data_type)
-=======
-            Symbol(
-                Value {
-                    comp_val,
-                    inter_val,
-                    data_type,
-                    ..
-                },
-                _,
-            ) => eprintln!(
-                "variable of type {data_type}; LLVM: {:?}, constant: {}",
-                comp_val.map(|v| v.to_string()),
-                inter_val.is_some()
-            ),
->>>>>>> 5afddc68
+            eprintln!(
+                "variable of type {}; LLVM: {:?}, constant: {}",
+                self.0.data_type,
+                self.0.comp_val.map(|v| v.to_string()),
+                self.0.inter_val.is_some()
+            )
         }
     }
 }
