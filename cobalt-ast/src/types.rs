--- conflicted
+++ resolved
@@ -837,11 +837,8 @@
 pub struct NominalInfo<'ctx> {
     pub dtor: Option<FunctionValue<'ctx>>,
     pub no_auto_drop: bool,
-<<<<<<< HEAD
     pub is_linear_type: bool,
-=======
     pub transparent: bool,
->>>>>>> 16477d3e
 }
 
 impl<'ctx> NominalInfo<'ctx> {
@@ -875,53 +872,45 @@
         };
         let mut c = 0u8;
         buf.read_exact(std::slice::from_mut(&mut c))?;
-<<<<<<< HEAD
-        let no_auto_drop = c != 0;
-        Ok(Self {
-            dtor,
-            no_auto_drop,
-            is_linear_type: false,
-        })
-    }
-}
-
-pub fn is_linear_type(ty: &Type, ctx: &CompCtx) -> bool {
-    let to_return: bool;
-
-    let nominal_behavior = |type_name: &String| {
-        if let Some((_, _, _, nom_info)) = ctx.nominals.borrow().get(type_name) {
-            nom_info.is_linear_type
-        } else {
-            false
-        }
-    };
-
-    // See if it's a nominal type.
-    match ty {
-        Type::Nominal(type_name) => {
-            to_return = nominal_behavior(type_name);
-        }
-
-        Type::Mut(ref boxed_type) => {
-            if let Type::Nominal(ref type_name) = **boxed_type {
-                to_return = nominal_behavior(&type_name);
-            } else {
-                to_return = false;
-            }
-        }
-
-        _ => {
-            to_return = false;
-        }
-=======
         let no_auto_drop = c & 1 != 0;
         let transparent = c & 2 != 0;
         Ok(Self {
             dtor,
             no_auto_drop,
             transparent,
+            is_linear_type: false,
         })
->>>>>>> 16477d3e
+    }
+}
+
+pub fn is_linear_type(ty: &Type, ctx: &CompCtx) -> bool {
+    let to_return: bool;
+
+    let nominal_behavior = |type_name: &String| {
+        if let Some((_, _, _, nom_info)) = ctx.nominals.borrow().get(type_name) {
+            nom_info.is_linear_type
+        } else {
+            false
+        }
+    };
+
+    // See if it's a nominal type.
+    match ty {
+        Type::Nominal(type_name) => {
+            to_return = nominal_behavior(type_name);
+        }
+
+        Type::Mut(ref boxed_type) => {
+            if let Type::Nominal(ref type_name) = **boxed_type {
+                to_return = nominal_behavior(&type_name);
+            } else {
+                to_return = false;
+            }
+        }
+
+        _ => {
+            to_return = false;
+        }
     }
 
     to_return
