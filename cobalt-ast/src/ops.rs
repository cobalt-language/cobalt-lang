--- conflicted
+++ resolved
@@ -85,18 +85,6 @@
             let right_move = !rhs.data_type.has_dtor(ctx);
             bin_op(loc, (lhs, lloc), (rhs, rloc), op, ctx, left_move, right_move)
         }
-        (_l, Type::Mut(r)) => {
-            rhs.data_type = *r;
-            if !ctx.is_const.get() {
-                if let (Some(t), Some(PointerValue(v))) = (rhs.data_type.llvm_type(ctx), rhs.comp_val) {
-                    rhs.comp_val = Some(ctx.builder.build_load(t, v, ""));
-                }
-                else {
-                    rhs.comp_val = None;
-                }
-            }
-            bin_op(loc, (lhs, lloc), (rhs, rloc), op, ctx)
-        }
         (Type::Mut(l), r) => if op == "=" {
             rhs = impl_convert(rloc, (rhs, None), (*l, Some(lloc)), ctx)?;
             if let (Some(PointerValue(lv)), Some(rv)) = (lhs.comp_val, rhs.value(ctx)) {
@@ -1155,7 +1143,7 @@
             let lhs = Value {data_type: Type::Mut(Box::new(ldt)), ..Value::null()};
             let rhs = Value {data_type: rdt, ..Value::null()};
             let uloc = unreachable_span();
-            let non_mut = bin_op(uloc, (lhs, uloc), (rhs, uloc), op, ctx).is_ok();
+            let non_mut = bin_op(uloc, (lhs, uloc), (rhs, uloc), op, ctx, true, true).is_ok();
             ctx.is_const.set(oic);
             non_mut
         };
@@ -1393,7 +1381,7 @@
             let oic = ctx.is_const.replace(true);
             let val = Value {data_type: Type::Mut(Box::new(vdt)), ..Value::null()};
             let uloc = unreachable_span();
-            let non_mut = post_op(uloc, (val, uloc), op, ctx).is_ok();
+            let non_mut = post_op(uloc, (val, uloc), op, ctx, true).is_ok();
             ctx.is_const.set(oic);
             non_mut
         };
@@ -1408,12 +1396,8 @@
         } else {err}
     })
 }
-<<<<<<< HEAD
-pub fn post_op<'ctx>(loc: SourceSpan, (val, vloc): (Value<'ctx>, SourceSpan), op: &str, _ctx: &CompCtx<'ctx>, _can_move: bool) -> Result<Value<'ctx>, CobaltError> {
-=======
-pub fn post_op<'ctx>(loc: SourceSpan, (val, vloc): (Value<'ctx>, SourceSpan), op: &str, ctx: &CompCtx<'ctx>) -> Result<Value<'ctx>, CobaltError> {
-    #![allow(clippy::redundant_clone)]
->>>>>>> f880f3ba
+pub fn post_op<'ctx>(loc: SourceSpan, (val, vloc): (Value<'ctx>, SourceSpan), op: &str, ctx: &CompCtx<'ctx>, can_move: bool) -> Result<Value<'ctx>, CobaltError> {
+    #![allow(clippy::redundant_clone, clippy::only_used_in_recursion)]
     let err = CobaltError::PostOpNotDefined {
         val: val.data_type.to_string(),
         op: op.to_string(),
@@ -1428,7 +1412,7 @@
             let oic = ctx.is_const.replace(true);
             let val = Value {data_type: Type::Mut(Box::new(vdt)), ..Value::null()};
             let uloc = unreachable_span();
-            let non_mut = post_op(uloc, (val, uloc), op, ctx).is_ok();
+            let non_mut = post_op(uloc, (val, uloc), op, ctx, can_move).is_ok();
             ctx.is_const.set(oic);
             non_mut
         };
