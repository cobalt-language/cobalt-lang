// I'm so sorry to whoever has to decipher what happens in here
use crate::*;
use either::{for_both, Either};
use inkwell::basic_block::BasicBlock;
use inkwell::values::{BasicValueEnum, InstructionValue, IntValue};
use std::cell::{Cell, Ref};
use std::cmp::{Ordering, PartialOrd};
use std::collections::{HashMap, HashSet};
use std::hash::{Hash, Hasher};
static UNIT: () = ();
#[derive(Debug, Clone, Copy, PartialEq, Eq, Hash)]
pub enum Location<'ctx> {
    Block(BasicBlock<'ctx>),
    Inst(InstructionValue<'ctx>, usize),
    AfterInst(InstructionValue<'ctx>),
}
impl<'ctx> Location<'ctx> {
    pub fn block(self) -> BasicBlock<'ctx> {
        match self {
            Self::Block(b) => b,
            Self::Inst(i, _) | Self::AfterInst(i) => i.get_parent().unwrap(),
        }
    }
    pub fn current(ctx: &CompCtx<'_, 'ctx>) -> Option<Self> {
        let b = ctx.builder.get_insert_block()?;
        Some(
            b.get_last_instruction()
                .map(Self::AfterInst)
                .unwrap_or(Self::Block(b)),
        )
    }
}
impl<'ctx> From<InstructionValue<'ctx>> for Location<'ctx> {
    fn from(value: InstructionValue<'ctx>) -> Self {
        Self::Inst(value, 0)
    }
}
impl<'ctx> From<Result<InstructionValue<'ctx>, BasicBlock<'ctx>>> for Location<'ctx> {
    fn from(value: Result<InstructionValue<'ctx>, BasicBlock<'ctx>>) -> Self {
        match value {
            Ok(i) => i.into(),
            Err(b) => Self::Block(b),
        }
    }
}
impl PartialOrd for Location<'_> {
    fn partial_cmp(&self, other: &Self) -> Option<Ordering> {
        if self.block() != other.block() {
            return None;
        }
        use Location::*;
        use Ordering::*;
        match (*self, *other) {
            (Block(_), Block(_)) => Some(Equal),
            (Inst(lb, ln), Inst(rb, rn)) => {
                let c = cmp_insts(lb, rb)?;
                Some(if c == Equal { ln.cmp(&rn) } else { c })
            }
            (AfterInst(lb), AfterInst(rb)) => cmp_insts(lb, rb),
            (Block(_), _) => Some(Less),
            (_, Block(_)) => Some(Greater),
            (AfterInst(_), _) => Some(Greater),
            (_, AfterInst(_)) => Some(Less),
        }
    }
}
impl<'ctx> PartialEq<InstructionValue<'ctx>> for Location<'ctx> {
    fn eq(&self, other: &InstructionValue<'ctx>) -> bool {
        *self == Self::Inst(*other, 0)
    }
}
impl<'ctx> PartialOrd<InstructionValue<'ctx>> for Location<'ctx> {
    fn partial_cmp(&self, other: &InstructionValue<'ctx>) -> Option<Ordering> {
        self.partial_cmp(&Self::Inst(*other, 0))
    }
}
pub fn cmp_insts(lhs: InstructionValue, rhs: InstructionValue) -> Option<Ordering> {
    if lhs.get_parent() != rhs.get_parent() {
        return None;
    }
    use Ordering::*;
    if lhs == rhs {
        return Some(Equal);
    }
    let mut i = lhs.get_next_instruction();
    while let Some(inst) = i {
        if inst == rhs {
            return Some(Less);
        }
        i = inst.get_next_instruction();
    }
    i = rhs.get_next_instruction();
    while let Some(inst) = i {
        if inst == lhs {
            return Some(Greater);
        }
        i = inst.get_next_instruction();
    }
    None
}
#[derive(Debug, Clone, Copy)]
enum Terminator<'ctx> {
    /// this block does not branch to another block
    Ret,
    /// unconditional branch to a block
    UBr(usize),
    /// conditional branch to one of two other blocks
    CBr(BasicValueEnum<'ctx>, usize, usize),
    // lazy forms require linear time lookup, but can only be initialized after all blocks are parsed
    UBrLazy(BasicBlock<'ctx>),
    CBrLazy(BasicValueEnum<'ctx>, BasicBlock<'ctx>, BasicBlock<'ctx>),
}
#[derive(Debug, Clone, PartialEq, Eq)]
pub struct Use<'src, 'ctx> {
    pub inst: Location<'ctx>,
    pub loc: SourceSpan,
    pub name: (Cow<'src, str>, usize),
    pub is_move: bool,
    /// whether this is tracked or just for debugging
    pub real: bool,
}
/// compare the order in which moves (or their underlying instructions) occur.
impl PartialOrd for Use<'_, '_> {
    fn partial_cmp(&self, other: &Self) -> Option<std::cmp::Ordering> {
        self.inst.partial_cmp(&other.inst)
    }
}
impl<'ctx> PartialEq<InstructionValue<'ctx>> for Use<'_, 'ctx> {
    fn eq(&self, other: &InstructionValue<'ctx>) -> bool {
        self.inst == *other
    }
}
/// compare the order in which moves (or their underlying instructions) occur.
impl<'ctx> PartialOrd<InstructionValue<'ctx>> for Use<'_, 'ctx> {
    fn partial_cmp(&self, other: &InstructionValue<'ctx>) -> Option<std::cmp::Ordering> {
        self.inst.partial_cmp(other)
    }
}
impl<'ctx> PartialOrd<Store<'_, 'ctx>> for Use<'_, 'ctx> {
    fn partial_cmp(&self, other: &Store<'_, 'ctx>) -> Option<Ordering> {
        self.inst.partial_cmp(&other.inst)
    }
}
impl<'ctx> PartialEq<Store<'_, 'ctx>> for Use<'_, 'ctx> {
    fn eq(&self, _other: &Store<'_, 'ctx>) -> bool {
        false
    }
}
impl Hash for Use<'_, '_> {
    fn hash<H: Hasher>(&self, state: &mut H) {
        self.inst.hash(state);
    }
}
#[derive(Debug, Clone, PartialEq, Eq)]
pub struct Store<'src, 'ctx> {
    pub inst: Location<'ctx>,
    pub name: (Cow<'src, str>, usize),
    pub real: bool,
}
/// compare the order in which moves (or their underlying instructions) occur.
impl PartialOrd for Store<'_, '_> {
    fn partial_cmp(&self, other: &Self) -> Option<std::cmp::Ordering> {
        self.inst.partial_cmp(&other.inst)
    }
}
impl<'ctx> PartialEq<InstructionValue<'ctx>> for Store<'_, 'ctx> {
    fn eq(&self, other: &InstructionValue<'ctx>) -> bool {
        self.inst == *other
    }
}
/// compare the order in which moves (or their underlying instructions) occur.
impl<'ctx> PartialOrd<InstructionValue<'ctx>> for Store<'_, 'ctx> {
    fn partial_cmp(&self, other: &InstructionValue<'ctx>) -> Option<Ordering> {
        self.inst.partial_cmp(other)
    }
}
impl<'ctx> PartialOrd<Use<'_, 'ctx>> for Store<'_, 'ctx> {
    fn partial_cmp(&self, other: &Use<'_, 'ctx>) -> Option<Ordering> {
        use Ordering::*;
        other.partial_cmp(self).map(|v| match v {
            Less => Greater,
            Greater => Less,
            Equal => Equal,
        })
    }
}
impl<'ctx> PartialEq<Use<'_, 'ctx>> for Store<'_, 'ctx> {
    fn eq(&self, _other: &Use<'_, 'ctx>) -> bool {
        false
    }
}
impl Hash for Store<'_, '_> {
    fn hash<H: Hasher>(&self, state: &mut H) {
        self.inst.hash(state);
    }
}
fn cmp_ops(l: &Either<*const Use, *const Store>, r: &Either<*const Use, *const Store>) -> Ordering {
    unsafe { for_both!(l, l => for_both!(r, r => (**l).partial_cmp(&**r))) }
        .unwrap_or(Ordering::Equal)
}
/// structure of a block
struct Block<'a, 'src, 'ctx> {
    block: BasicBlock<'ctx>,
    // these pointers are safe because they're borrowed from a container in a RefCell, which cannot be mutated because of the Ref
    moves: Vec<Either<*const Use<'src, 'ctx>, *const Store<'src, 'ctx>>>,
    term: Terminator<'ctx>,

    // These are used to prevent extra allocations.
    //
    // During analysis we analyze each variable one at a time, and reuse these fields during that
    // analysis.
    //
    /// - `true`: we need the variable to be initialized
    /// - `false`: it doesn't need to be initialized (this doesn't mean it's not used, but if it
    /// is, there's a store before it)
    input: Cell<bool>,
    /// - `Some(true)`: after this block, the variable is initialized (no moves after the last store)
    /// - `Some(false)`: after this block, the variable is uninitialized (ends in a move)
    /// - `None`: after this block, the variable is in the same state as it was before
    output: Cell<Option<bool>>,
    reached: IntValue<'ctx>,
    // marker to for safety
    _ref: Ref<'a, ()>,
}
impl std::fmt::Debug for Block<'_, '_, '_> {
    fn fmt(&self, f: &mut std::fmt::Formatter<'_>) -> std::fmt::Result {
        unsafe {
            f.debug_struct("Block")
                .field("block", &self.block)
                .field(
                    "moves",
                    &self
                        .moves
                        .iter()
                        .map(|e| match e {
                            Either::Left(u) => Either::Left(&**u),
                            Either::Right(u) => Either::Right(&**u),
                        })
                        .collect::<Vec<_>>(),
                )
                .field("term", &self.term)
                .field("reached", &self.reached)
                .field("input", &self.input.get())
                .field("output", &self.output.get())
                .finish()
        }
    }
}

#[derive(Debug, Clone, PartialEq, Eq)]
pub struct DoubleMove<'src> {
    pub name: Cow<'src, str>,
    pub loc: SourceSpan,
    pub prev: Option<SourceSpan>,
    pub guaranteed: bool,
}
impl PartialOrd for DoubleMove<'_> {
    fn partial_cmp(&self, other: &Self) -> Option<std::cmp::Ordering> {
        if self.loc.offset() == other.loc.offset() {
            if self.loc.len() == other.loc.len() {
                let lprev = self.prev.unwrap_or(self.loc);
                let rprev = other.prev.unwrap_or(other.loc);
                if lprev.offset() == rprev.offset() {
                    Some(lprev.len().cmp(&rprev.len()))
                } else {
                    Some(lprev.offset().cmp(&rprev.offset()))
                }
            } else {
                Some(self.loc.len().cmp(&other.loc.len()))
            }
        } else {
            Some(self.loc.offset().cmp(&other.loc.offset()))
        }
    }
}
impl Ord for DoubleMove<'_> {
    fn cmp(&self, other: &Self) -> std::cmp::Ordering {
        if self.loc.offset() == other.loc.offset() {
            if self.loc.len() == other.loc.len() {
                let lprev = self.prev.unwrap_or(self.loc);
                let rprev = other.prev.unwrap_or(other.loc);
                if lprev.offset() == rprev.offset() {
                    lprev.len().cmp(&rprev.len())
                } else {
                    lprev.offset().cmp(&rprev.offset())
                }
            } else {
                self.loc.len().cmp(&other.loc.len())
            }
        } else {
            self.loc.offset().cmp(&other.loc.offset())
        }
    }
}

#[derive(Debug, Clone, PartialEq, Eq)]
pub struct LinearTypeNotUsed {
    pub name: String,
    pub loc: SourceSpan,
}

/// control flow graph
#[derive(Debug)]
pub struct Cfg<'a, 'src, 'ctx: 'a> {
    blocks: Vec<Block<'a, 'src, 'ctx>>,
    last: Location<'ctx>,
    preds: Vec<HashSet<usize>>,
}
impl<'a, 'src, 'ctx> Cfg<'a, 'src, 'ctx> {
    /// create a CFG tracking the moves between `start` and `end`
    /// `start` and `end` are inclusive
    pub fn new(start: Location<'ctx>, end: Location<'ctx>, ctx: &'a CompCtx<'src, 'ctx>) -> Self {
        let start_block = start.block();
        let end_block = end.block();
        let false_ = ctx.context.bool_type().const_zero();
        let true_ = ctx.context.bool_type().const_all_ones();
        if start_block == end_block {
            if end < start {
                return Self {
                    blocks: vec![Block {
                        block: start_block,
                        term: Terminator::Ret,
                        moves: vec![],
                        input: Cell::default(),
                        output: Cell::default(),
                        reached: ctx.context.bool_type().const_all_ones(),
                        _ref: Ref::map(ctx.moves.borrow(), |_| &UNIT),
                    }],
                    preds: vec![HashSet::new()],
                    last: end,
                };
            }
            let borrow = ctx.moves.borrow();
            let (moves, stores) = &*borrow;
            let mut moves = moves.iter().map(Either::Left).chain(stores.iter().map(Either::Right)).filter(|m| for_both!(m, m => m.inst.block() == start_block && m.inst >= start && m.inst <= end)).map(|e| match e {
                Either::Left(l) => Either::Left(l as _),
                Either::Right(r) => Either::Right(r as _)
            }).collect::<Vec<_>>();
            moves.sort_unstable_by(cmp_ops);
            let term = start_block.get_terminator();
            Self {
                blocks: vec![Block {
                    block: start_block,
                    term: term.map_or(Terminator::Ret, |term| {
                        if term.get_opcode() == inkwell::values::InstructionOpcode::Br {
                            match term.get_num_operands() {
                                1 => {
                                    if let Some(Either::Right(b)) = term.get_operand(0) {
                                        Terminator::UBrLazy(b)
                                    } else {
                                        Terminator::Ret
                                    }
                                }
                                3 => {
                                    if let (
                                        Some(Either::Left(c)),
                                        Some(Either::Right(t)),
                                        Some(Either::Right(f)),
                                    ) = (
                                        term.get_operand(0),
                                        term.get_operand(2),
                                        term.get_operand(1),
                                    ) {
                                        Terminator::CBrLazy(c, t, f)
                                    } else {
                                        Terminator::Ret
                                    }
                                }
                                _ => Terminator::Ret,
                            }
                        } else {
                            Terminator::Ret
                        }
                    }),
                    moves,
                    input: Cell::default(),
                    output: Cell::default(),
                    reached: true_,
                    _ref: Ref::map(borrow, |_| &UNIT),
                }],
                preds: vec![HashSet::new()],
                last: end,
            }
        } else {
            let borrow = ctx.moves.borrow();
            let (mvs, sts) = &*borrow;
            let mut moves = HashMap::new();
            for m in mvs {
                moves
                    .entry(m.inst.block())
                    .or_insert_with(Vec::new)
                    .push(Either::Left(std::ptr::addr_of!(*m)));
            }
            for s in sts {
                moves
                    .entry(s.inst.block())
                    .or_insert_with(Vec::new)
                    .push(Either::Right(std::ptr::addr_of!(*s)));
            }
            moves
                .entry(start_block)
                .or_insert_with(Vec::new)
                .retain(|e| for_both!(e, m => unsafe {(**m).inst}) >= start);
            let mut seen = HashSet::from([end_block]);
            let mut queue = vec![start_block]; // depth-first traversal, with the queue being in reverse order (last element first)
            let mut blocks = vec![];
            while let Some(block) = queue.pop() {
                seen.insert(block);
                let term = block.get_terminator().map_or(Terminator::Ret, |term| {
                    if term.get_opcode() == inkwell::values::InstructionOpcode::Br {
                        match term.get_num_operands() {
                            1 => {
                                if let Some(Either::Right(b)) = term.get_operand(0) {
                                    if !seen.contains(&b) {
                                        queue.push(b)
                                    }
                                    Terminator::UBrLazy(b)
                                } else {
                                    Terminator::Ret
                                }
                            }
                            3 => {
                                if let (
                                    Some(Either::Left(c)),
                                    Some(Either::Right(t)),
                                    Some(Either::Right(f)),
                                ) = (
                                    term.get_operand(0),
                                    term.get_operand(2),
                                    term.get_operand(1),
                                ) {
                                    if !seen.contains(&t) {
                                        queue.push(t)
                                    }
                                    if !seen.contains(&f) {
                                        queue.push(f)
                                    }
                                    Terminator::CBrLazy(c, t, f)
                                } else {
                                    Terminator::Ret
                                }
                            }
                            _ => Terminator::Ret,
                        }
                    } else {
                        Terminator::Ret
                    }
                });
                let mut moves = moves.remove(&block).unwrap_or_default();
                moves.sort_unstable_by(cmp_ops);
                blocks.push(Block {
                    block,
                    term,
                    moves,
                    input: Cell::default(),
                    output: Cell::default(),
                    reached: false_,
                    _ref: Ref::map(ctx.moves.borrow(), |_| &UNIT),
                });
            }
            {
                // end block
                let term = end_block.get_terminator().map_or(Terminator::Ret, |term| {
                    if term.get_opcode() == inkwell::values::InstructionOpcode::Br {
                        match term.get_num_operands() {
                            1 => {
                                if let Some(Either::Right(b)) = term.get_operand(0) {
                                    Terminator::UBrLazy(b)
                                } else {
                                    Terminator::Ret
                                }
                            }
                            3 => {
                                if let (
                                    Some(Either::Left(c)),
                                    Some(Either::Right(t)),
                                    Some(Either::Right(f)),
                                ) = (
                                    term.get_operand(0),
                                    term.get_operand(2),
                                    term.get_operand(1),
                                ) {
                                    Terminator::CBrLazy(c, t, f)
                                } else {
                                    Terminator::Ret
                                }
                            }
                            _ => Terminator::Ret,
                        }
                    } else {
                        Terminator::Ret
                    }
                });
                let mut moves = moves.remove(&end_block).unwrap_or_default();
                moves.retain(|e| for_both!(e, m => unsafe {(**m).inst}) <= end);
                moves.sort_unstable_by(cmp_ops);
                blocks.push(Block {
                    block: end_block,
                    term,
                    moves,
                    input: Cell::default(),
                    output: Cell::default(),
                    reached: false_,
                    _ref: Ref::map(ctx.moves.borrow(), |_| &UNIT),
                });
            }
            let map = blocks
                .iter()
                .enumerate()
                .map(|(n, b)| (b.block, n))
                .collect::<HashMap<_, _>>();
            for block in &mut blocks {
                match block.term {
                    Terminator::UBrLazy(b) => {
                        block.term = if let Some(&b) = map.get(&b) {
                            Terminator::UBr(b)
                        } else {
                            Terminator::Ret
                        }
                    }
                    Terminator::CBrLazy(c, t, f) => {
                        block.term = if let (Some(&t), Some(&f)) = (map.get(&t), map.get(&f)) {
                            if t == f {
                                Terminator::UBr(t)
                            } else {
                                Terminator::CBr(c, t, f)
                            }
                        } else {
                            Terminator::Ret
                        }
                    }
                    _ => {}
                }
            }
            blocks[0].reached = true_;
            let mut seen = HashSet::new();
            let mut queue = match blocks[0].term {
                Terminator::UBr(b) => {
                    seen.insert((0, b));
                    vec![(0, false, b)]
                }
                Terminator::CBr(_, t, f) => {
                    seen.insert((0, t));
                    seen.insert((0, f));
                    vec![(0, false, f), (0, true, t)]
                }
                _ => vec![],
            };
            while let Some((prev, pos, next)) = queue.pop() {
                if let Some(i) = blocks[prev].block.get_last_instruction() {
                    ctx.builder.position_before(&i)
                } else {
                    ctx.builder.position_at_end(blocks[prev].block)
                }
                match blocks[prev].term {
                    Terminator::UBr(_) => blocks[next].reached = blocks[prev].reached,
                    Terminator::CBr(c, ..) => {
                        blocks[next].reached = {
                            let mut val = match blocks[prev].reached.get_zero_extended_constant() {
                                Some(0) => false_,
                                Some(1) => c.into_int_value(),
                                _ => ctx.builder.build_and(
                                    blocks[prev].reached,
                                    c.into_int_value(),
                                    "",
                                ),
                            };
                            if !pos {
                                val = match val.get_zero_extended_constant() {
                                    Some(0) => true_,
                                    Some(1) => false_,
                                    _ => ctx.builder.build_not(val, ""),
                                };
                            }
                            val
                        }
                    }
                    _ => unreachable!(),
                }
                match blocks[next].term {
                    Terminator::UBr(b) => {
                        if !seen.contains(&(next, b)) {
                            seen.insert((next, b));
                            queue.push((next, false, b));
                        }
                    }
                    Terminator::CBr(_, t, f) => {
                        if !seen.contains(&(next, f)) {
                            seen.insert((next, f));
                            queue.push((next, false, f));
                        }
                        if !seen.contains(&(next, t)) {
                            seen.insert((next, t));
                            queue.push((next, true, t));
                        }
                    }
                    _ => {}
                }
            }
            let mut preds = std::iter::repeat_with(HashSet::new)
                .take(blocks.len())
                .collect::<Vec<_>>();
            for (n, block) in blocks.iter().enumerate() {
                if block.reached.get_name().to_bytes().is_empty() {
                    block.reached.set_name(&format!(
                        "reached.{}",
                        block.block.get_name().to_str().unwrap()
                    ));
                }
                match block.term {
                    Terminator::UBr(b) => {
                        preds[b].insert(n);
                    }
                    Terminator::CBr(_, t, f) => {
                        preds[t].insert(n);
                        preds[f].insert(n);
                    }
                    _ => {}
                }
            }
            Self {
                blocks,
                preds,
                last: end,
            }
        }
    }

    /// Search CFG for double moves
<<<<<<< HEAD
    pub fn validate(&self, ctx: &'a CompCtx<'ctx>) -> Vec<cobalt_errors::CobaltError> {
=======
    pub fn validate(&self) -> Vec<DoubleMove<'src>> {
>>>>>>> 16477d3e
        let mut errs = vec![];
        unsafe {
            // Get all the variables which have moved.
            let vars = self
                .blocks
                .iter()
                .flat_map(|v| &v.moves)
                .map(|m| for_both!(m, m => &(**m).name));

            // For each of these variables, look inside each block and find all the move
            // instructions for it.
            //
            // - 2: Consider the first of these instructions, i.e. the first move instruction
            // for this variable in this block. If it's a use, then the variable must be
            // initialized on entry to the block.
            //
            // - 3: Now consider the last of these instructions. If it's a use, check if that use
            // moves the variable and if so mark the variable as unitialized/moved. If it is a
            // store, then the variable is initialized on exit from the block.
            //
            // - 4: Now go through the rest of the instructions and look for a double move, i.e. a
            // use after move.
            //
            // Note however that this doesn't capture all possible uses after move;
            // for example, it will not detect if the variable was used once but was unitialized
            // upon entering the block. This is the next step.
            for var in vars {
                for block in &self.blocks {
                    let insts = block
                        .moves
                        .iter()
                        .filter(|m| for_both!(m, m => &(**m).name == var))
                        .collect::<Vec<_>>();

                    block // 2
                        .input
                        .set(insts.first().map_or(false, |v| v.is_left()));

                    block.output.set(insts.iter().rev().find_map(|v| match v {
                        // 3
                        Either::Left(u) => (**u).is_move.then_some(false),
                        Either::Right(_) => Some(true),
                    }));

                    // 4
                    let mut prev = None; // location of previous move
                    for inst in insts {
                        match inst {
                            Either::Left(u) => {
                                let u = &**u;
                                if let Some(prev) = prev {
                                    if u.real {
                                        errs.push(DoubleMove {
                                            name: var.0.clone(),
                                            loc: u.loc,
                                            prev: (u.loc != prev).then_some(prev),
                                            guaranteed: true,
                                        })
                                    }
                                }
                                if u.is_move && u.real {
                                    prev = Some(u.loc);
                                }
                            }
                            Either::Right(_) => prev = None,
                        }
                    }
                }

                // Handle possible double moves relating to the initialization status of the
                // variable entering/exiting the block.
                //
                // - 1: Blocks to analyze, in order.
                // - 2: If the initialization status is the same at the beginning and end of the
                // block then we don't need to worry.
                let mut queue = vec![]; // 1
                let mut seen = HashSet::new();
                for (n, block) in self.blocks.iter().enumerate() {
                    if block.output.get() != Some(false) {
                        // 1
                        continue;
                    }
                    queue.clear();
                    seen.clear();
                    seen.insert(n);
                    match block.term {
                        Terminator::UBr(b) => queue.push(b),
                        Terminator::CBr(_, t, f) => queue.extend_from_slice(&[f, t]),
                        _ => {}
                    };
                    while let Some(idx) = queue.pop() {
                        let next = &self.blocks[idx];
                        if next.input.get() {
                            let loc = next
                                .moves
                                .iter()
                                .find_map(|m| m.left().and_then(|m| (*m).real.then_some((*m).loc)))
                                .unwrap();
                            let prev = block.moves.iter().rev().find_map(|m| {
                                m.left()
                                    .and_then(|m| ((*m).is_move && (*m).real).then_some((*m).loc))
                            });
                            errs.push(DoubleMove {
                                name: var.0.clone(),
                                loc,
                                prev: (prev != Some(loc)).then_some(prev).flatten(),
                                guaranteed: false,
                            });
                        }
                        if next.output.get().is_none() && !seen.contains(&idx) {
                            match next.term {
                                Terminator::UBr(b) => {
                                    seen.insert(b);
                                    queue.push(b);
                                }
                                Terminator::CBr(_, t, f) => {
                                    seen.insert(f);
                                    seen.insert(t);
                                    queue.push(f);
                                    queue.push(t);
                                }
                                _ => {}
                            }
                        }
                    }
                }
            }
        }

        errs.sort_unstable();
        errs.dedup_by_key(|m| m.loc);

        let mut to_return = errs
            .iter()
            .map(
                |DoubleMove {
                     name,
                     loc,
                     prev,
                     guaranteed,
                 }| CobaltError::DoubleMove {
                    loc: *loc,
                    prev: *prev,
                    name: name.clone(),
                    guaranteed: *guaranteed,
                },
            )
            .collect::<Vec<_>>();

        to_return.append(&mut self.validate_linear_types(ctx));
        to_return
    }

    fn validate_linear_types(&self, ctx: &'a CompCtx<'ctx>) -> Vec<cobalt_errors::CobaltError> {
        let mut errs = Vec::new();

        // Go through each variable, see if it's a linear type.
        //
        // - 1: We check if it has been moved at least once by verifying that the variable
        // appears in the moves list.
        ctx.with_vars(|v| {
            v.symbols.iter().for_each(|(n, v)| {
                let is_linear_type = is_linear_type(&v.0.data_type, ctx);
                if is_linear_type {
                    let lex_scope = match v.1.scope {
                        Some(scope) => Some(scope.into()),
                        None => None,
                    };
                    let is_moved = self.is_moved(n, lex_scope, None, ctx);
                    match is_moved.get_zero_extended_constant() {
                        Some(1) => {}
                        _ => {
                            errs.push(CobaltError::LinearTypeNotUsed {
                                name: n.clone(),
                                loc: v.1.loc.unwrap_or(0.into()),
                            });
                        }
                    }
                }
            })
        });

        errs
    }

    /// Check if a value has been moved before an instruction value, or by the end of the graph
    ///
    /// ## Parameters
    /// - `name`: The name of the value.
    /// - `lex_scope`: The lexical scope of the value.
    /// - `inst`: The instruction. If `None`, the function will check if the value has been moved
    /// by the end of the graph.
    /// - `ctx`: The compilation context.
    ///
    /// ## Returns
    /// A boolean value indicating whether the value has been moved, represented as an `IntValue`.
    /// If the value is guarenteed to have been moved, returns `1`. If the value is guarenteed to
    /// not have been moved, returns `0`. If the value may or may not have been moved, a different
    /// value is returned.
    ///
    /// ## Notes
    /// To determine if the function returns `0` or `1`, you can do this:
    /// ```rust
    /// let is_moved = is_moved(...);
    /// match is_moved.get_zero_extended_constant() {
    ///    Some(0) => { /* not moved */ }
    ///    Some(1) => { /* moved */ }
    ///    _ => { /* maybe moved */ }
    /// }
    /// ```
    pub fn is_moved(
        &self,
        name: &str,
        lex_scope: Option<usize>,
        inst: Option<Location<'ctx>>,
        ctx: &CompCtx<'src, 'ctx>,
    ) -> IntValue<'ctx> {
        let inst = inst.unwrap_or(self.last);
        let mut blk = None;

        // - 1: Pick out the instructions which include the variable and match the lexical scope.
        // - 2: Set whether the variable is initialized entering/exiting the block.
        unsafe {
            for (n, block) in self.blocks.iter().enumerate() {
                // 1
                let insts = block.moves.iter().filter(|m| for_both!(m, m => (**m).name.0 == name && lex_scope.map_or(true, |ls| (**m).name.1 == ls))).collect::<Vec<_>>();
                // 2
                block
                    .input
                    .set(insts.first().map_or(false, |v| v.is_left()));
                block.output.set(insts.iter().rev().find_map(|v| match v {
                    Either::Left(u) => (**u).is_move.then_some(false),
                    Either::Right(_) => Some(true),
                }));
                if block.block == inst.block() {
                    blk = Some(n)
                }
            }

            let true_ = ctx.context.bool_type().const_all_ones();
            let false_ = ctx.context.bool_type().const_zero();

            let blk = if let Some(blk) = blk {
                blk
            } else {
                // We are checking if the value has moved before an instruction which does not even
                // belong to the same block as the value, so it doesn't make sense to compare them.
                // But for convention we will return false.
                return false_;
            };

            // - 1: Starting from the last move and going backwards...
            // - 2: If the move is wrt this variable and happens before the specified
            // instruction...
            // - 3: If `e` is a use, check if it is a move. If `e` is a store, then the variable
            // is guarenteed to be initialized (not moved) after this block.
            self.blocks[blk]
                .moves
                .iter()
                .rev() // 1
                .filter(|e| for_both!(e, e => (**e).name.0 == name && (**e).inst <= inst)) // 2
                .find_map(|e| match e {
                    // 3
                    Either::Left(u) => ((**u).is_move && (**u).real).then_some(true_),
                    Either::Right(s) => (**s).real.then_some(false_),
                })
                .unwrap_or_else(|| {
                    let mut queue = self.preds[blk].iter().copied().collect::<Vec<_>>();
                    let mut out = false_;
                    let mut seen = HashSet::new();
                    while let Some(idx) = queue.pop() {
                        let block = &self.blocks[idx];
                        match block.output.get() {
                            None => {
                                let len = queue.len();
                                queue.extend(
                                    self.preds[idx]
                                        .iter()
                                        .copied()
                                        .filter(|q| !seen.contains(q)),
                                );
                                seen.extend(queue.iter().copied().skip(len));
                            }
                            Some(false) => {
                                out = match (
                                    out.get_zero_extended_constant(),
                                    block.reached.get_zero_extended_constant(),
                                ) {
                                    (Some(0), _) => block.reached,
                                    (_, Some(0)) => out,
                                    (Some(1), _) | (_, Some(1)) => true_,
                                    _ => ctx.builder.build_or(out, block.reached, ""),
                                }
                            }
                            Some(true) => {}
                        }
                    }
                    if out.get_name().to_bytes().is_empty() {
                        out.set_name(&format!(
                            "moved.{}.{name}{}",
                            self.blocks[blk].block.get_name().to_str().unwrap(),
                            lex_scope.map_or_else(String::new, |l| format!(".{l}"))
                        ));
                    }
                    out
                })
        }
    }
    /// Insert destructor calls before stores if necessary.
    /// If `at_end` is true, insert the destructors for all values in the top VarMap layer as well
    pub fn insert_dtors(&self, ctx: &CompCtx<'src, 'ctx>, at_end: bool) {
        let f = ctx
            .builder
            .get_insert_block()
            .unwrap()
            .get_parent()
            .unwrap();
        self.blocks
            .iter()
            .flat_map(|b| &b.moves)
            .filter_map(|e| e.as_ref().right())
            .for_each(|m| unsafe {
                let m = &**m;
                match m.inst {
                    Location::Block(b) => {
                        if let Some(i) = b.get_first_instruction() {
                            ctx.builder.position_before(&i)
                        } else {
                            ctx.builder.position_at_end(b)
                        }
                    }
                    Location::Inst(i, _) => ctx.builder.position_before(&i),
                    Location::AfterInst(i) => {
                        if let Some(i) = i.get_next_instruction() {
                            ctx.builder.position_before(&i)
                        } else {
                            ctx.builder.position_at_end(i.get_parent().unwrap())
                        }
                    }
                }
                let c = self.is_moved(&m.name.0, Some(m.name.1), Some(m.inst), ctx);
                match c.get_zero_extended_constant() {
                    Some(0) => ctx.lookup(&m.name.0, false).unwrap().0.ins_dtor(ctx),
                    Some(1) => {}
                    _ => {
                        let db = ctx
                            .context
                            .append_basic_block(f, &format!("dtor.{}.{}", m.name.0, m.name.1));
                        let mb = ctx.context.append_basic_block(f, "merge");
                        ctx.builder.build_conditional_branch(c, mb, db);
                        ctx.builder.position_at_end(db);
                        ctx.lookup(&m.name.0, false).unwrap().0.ins_dtor(ctx);
                        ctx.builder.build_unconditional_branch(mb);
                        ctx.builder.position_at_end(mb);
                    }
                }
            });
        if at_end {
            match self.last {
                Location::Block(b) => {
                    if let Some(i) = b.get_first_instruction() {
                        ctx.builder.position_before(&i)
                    } else {
                        ctx.builder.position_at_end(b)
                    }
                }
                Location::Inst(i, _) => ctx.builder.position_before(&i),
                Location::AfterInst(i) => {
                    if let Some(i) = i.get_next_instruction() {
                        ctx.builder.position_before(&i)
                    } else {
                        ctx.builder.position_at_end(i.get_parent().unwrap())
                    }
                }
            }
            ctx.with_vars(|v| {
                v.symbols.iter().for_each(|(n, v)| {
                    let scope =
                        v.0.name
                            .as_ref()
                            .map_or_else(|| ctx.lex_scope.get(), |x| x.1);
                    let c = self.is_moved(n, Some(scope), None, ctx);
                    match c.get_zero_extended_constant() {
                        Some(0) => v.0.ins_dtor(ctx),
                        Some(1) => {}
                        _ => {
                            let db = ctx
                                .context
                                .append_basic_block(f, &format!("dtor.{n}.{scope}"));
                            let mb = ctx.context.append_basic_block(f, "merge");
                            ctx.builder.build_conditional_branch(c, mb, db);
                            ctx.builder.position_at_end(db);
                            v.0.ins_dtor(ctx);
                            ctx.builder.build_unconditional_branch(mb);
                            ctx.builder.position_at_end(mb);
                        }
                    }
                });
            })
        }
    }
}<|MERGE_RESOLUTION|>--- conflicted
+++ resolved
@@ -627,11 +627,7 @@
     }
 
     /// Search CFG for double moves
-<<<<<<< HEAD
-    pub fn validate(&self, ctx: &'a CompCtx<'ctx>) -> Vec<cobalt_errors::CobaltError> {
-=======
-    pub fn validate(&self) -> Vec<DoubleMove<'src>> {
->>>>>>> 16477d3e
+    pub fn validate(&self, ctx: &'a CompCtx<'src, 'ctx>) -> Vec<cobalt_errors::CobaltError<'src>> {
         let mut errs = vec![];
         unsafe {
             // Get all the variables which have moved.
@@ -785,7 +781,10 @@
         to_return
     }
 
-    fn validate_linear_types(&self, ctx: &'a CompCtx<'ctx>) -> Vec<cobalt_errors::CobaltError> {
+    fn validate_linear_types(
+        &self,
+        ctx: &'a CompCtx<'src, 'ctx>,
+    ) -> Vec<cobalt_errors::CobaltError<'src>> {
         let mut errs = Vec::new();
 
         // Go through each variable, see if it's a linear type.
@@ -805,7 +804,7 @@
                         Some(1) => {}
                         _ => {
                             errs.push(CobaltError::LinearTypeNotUsed {
-                                name: n.clone(),
+                                name: n.to_string(),
                                 loc: v.1.loc.unwrap_or(0.into()),
                             });
                         }
@@ -834,7 +833,7 @@
     ///
     /// ## Notes
     /// To determine if the function returns `0` or `1`, you can do this:
-    /// ```rust
+    /// ```rust,ignore
     /// let is_moved = is_moved(...);
     /// match is_moved.get_zero_extended_constant() {
     ///    Some(0) => { /* not moved */ }
