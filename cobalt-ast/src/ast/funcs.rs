--- conflicted
+++ resolved
@@ -184,24 +184,14 @@
                     let defaults = self.params.iter().zip(cloned).filter_map(|((_, _, _, d), (t, _))| d.as_ref().map(|a| {
                         let old_const = ctx.is_const.replace(true);
                         let val = a.codegen(ctx).0;
-                        let val = types::utils::impl_convert(a.loc(), (val, None), (t.clone(), None), ctx);
+                        let val = ops::impl_convert(a.loc(), (val, None), (t.clone(), None), ctx);
                         ctx.is_const.set(old_const);
                         val.ok().and_then(|v| v.inter_val).unwrap_or(InterData::Null)
                     })).collect();
                     let _ = ctx.with_vars(|v| v.insert(&self.name, Symbol(Value::new(
                         Some(PointerValue(f.as_global_value().as_pointer_value())),
                         Some(InterData::Function(FnData {
-<<<<<<< HEAD
-                            defaults: self.params.iter().zip(cloned).filter_map(|((_, _, _, d), (t, _))| d.as_ref().map(|a| {
-                                let old_const = ctx.is_const.replace(true);
-                                let val = a.codegen(ctx).0;
-                                let val = ops::impl_convert(a.loc(), (val, None), (t.clone(), None), ctx);
-                                ctx.is_const.set(old_const);
-                                val.ok().and_then(|v| v.inter_val).unwrap_or(InterData::Null)
-                            })).collect(),
-=======
                             defaults,
->>>>>>> 88fbdd24
                             cconv: cc,
                             mt
                         })),
@@ -228,24 +218,14 @@
                     let defaults = self.params.iter().zip(cloned).filter_map(|((_, _, _, d), (t, _))| d.as_ref().map(|a| {
                         let old_const = ctx.is_const.replace(true);
                         let val = a.codegen(ctx).0;
-                        let val = types::utils::impl_convert(a.loc(), (val, None), (t.clone(), None), ctx);
+                        let val = ops::impl_convert(a.loc(), (val, None), (t.clone(), None), ctx);
                         ctx.is_const.set(old_const);
                         val.ok().and_then(|v| v.inter_val).unwrap_or(InterData::Null)
                     })).collect();
                     let _ = ctx.with_vars(|v| v.insert(&self.name, Symbol(Value::new(
                         Some(PointerValue(f.as_global_value().as_pointer_value())),
                         Some(InterData::Function(FnData {
-<<<<<<< HEAD
-                            defaults: self.params.iter().zip(cloned).filter_map(|((_, _, _, d), (t, _))| d.as_ref().map(|a| {
-                                let old_const = ctx.is_const.replace(true);
-                                let val = a.codegen(ctx).0;
-                                let val = ops::impl_convert(a.loc(), (val, None), (t.clone(), None), ctx);
-                                ctx.is_const.set(old_const);
-                                val.ok().and_then(|v| v.inter_val).unwrap_or(InterData::Null)
-                            })).collect(),
-=======
                             defaults,
->>>>>>> 88fbdd24
                             cconv: cc,
                             mt
                         })),
@@ -258,24 +238,14 @@
                 let defaults = self.params.iter().zip(cloned).filter_map(|((_, _, _, d), (t, _))| d.as_ref().map(|a| {
                     let old_const = ctx.is_const.replace(true);
                     let val = a.codegen(ctx).0;
-                    let val = types::utils::impl_convert(a.loc(), (val, None), (t.clone(), None), ctx);
+                    let val = ops::impl_convert(a.loc(), (val, None), (t.clone(), None), ctx);
                     ctx.is_const.set(old_const);
                     val.ok().and_then(|v| v.inter_val).unwrap_or(InterData::Null)
                 })).collect();
                 let _ = ctx.with_vars(|v| v.insert(&self.name, Symbol(Value::new(
                     None,
                     Some(InterData::Function(FnData {
-<<<<<<< HEAD
-                        defaults: self.params.iter().zip(cloned).filter_map(|((_, _, _, d), (t, _))| d.as_ref().map(|a| {
-                            let old_const = ctx.is_const.replace(true);
-                            let val = a.codegen(ctx).0;
-                            let val = ops::impl_convert(a.loc(), (val, None), (t.clone(), None), ctx);
-                            ctx.is_const.set(old_const);
-                            val.ok().and_then(|v| v.inter_val).unwrap_or(InterData::Null)
-                        })).collect(),
-=======
                         defaults,
->>>>>>> 88fbdd24
                         cconv: cc,
                         mt
                     })),
@@ -662,7 +632,7 @@
                     let defaults = self.params.iter().zip(cloned).filter_map(|((_, _, _, d), (t, _))| d.as_ref().map(|a| {
                         let old_const = ctx.is_const.replace(true);
                         let (val, mut es) = a.codegen(ctx);
-                        let val = types::utils::impl_convert(a.loc(), (val, None), (t.clone(), None), ctx);
+                        let val = ops::impl_convert(a.loc(), (val, None), (t.clone(), None), ctx);
                         ctx.is_const.set(old_const);
                         errs.append(&mut es);
                         match val {
@@ -681,29 +651,7 @@
                     let var = ctx.with_vars(|v| v.insert(&self.name, Symbol(Value::new(
                         Some(PointerValue(f.as_global_value().as_pointer_value())),
                         Some(InterData::Function(FnData {
-<<<<<<< HEAD
-                            defaults: self.params.iter().zip(cloned).filter_map(|((_, _, _, d), (t, _))| d.as_ref().map(|a| {
-                                let old_const = ctx.is_const.replace(true);
-                                let (val, mut es) = a.codegen(ctx);
-                                let val = ops::impl_convert(a.loc(), (val, None), (t.clone(), None), ctx);
-                                ctx.is_const.set(old_const);
-                                errs.append(&mut es);
-                                match val {
-                                    Ok(val) => 
-                                        if let Some(val) = val.inter_val {val}
-                                        else {
-                                            errs.push(CobaltError::NotCompileTime {loc: a.loc()});
-                                            InterData::Null
-                                        }
-                                    Err(e) => {
-                                        errs.push(e);
-                                        InterData::Null
-                                    }
-                                }
-                            })).collect(),
-=======
                             defaults,
->>>>>>> 88fbdd24
                             cconv: cc,
                             mt
                         })),
@@ -756,7 +704,7 @@
                     let defaults = self.params.iter().zip(cloned).filter_map(|((_, _, _, d), (t, _))| d.as_ref().map(|a| {
                         let old_const = ctx.is_const.replace(true);
                         let (val, mut es) = a.codegen(ctx);
-                        let val = types::utils::impl_convert(a.loc(), (val, None), (t.clone(), None), ctx);
+                        let val = ops::impl_convert(a.loc(), (val, None), (t.clone(), None), ctx);
                         ctx.is_const.set(old_const);
                         errs.append(&mut es);
                         match val {
@@ -775,29 +723,7 @@
                     ctx.with_vars(|v| v.insert(&self.name, Symbol(Value::new(
                         None,
                         Some(InterData::Function(FnData {
-<<<<<<< HEAD
-                            defaults: self.params.iter().zip(cloned).filter_map(|((_, _, _, d), (t, _))| d.as_ref().map(|a| {
-                                let old_const = ctx.is_const.replace(true);
-                                let (val, mut es) = a.codegen(ctx);
-                                let val = ops::impl_convert(a.loc(), (val, None), (t.clone(), None), ctx);
-                                ctx.is_const.set(old_const);
-                                errs.append(&mut es);
-                                match val {
-                                    Ok(val) => 
-                                        if let Some(val) = val.inter_val {val}
-                                        else {
-                                            errs.push(CobaltError::NotCompileTime {loc: a.loc()});
-                                            InterData::Null
-                                        }
-                                    Err(e) => {
-                                        errs.push(e);
-                                        InterData::Null
-                                    }
-                                }
-                            })).collect(),
-=======
                             defaults,
->>>>>>> 88fbdd24
                             cconv: cc,
                             mt
                         })),
@@ -824,7 +750,7 @@
                     let defaults = self.params.iter().zip(cloned).filter_map(|((_, _, _, d), (t, _))| d.as_ref().map(|a| {
                         let old_const = ctx.is_const.replace(true);
                         let (val, mut es) = a.codegen(ctx);
-                        let val = types::utils::impl_convert(a.loc(), (val, None), (t.clone(), None), ctx);
+                        let val = ops::impl_convert(a.loc(), (val, None), (t.clone(), None), ctx);
                         ctx.is_const.set(old_const);
                         errs.append(&mut es);
                         match val {
@@ -843,29 +769,7 @@
                     let var = ctx.with_vars(|v| v.insert(&self.name, Symbol(Value::new(
                         Some(PointerValue(f.as_global_value().as_pointer_value())),
                         Some(InterData::Function(FnData {
-<<<<<<< HEAD
-                            defaults: self.params.iter().zip(cloned).filter_map(|((_, _, _, d), (t, _))| d.as_ref().map(|a| {
-                                let old_const = ctx.is_const.replace(true);
-                                let (val, mut es) = a.codegen(ctx);
-                                let val = ops::impl_convert(a.loc(), (val, None), (t.clone(), None), ctx);
-                                ctx.is_const.set(old_const);
-                                errs.append(&mut es);
-                                match val {
-                                    Ok(val) => 
-                                        if let Some(val) = val.inter_val {val}
-                                        else {
-                                            errs.push(CobaltError::NotCompileTime {loc: a.loc()});
-                                            InterData::Null
-                                        }
-                                    Err(e) => {
-                                        errs.push(e);
-                                        InterData::Null
-                                    }
-                                }
-                            })).collect(),
-=======
                             defaults,
->>>>>>> 88fbdd24
                             cconv: cc,
                             mt
                         })),
@@ -918,7 +822,7 @@
                     let defaults = self.params.iter().zip(cloned).filter_map(|((_, _, _, d), (t, _))| d.as_ref().map(|a| {
                         let old_const = ctx.is_const.replace(true);
                         let (val, mut es) = a.codegen(ctx);
-                        let val = types::utils::impl_convert(a.loc(), (val, None), (t.clone(), None), ctx);
+                        let val = ops::impl_convert(a.loc(), (val, None), (t.clone(), None), ctx);
                         ctx.is_const.set(old_const);
                         errs.append(&mut es);
                         match val {
@@ -937,29 +841,7 @@
                     ctx.with_vars(|v| v.insert(&self.name, Symbol(Value::new(
                         None,
                         Some(InterData::Function(FnData {
-<<<<<<< HEAD
-                            defaults: self.params.iter().zip(cloned).filter_map(|((_, _, _, d), (t, _))| d.as_ref().map(|a| {
-                                let old_const = ctx.is_const.replace(true);
-                                let (val, mut es) = a.codegen(ctx);
-                                let val = ops::impl_convert(a.loc(), (val, None), (t.clone(), None), ctx);
-                                ctx.is_const.set(old_const);
-                                errs.append(&mut es);
-                                match val {
-                                    Ok(val) => 
-                                        if let Some(val) = val.inter_val {val}
-                                        else {
-                                            errs.push(CobaltError::NotCompileTime {loc: a.loc()});
-                                            InterData::Null
-                                        }
-                                    Err(e) => {
-                                        errs.push(e);
-                                        InterData::Null
-                                    }
-                                }
-                            })).collect(),
-=======
                             defaults,
->>>>>>> 88fbdd24
                             cconv: cc,
                             mt
                         })),
@@ -972,7 +854,7 @@
                 let defaults = self.params.iter().zip(cloned).filter_map(|((_, _, _, d), (t, _))| d.as_ref().map(|a| {
                     let old_const = ctx.is_const.replace(true);
                     let (val, mut es) = a.codegen(ctx);
-                    let val = types::utils::impl_convert(a.loc(), (val, None), (t.clone(), None), ctx);
+                    let val = ops::impl_convert(a.loc(), (val, None), (t.clone(), None), ctx);
                     ctx.is_const.set(old_const);
                     errs.append(&mut es);
                     match val {
@@ -991,29 +873,7 @@
                 ctx.with_vars(|v| v.insert(&self.name, Symbol(Value::new(
                     None,
                     Some(InterData::Function(FnData {
-<<<<<<< HEAD
-                        defaults: self.params.iter().zip(cloned).filter_map(|((_, _, _, d), (t, _))| d.as_ref().map(|a| {
-                            let old_const = ctx.is_const.replace(true);
-                            let (val, mut es) = a.codegen(ctx);
-                            let val = ops::impl_convert(a.loc(), (val, None), (t.clone(), None), ctx);
-                            ctx.is_const.set(old_const);
-                            errs.append(&mut es);
-                            match val {
-                                Ok(val) => 
-                                    if let Some(val) = val.inter_val {val}
-                                    else {
-                                        errs.push(CobaltError::NotCompileTime {loc: a.loc()});
-                                        InterData::Null
-                                    }
-                                Err(e) => {
-                                    errs.push(e);
-                                    InterData::Null
-                                }
-                            }
-                        })).collect(),
-=======
                         defaults,
->>>>>>> 88fbdd24
                         cconv: cc,
                         mt
                     })),
