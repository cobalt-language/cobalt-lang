use crate::*;
#[derive(Debug, Clone)]
pub struct IfAST {
    loc: SourceSpan,
    pub cond: Box<dyn AST>,
    pub if_true: Box<dyn AST>,
    pub if_false: Box<dyn AST>
}
impl IfAST {
    pub fn new(loc: SourceSpan, cond: Box<dyn AST>, if_true: Box<dyn AST>, if_false: Box<dyn AST>) -> Self {IfAST {loc, cond, if_true, if_false}}
}
impl AST for IfAST {
    fn loc(&self) -> SourceSpan {self.loc}
    fn nodes(&self) -> usize {self.cond.nodes() + self.if_true.nodes() + self.if_false.nodes() + 1}
    fn codegen<'ctx>(&self, ctx: &CompCtx<'ctx>) -> (Value<'ctx>, Vec<CobaltError>) {
        if ctx.is_const.get() {return (Value::null(), vec![])}
        let mut errs = vec![];
        let (cond, mut es) = self.cond.codegen(ctx);
        errs.append(&mut es);
        let cv = ops::expl_convert(self.cond.loc(), (cond, None), (Type::Int(1, false), None), ctx).unwrap_or_else(|e| {
            errs.push(e);
            Value::compiled(ctx.context.bool_type().const_int(0, false).into(), Type::Int(1, false))
        });
        if let Some(inkwell::values::BasicValueEnum::IntValue(v)) = cv.value(ctx) {
            ({
                if let Some(f) = ctx.builder.get_insert_block().and_then(|bb| bb.get_parent()) {
                    let itb = ctx.context.append_basic_block(f, "if_true");
                    let ifb = ctx.context.append_basic_block(f, "if_false");
                    let mb = ctx.context.append_basic_block(f, "merge");
                    ctx.builder.build_conditional_branch(v, itb, ifb);
                    ctx.builder.position_at_end(itb);
                    let if_true = self.if_true.codegen_errs(ctx, &mut errs);
                    ctx.builder.position_at_end(ifb);
<<<<<<< HEAD
                    let (if_false, mut es) = self.if_false.codegen(ctx);
                    errs.append(&mut es);
                    if let Some(ty) = ops::common(&if_true.data_type, &if_false.data_type, ctx) {
=======
                    let if_false = self.if_false.codegen_errs(ctx, &mut errs);
                    if let Some(ty) = ops::common(&if_true.data_type, &if_false.data_type) {
>>>>>>> f880f3ba
                        ctx.builder.position_at_end(itb);
                        let if_true = ops::impl_convert(self.if_true.loc(), (if_true, None), (ty.clone(), None), ctx).unwrap_or_else(|e| {
                            errs.push(e);
                            Value::error()
                        });
                        ctx.builder.build_unconditional_branch(mb);
                        ctx.builder.position_at_end(ifb);
                        let if_false = ops::impl_convert(self.if_false.loc(), (if_false, None), (ty.clone(), None), ctx).unwrap_or_else(|e| {
                            errs.push(e);
                            Value::error()
                        });
                        ctx.builder.build_unconditional_branch(mb);
                        ctx.builder.position_at_end(mb);
                        Value::new(
                            if let Some(llt) = ty.llvm_type(ctx) {
                                let phi = ctx.builder.build_phi(llt, "");
                                if let Some(v) = if_true.value(ctx) {phi.add_incoming(&[(&v, itb)]);}
                                if let Some(v) = if_false.value(ctx) {phi.add_incoming(&[(&v, ifb)]);}
                                Some(phi.as_basic_value())
                            } else {None},
                            if let Some(InterData::Int(v)) = cv.inter_val {
                                if v == 0 {if_false.inter_val}
                                else {if_true.inter_val}
                            } else {None},
                            ty
                        )
                    }
                    else {
                        ctx.builder.position_at_end(itb);
                        ctx.builder.build_unconditional_branch(mb);
                        ctx.builder.position_at_end(ifb);
                        ctx.builder.build_unconditional_branch(mb);
                        ctx.builder.position_at_end(mb);
                        Value::null()
                    }
                }
                else {Value::error()}
            }, errs)
        }
        else {(Value::error(), vec![])}
    }
    fn print_impl(&self, f: &mut std::fmt::Formatter, pre: &mut TreePrefix, file: Option<CobaltFile>) -> std::fmt::Result {
        writeln!(f, "if/else")?;
        print_ast_child(f, pre, &*self.cond, false, file)?;
        print_ast_child(f, pre, &*self.if_true, false, file)?;
        print_ast_child(f, pre, &*self.if_false, true, file)
    }
}
#[derive(Debug, Clone)]
pub struct WhileAST {
    loc: SourceSpan,
    cond: Box<dyn AST>,
    body: Box<dyn AST>
}
impl WhileAST {
    pub fn new(loc: SourceSpan, cond: Box<dyn AST>, body: Box<dyn AST>) -> Self {WhileAST {loc, cond, body}}
}
impl AST for WhileAST {
    fn loc(&self) -> SourceSpan {self.loc}
    fn nodes(&self) -> usize {self.cond.nodes() + self.body.nodes() + 1}
    fn codegen<'ctx>(&self, ctx: &CompCtx<'ctx>) -> (Value<'ctx>, Vec<CobaltError>) {
        if ctx.is_const.get() {return (Value::null(), vec![])}
        if let Some(f) = ctx.builder.get_insert_block().and_then(|bb| bb.get_parent()) {
            let cond = ctx.context.append_basic_block(f, "cond");
            let body = ctx.context.append_basic_block(f, "body");
            let exit = ctx.context.append_basic_block(f, "exit");
            ctx.builder.build_unconditional_branch(cond);
            ctx.builder.position_at_end(cond);
            let (c, mut errs) = self.cond.codegen(ctx);
            let val = ops::expl_convert(self.cond.loc(), (c, None), (Type::Int(1, false), None), ctx).unwrap_or_else(|e| {
                errs.push(e);
                Value::compiled(ctx.context.bool_type().const_int(0, false).into(), Type::Int(1, false))
            }).into_value(ctx).unwrap_or(ctx.context.bool_type().const_int(0, false).into());
            ctx.builder.build_conditional_branch(val.into_int_value(), body, exit);
            ctx.builder.position_at_end(body);
            let (_, mut es) = self.body.codegen(ctx);
            errs.append(&mut es);
            ctx.builder.build_unconditional_branch(cond);
            ctx.builder.position_at_end(exit);
            (Value::null(), errs)
        }
        else {(Value::error(), vec![])}
    }
    fn print_impl(&self, f: &mut std::fmt::Formatter, pre: &mut TreePrefix, file: Option<CobaltFile>) -> std::fmt::Result {
        writeln!(f, "while")?;
        print_ast_child(f, pre, &*self.cond, false, file)?;
        print_ast_child(f, pre, &*self.body, true, file)
    }
}<|MERGE_RESOLUTION|>--- conflicted
+++ resolved
@@ -31,14 +31,8 @@
                     ctx.builder.position_at_end(itb);
                     let if_true = self.if_true.codegen_errs(ctx, &mut errs);
                     ctx.builder.position_at_end(ifb);
-<<<<<<< HEAD
-                    let (if_false, mut es) = self.if_false.codegen(ctx);
-                    errs.append(&mut es);
+                    let if_false = self.if_false.codegen_errs(ctx, &mut errs);
                     if let Some(ty) = ops::common(&if_true.data_type, &if_false.data_type, ctx) {
-=======
-                    let if_false = self.if_false.codegen_errs(ctx, &mut errs);
-                    if let Some(ty) = ops::common(&if_true.data_type, &if_false.data_type) {
->>>>>>> f880f3ba
                         ctx.builder.position_at_end(itb);
                         let if_true = ops::impl_convert(self.if_true.loc(), (if_true, None), (ty.clone(), None), ctx).unwrap_or_else(|e| {
                             errs.push(e);
