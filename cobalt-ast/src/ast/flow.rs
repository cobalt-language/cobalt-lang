--- conflicted
+++ resolved
@@ -11,12 +11,8 @@
 }
 impl AST for IfAST {
     fn loc(&self) -> SourceSpan {self.loc}
-<<<<<<< HEAD
     fn nodes(&self) -> usize {self.cond.nodes() + self.if_true.nodes() + self.if_false.as_ref().map_or(0, |x| x.nodes()) + 1}
-    fn res_type<'ctx>(&self, ctx: &CompCtx<'ctx>) -> Type {
-=======
     fn res_type(&self, ctx: &CompCtx) -> Type {
->>>>>>> cfc5e84c
         if let Some(val) = self.if_false.as_ref() {types::utils::common(&self.if_true.res_type(ctx), &val.res_type(ctx)).unwrap_or(Type::Null)}
         else {self.if_true.res_type(ctx)}
     }
@@ -140,12 +136,8 @@
 }
 impl AST for WhileAST {
     fn loc(&self) -> SourceSpan {self.loc}
-<<<<<<< HEAD
     fn nodes(&self) -> usize {self.cond.nodes() + self.body.nodes() + 1}
-    fn res_type<'ctx>(&self, _ctx: &CompCtx<'ctx>) -> Type {Type::Null}
-=======
     fn res_type(&self, _ctx: &CompCtx) -> Type {Type::Null}
->>>>>>> cfc5e84c
     fn codegen<'ctx>(&self, ctx: &CompCtx<'ctx>) -> (Value<'ctx>, Vec<CobaltError>) {
         if ctx.is_const.get() {return (Value::null(), vec![])}
         if let Some(f) = ctx.builder.get_insert_block().and_then(|bb| bb.get_parent()) {
