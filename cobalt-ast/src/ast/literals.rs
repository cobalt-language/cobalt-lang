--- conflicted
+++ resolved
@@ -210,12 +210,8 @@
 }
 impl AST for ArrayLiteralAST {
     fn loc(&self) -> SourceSpan {merge_spans(self.start, self.end)}
-<<<<<<< HEAD
     fn nodes(&self) -> usize {self.vals.iter().map(|x| x.nodes()).sum::<usize>() + 1}
-    fn res_type<'ctx>(&self, ctx: &CompCtx<'ctx>) -> Type {
-=======
     fn res_type(&self, ctx: &CompCtx) -> Type {
->>>>>>> cfc5e84c
         let mut elem = self.vals.get(0).map_or(Type::Null, |x| match x.res_type(ctx) {
             Type::IntLiteral => Type::Int(64, false),
             Type::Reference(b, m) => match *b {
@@ -345,12 +341,8 @@
         let end = self.vals.last().unwrap().loc();
         merge_spans(start, end)
     }
-<<<<<<< HEAD
     fn nodes(&self) -> usize {self.vals.iter().map(|x| x.nodes()).sum::<usize>() + 1}
-    fn res_type<'ctx>(&self, ctx: &CompCtx<'ctx>) -> Type {
-=======
     fn res_type(&self, ctx: &CompCtx) -> Type {
->>>>>>> cfc5e84c
         Type::Tuple(self.vals.iter().map(|x| match x.res_type(ctx) {
             Type::IntLiteral => Type::Int(64, false),
             Type::Reference(b, m) => if b.register(ctx) {
