--- conflicted
+++ resolved
@@ -17,12 +17,8 @@
 }
 impl AST for VarDefAST {
     fn loc(&self) -> SourceSpan {merge_spans(self.loc, self.val.loc())}
-<<<<<<< HEAD
     fn nodes(&self) -> usize {self.val.nodes() + self.type_.as_ref().map_or(0, |x| x.nodes()) + 1}
-    fn fwddef_prepass<'ctx>(&self, ctx: &CompCtx<'ctx>) {
-=======
     fn fwddef_prepass(&self, ctx: &CompCtx) {
->>>>>>> cfc5e84c
         let mut errs = vec![];
         let mut link_type = None;
         let mut linkas = None;
@@ -672,12 +668,8 @@
 }
 impl AST for MutDefAST {
     fn loc(&self) -> SourceSpan {merge_spans(self.loc, self.val.loc())}
-<<<<<<< HEAD
     fn nodes(&self) -> usize {self.val.nodes() + self.type_.as_ref().map_or(0, |x| x.nodes()) + 1}
-    fn fwddef_prepass<'ctx>(&self, ctx: &CompCtx<'ctx>) {
-=======
     fn fwddef_prepass(&self, ctx: &CompCtx) {
->>>>>>> cfc5e84c
         let mut errs = vec![];
         let mut link_type = None;
         let mut linkas = None;
@@ -1303,16 +1295,10 @@
 }
 impl AST for ConstDefAST {
     fn loc(&self) -> SourceSpan {merge_spans(self.loc, self.val.loc())}
-<<<<<<< HEAD
     fn nodes(&self) -> usize {self.val.nodes() + self.type_.as_ref().map_or(0, |x| x.nodes()) + 1}
-    fn res_type<'ctx>(&self, ctx: &CompCtx<'ctx>) -> Type {self.val.res_type(ctx)}
-    fn varfwd_prepass<'ctx>(&self, ctx: &CompCtx<'ctx>) {let _ = ctx.with_vars(|v| v.insert(&self.name, Symbol(Value::error(), VariableData::uninit(self.loc))));}
-    fn constinit_prepass<'ctx>(&self, ctx: &CompCtx<'ctx>, needs_another: &mut bool) {
-=======
     fn res_type(&self, ctx: &CompCtx) -> Type {self.val.res_type(ctx)}
     fn varfwd_prepass(&self, ctx: &CompCtx) {let _ = ctx.with_vars(|v| v.insert(&self.name, Symbol(Value::error(), VariableData::uninit(self.loc))));}
     fn constinit_prepass(&self, ctx: &CompCtx, needs_another: &mut bool) {
->>>>>>> cfc5e84c
         let mut missing = HashSet::new();
         let pp = ctx.prepass.replace(true);
         for err in self.codegen(ctx).1 {
