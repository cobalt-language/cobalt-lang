--- conflicted
+++ resolved
@@ -665,11 +665,7 @@
         });
         ctx.restore_scope(old_scope);
         ctx.is_const.set(old_is_const);
-<<<<<<< HEAD
-        match ctx.with_vars(|v| v.insert(&self.name, Symbol(val.freeze(self.loc), VariableData {fwd: ctx.prepass.get(), init: errs.iter().any(|e| matches!(e, CobaltError::UninitializedGlobal {..})), ..VariableData::with_vis(self.loc, vs)}))) {
-=======
-        match ctx.with_vars(|v| v.insert(&self.name, Symbol(val, VariableData {fwd: ctx.prepass.get(), init: !errs.iter().any(|e| matches!(e, CobaltError::UninitializedGlobal {..})), ..VariableData::with_vis(self.loc, vs)}))) {
->>>>>>> 7684413b
+        match ctx.with_vars(|v| v.insert(&self.name, Symbol(val.freeze(self.loc), VariableData {fwd: ctx.prepass.get(), init: !errs.iter().any(|e| matches!(e, CobaltError::UninitializedGlobal {..})), ..VariableData::with_vis(self.loc, vs)}))) {
             Ok(x) => (x.0.clone(), errs),
             Err(RedefVariable::NotAModule(x, _)) => {
                 errs.push(CobaltError::NotAModule {
@@ -888,11 +884,7 @@
         let mut noms = ctx.nominals.borrow_mut();
         ctx.restore_scope(old_scope);
         noms.get_mut(&mangled).unwrap().2 = ctx.map_split_vars(|v| (v.parent.unwrap(), v.symbols.into_iter().map(|(k, v)| (k, v.0)).collect()));
-<<<<<<< HEAD
-        match ctx.with_vars(|v| v.insert(&self.name, Symbol(Value::make_type(Type::Nominal(mangled.clone())).freeze(self.loc), VariableData {fwd: ctx.prepass.get(), init: errs.iter().any(|e| matches!(e, CobaltError::UninitializedGlobal {..})), ..VariableData::with_vis(self.loc, vs)}))) {
-=======
-        match ctx.with_vars(|v| v.insert(&self.name, Symbol(Value::make_type(Type::Nominal(mangled.clone())), VariableData {fwd: ctx.prepass.get(), init: !errs.iter().any(|e| matches!(e, CobaltError::UninitializedGlobal {..})), ..VariableData::with_vis(self.loc, vs)}))) {
->>>>>>> 7684413b
+        match ctx.with_vars(|v| v.insert(&self.name, Symbol(Value::make_type(Type::Nominal(mangled.clone())).freeze(self.loc), VariableData {fwd: ctx.prepass.get(), init: !errs.iter().any(|e| matches!(e, CobaltError::UninitializedGlobal {..})), ..VariableData::with_vis(self.loc, vs)}))) {
             Ok(x) => (x.0.clone(), errs),
             Err(RedefVariable::NotAModule(x, _)) => {
                 noms.remove(&mangled);
