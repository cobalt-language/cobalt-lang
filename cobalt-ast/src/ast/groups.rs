--- conflicted
+++ resolved
@@ -9,12 +9,8 @@
 }
 impl AST for BlockAST {
     fn loc(&self) -> SourceSpan {self.loc}
-<<<<<<< HEAD
     fn nodes(&self) -> usize {self.vals.iter().map(|x| x.nodes()).sum::<usize>() + 1}
-    fn res_type<'ctx>(&self, ctx: &CompCtx<'ctx>) -> Type {self.vals.last().map(|x| x.res_type(ctx)).unwrap_or(Type::Null)}
-=======
     fn res_type(&self, ctx: &CompCtx) -> Type {self.vals.last().map(|x| x.res_type(ctx)).unwrap_or(Type::Null)}
->>>>>>> cfc5e84c
     fn codegen<'ctx>(&self, ctx: &CompCtx<'ctx>) -> (Value<'ctx>, Vec<CobaltError>) {
         ctx.map_vars(|v| Box::new(VarMap::new(Some(v))));
         let mut out = Value::null();
@@ -55,12 +51,8 @@
 }
 impl AST for GroupAST {
     fn loc(&self) -> SourceSpan {merge_spans(self.vals[0].loc(), self.vals.last().unwrap().loc())}
-<<<<<<< HEAD
     fn nodes(&self) -> usize {self.vals.iter().map(|x| x.nodes()).sum::<usize>() + 1}
-    fn res_type<'ctx>(&self, ctx: &CompCtx<'ctx>) -> Type {self.vals.last().map(|x| x.res_type(ctx)).unwrap_or(Type::Null)}
-=======
     fn res_type(&self, ctx: &CompCtx) -> Type {self.vals.last().map(|x| x.res_type(ctx)).unwrap_or(Type::Null)}
->>>>>>> cfc5e84c
     fn codegen<'ctx>(&self, ctx: &CompCtx<'ctx>) -> (Value<'ctx>, Vec<CobaltError>) {
         let mut out = Value::null();
         let mut errs = vec![];
@@ -94,12 +86,8 @@
 }
 impl AST for TopLevelAST {
     fn loc(&self) -> SourceSpan {unreachable_span()}
-<<<<<<< HEAD
     fn nodes(&self) -> usize {self.vals.iter().map(|x| x.nodes()).sum::<usize>() + 1}
-    fn res_type<'ctx>(&self, _ctx: &CompCtx<'ctx>) -> Type {Type::Null}
-=======
     fn res_type(&self, _ctx: &CompCtx) -> Type {Type::Null}
->>>>>>> cfc5e84c
     fn codegen<'ctx>(&self, ctx: &CompCtx<'ctx>) -> (Value<'ctx>, Vec<CobaltError>) {
         if ctx.flags.prepass {
             self.vals.iter().for_each(|val| val.varfwd_prepass(ctx));
