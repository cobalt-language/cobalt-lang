use crate::*;
use std::rc::Rc;
use std::cell::Cell;
#[derive(Debug, Clone)]
pub struct CastAST {
    loc: SourceSpan,
    pub val: Box<dyn AST>,
    pub target: Box<dyn AST>
}
impl CastAST {
    pub fn new(loc: SourceSpan, val: Box<dyn AST>, target: Box<dyn AST>) -> Self {CastAST {loc, val, target}}
}
impl AST for CastAST {
    fn loc(&self) -> SourceSpan {merge_spans(self.val.loc(), self.target.loc())}
<<<<<<< HEAD
    fn nodes(&self) -> usize {self.val.nodes() + self.target.nodes() + 1}
    fn expl_type<'ctx>(&self, _: &CompCtx<'ctx>) -> bool {true}
    fn res_type<'ctx>(&self, ctx: &CompCtx<'ctx>) -> Type {if let Some(InterData::Type(ty)) = types::utils::impl_convert(unreachable_span(), (self.target.const_codegen(ctx).0, None), (Type::TypeData, None), ctx).ok().and_then(|t| t.inter_val) {*ty} else {Type::Error}}
=======
    fn expl_type(&self, _: &CompCtx) -> bool {true}
    fn res_type(&self, ctx: &CompCtx) -> Type {if let Some(InterData::Type(ty)) = types::utils::impl_convert(unreachable_span(), (self.target.const_codegen(ctx).0, None), (Type::TypeData, None), ctx).ok().and_then(|t| t.inter_val) {*ty} else {Type::Error}}
>>>>>>> cfc5e84c
    fn codegen<'ctx>(&self, ctx: &CompCtx<'ctx>) -> (Value<'ctx>, Vec<CobaltError>) {
        let (val, mut errs) = self.val.codegen(ctx);
        if val.data_type == Type::Error {return (Value::error(), errs)}
        let oic = ctx.is_const.replace(true);
        let t = types::utils::impl_convert(self.target.loc(), (self.target.codegen_errs(ctx, &mut errs), None), (Type::TypeData, None), ctx).map_or_else(|e| {errs.push(e); Type::Error}, |v| if let Some(InterData::Type(t)) = v.inter_val {*t} else {Type::Error});
        ctx.is_const.set(oic);
        (types::utils::expl_convert(self.loc, (val, Some(self.val.loc())), (t, Some(self.target.loc())), ctx).unwrap_or_else(|e| {
            errs.push(e);
            Value::error()
        }), errs)
    }
    fn to_code(&self) -> String {
        format!("{}: {}", self.val.to_code(), self.target.to_code())
    }
    fn print_impl(&self, f: &mut std::fmt::Formatter, pre: &mut TreePrefix, file: Option<CobaltFile>) -> std::fmt::Result {
        writeln!(f, "cast")?;
        print_ast_child(f, pre, &*self.val, false, file)?;
        print_ast_child(f, pre, &*self.target, true, file)
    }
}
#[derive(Debug, Clone)]
pub struct BitCastAST {
    loc: SourceSpan,
    pub val: Box<dyn AST>,
    pub target: Box<dyn AST>
}
impl BitCastAST {
    pub fn new(loc: SourceSpan, val: Box<dyn AST>, target: Box<dyn AST>) -> Self {BitCastAST {loc, val, target}}
}
impl AST for BitCastAST {
    fn loc(&self) -> SourceSpan {merge_spans(self.val.loc(), self.target.loc())}
<<<<<<< HEAD
    fn nodes(&self) -> usize {self.val.nodes() + self.target.nodes() + 1}
    fn expl_type<'ctx>(&self, _: &CompCtx<'ctx>) -> bool {true}
    fn res_type<'ctx>(&self, ctx: &CompCtx<'ctx>) -> Type {if let Some(InterData::Type(ty)) = types::utils::impl_convert(unreachable_span(), (self.target.const_codegen(ctx).0, None), (Type::TypeData, None), ctx).ok().and_then(|t| t.inter_val) {*ty} else {Type::Error}}
=======
    fn expl_type(&self, _: &CompCtx) -> bool {true}
    fn res_type(&self, ctx: &CompCtx) -> Type {if let Some(InterData::Type(ty)) = types::utils::impl_convert(unreachable_span(), (self.target.const_codegen(ctx).0, None), (Type::TypeData, None), ctx).ok().and_then(|t| t.inter_val) {*ty} else {Type::Error}}
>>>>>>> cfc5e84c
    fn codegen<'ctx>(&self, ctx: &CompCtx<'ctx>) -> (Value<'ctx>, Vec<CobaltError>) {
        let (mut val, mut errs) = self.val.codegen(ctx);
        if val.data_type == Type::Error {return (Value::error(), errs)}
        let oic = ctx.is_const.replace(true);
        let t = types::utils::impl_convert(self.target.loc(), (self.target.codegen_errs(ctx, &mut errs), None), (Type::TypeData, None), ctx).map_or_else(|e| {errs.push(e); Type::Error}, |v| if let Some(InterData::Type(t)) = v.inter_val {*t} else {Type::Error});
        ctx.is_const.set(oic);
        loop {
            match val.data_type {
                Type::Borrow(b) => val.data_type = *b,
                Type::Reference(b, _) => {
                    if !ctx.is_const.get() && b.register(ctx) {
                        if let Some(inkwell::values::BasicValueEnum::PointerValue(pv)) = val.comp_val {
                            val.address = Rc::new(Cell::new(Some(pv)));
                            val.comp_val = Some(ctx.builder.build_load(b.llvm_type(ctx).unwrap(), pv, ""));
                        }
                    }
                    val.data_type = *b;
                },
                x => {
                    val.data_type = x;
                    break;
                }
            }
        }
        match (t.size(ctx), val.data_type.size(ctx)) {
            (SizeType::Static(d), SizeType::Static(s)) => {
                if d != s {
                    errs.push(CobaltError::DifferentBitCastSizes {
                        loc: self.loc,
                        from_ty: val.data_type.to_string(),
                        from_sz: s,
                        from_loc: self.val.loc(),
                        to_ty: t.to_string(),
                        to_sz: d,
                        to_loc: self.target.loc()
                    });
                    return (Value::error(), errs)
                }
            },
            _ => {
                errs.push(CobaltError::UnsizedBitCast {
                    loc: self.loc,
                    from_ty: val.data_type.to_string(),
                    from_loc: self.val.loc(),
                    to_ty: t.to_string(),
                    to_loc: self.target.loc()
                });
                return (Value::error(), errs)
            }
        }
        if let (Some(llt), Some(ctval)) = (t.llvm_type(ctx), val.comp_val) {
            val.comp_val = Some(ctx.builder.build_bitcast(ctval, llt, ""));
            val.data_type = t;
            (val, errs)
        }
        else {(Value::error(), errs)}
    }
    fn to_code(&self) -> String {
        format!("{}:? {}", self.val.to_code(), self.target.to_code())
    }
    fn print_impl(&self, f: &mut std::fmt::Formatter, pre: &mut TreePrefix, file: Option<CobaltFile>) -> std::fmt::Result {
        writeln!(f, "bitcast")?;
        print_ast_child(f, pre, &*self.val, false, file)?;
        print_ast_child(f, pre, &*self.target, true, file)
    }
}
#[derive(Debug, Clone)]
pub struct NullAST {
    loc: SourceSpan
}
impl NullAST {
    pub fn new(loc: SourceSpan) -> Self {NullAST {loc}}
}
impl AST for NullAST {
    fn loc(&self) -> SourceSpan {self.loc}
    fn res_type(&self, _ctx: &CompCtx) -> Type {Type::Null}
    fn codegen<'ctx>(&self, _ctx: &CompCtx<'ctx>) -> (Value<'ctx>, Vec<CobaltError>) {(Value::null(), vec![])}
    fn to_code(&self) -> String {"null".to_string()}
    fn print_impl(&self, f: &mut std::fmt::Formatter, _pre: &mut TreePrefix, _file: Option<CobaltFile>) -> std::fmt::Result {writeln!(f, "null")}
}
#[derive(Debug, Clone)]
pub struct ErrorTypeAST {
    loc: SourceSpan
}
impl ErrorTypeAST {
    pub fn new(loc: SourceSpan) -> Self {ErrorTypeAST {loc}}
}
impl AST for ErrorTypeAST {
    fn loc(&self) -> SourceSpan {self.loc}
    fn res_type(&self, _ctx: &CompCtx) -> Type {Type::TypeData}
    fn codegen<'ctx>(&self, _ctx: &CompCtx<'ctx>) -> (Value<'ctx>, Vec<CobaltError>) {(Value::make_type(Type::Error), vec![])}
    fn to_code(&self) -> String {"<error type>".to_string()}
    fn print_impl(&self, f: &mut std::fmt::Formatter, _pre: &mut TreePrefix, _file: Option<CobaltFile>) -> std::fmt::Result {writeln!(f, "error type")}
}
#[derive(Debug, Clone)]
pub struct TypeLiteralAST {
    loc: SourceSpan
}
impl TypeLiteralAST {
    pub fn new(loc: SourceSpan) -> Self {TypeLiteralAST {loc}}
}
impl AST for TypeLiteralAST {
    fn loc(&self) -> SourceSpan {self.loc}
    fn res_type(&self, _ctx: &CompCtx) -> Type {Type::TypeData}
    fn codegen<'ctx>(&self, _ctx: &CompCtx<'ctx>) -> (Value<'ctx>, Vec<CobaltError>) {(Value::make_type(Type::TypeData), vec![])}
    fn to_code(&self) -> String {"type".to_string()}
    fn print_impl(&self, f: &mut std::fmt::Formatter, _pre: &mut TreePrefix, _file: Option<CobaltFile>) -> std::fmt::Result {writeln!(f, "type (literal)")}
}
#[derive(Debug, Clone)]
pub struct ParenAST {
    pub loc: SourceSpan,
    pub base: Box<dyn AST>
}
impl ParenAST {
    pub fn new(loc: SourceSpan, base: Box<dyn AST>) -> Self {ParenAST {loc, base}}
}
impl AST for ParenAST {
    fn loc(&self) -> SourceSpan {self.loc}
    fn nodes(&self) -> usize {self.base.nodes() + 1}
    fn is_const(&self) -> bool {self.base.is_const()}
    fn res_type(&self, ctx: &CompCtx) -> Type {self.base.res_type(ctx)}
    fn codegen<'ctx>(&self, ctx: &CompCtx<'ctx>) -> (Value<'ctx>, Vec<CobaltError>) {self.base.codegen(ctx)}
    fn to_code(&self) -> String {format!("({})", self.base.to_code())}
    fn print_impl(&self, f: &mut std::fmt::Formatter, pre: &mut TreePrefix, file: Option<CobaltFile>) -> std::fmt::Result {self.base.print_impl(f, pre, file)}
}<|MERGE_RESOLUTION|>--- conflicted
+++ resolved
@@ -12,14 +12,9 @@
 }
 impl AST for CastAST {
     fn loc(&self) -> SourceSpan {merge_spans(self.val.loc(), self.target.loc())}
-<<<<<<< HEAD
     fn nodes(&self) -> usize {self.val.nodes() + self.target.nodes() + 1}
-    fn expl_type<'ctx>(&self, _: &CompCtx<'ctx>) -> bool {true}
-    fn res_type<'ctx>(&self, ctx: &CompCtx<'ctx>) -> Type {if let Some(InterData::Type(ty)) = types::utils::impl_convert(unreachable_span(), (self.target.const_codegen(ctx).0, None), (Type::TypeData, None), ctx).ok().and_then(|t| t.inter_val) {*ty} else {Type::Error}}
-=======
     fn expl_type(&self, _: &CompCtx) -> bool {true}
     fn res_type(&self, ctx: &CompCtx) -> Type {if let Some(InterData::Type(ty)) = types::utils::impl_convert(unreachable_span(), (self.target.const_codegen(ctx).0, None), (Type::TypeData, None), ctx).ok().and_then(|t| t.inter_val) {*ty} else {Type::Error}}
->>>>>>> cfc5e84c
     fn codegen<'ctx>(&self, ctx: &CompCtx<'ctx>) -> (Value<'ctx>, Vec<CobaltError>) {
         let (val, mut errs) = self.val.codegen(ctx);
         if val.data_type == Type::Error {return (Value::error(), errs)}
@@ -51,14 +46,9 @@
 }
 impl AST for BitCastAST {
     fn loc(&self) -> SourceSpan {merge_spans(self.val.loc(), self.target.loc())}
-<<<<<<< HEAD
     fn nodes(&self) -> usize {self.val.nodes() + self.target.nodes() + 1}
-    fn expl_type<'ctx>(&self, _: &CompCtx<'ctx>) -> bool {true}
-    fn res_type<'ctx>(&self, ctx: &CompCtx<'ctx>) -> Type {if let Some(InterData::Type(ty)) = types::utils::impl_convert(unreachable_span(), (self.target.const_codegen(ctx).0, None), (Type::TypeData, None), ctx).ok().and_then(|t| t.inter_val) {*ty} else {Type::Error}}
-=======
     fn expl_type(&self, _: &CompCtx) -> bool {true}
     fn res_type(&self, ctx: &CompCtx) -> Type {if let Some(InterData::Type(ty)) = types::utils::impl_convert(unreachable_span(), (self.target.const_codegen(ctx).0, None), (Type::TypeData, None), ctx).ok().and_then(|t| t.inter_val) {*ty} else {Type::Error}}
->>>>>>> cfc5e84c
     fn codegen<'ctx>(&self, ctx: &CompCtx<'ctx>) -> (Value<'ctx>, Vec<CobaltError>) {
         let (mut val, mut errs) = self.val.codegen(ctx);
         if val.data_type == Type::Error {return (Value::error(), errs)}
