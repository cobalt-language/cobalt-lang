--- conflicted
+++ resolved
@@ -14,21 +14,14 @@
     fn nodes(&self) -> usize {
         self.vals.iter().map(|x| x.nodes()).sum::<usize>() + 1
     }
-<<<<<<< HEAD
-    fn codegen<'ctx>(
-        &self,
-        ctx: &CompCtx<'src, 'ctx>,
-    ) -> (Value<'src, 'ctx>, Vec<CobaltError<'src>>) {
-        let mut errs = Vec::<CobaltError<'src>>::new();
-=======
-    fn varfwd_prepass(&self, ctx: &CompCtx) {
+    fn varfwd_prepass(&self, ctx: &CompCtx<'src, '_>) {
         let mut target_match = 2u8;
         let mut vis_spec = None;
         for (ann, arg, _) in self.annotations.iter() {
-            match ann.as_str() {
+            match &**ann {
                 "target" => {
                     if let Some(arg) = arg {
-                        let mut arg = arg.as_str();
+                        let mut arg = &**arg;
                         let negate = if arg.as_bytes().first() == Some(&0x21) {
                             arg = &arg[1..];
                             true
@@ -93,14 +86,14 @@
         let syms = ctx.map_split_vars(|v| (v.parent.unwrap(), (v.symbols, v.imports)));
         std::mem::drop(ctx.with_vars(|v| v.insert_mod(&self.name, syms, ctx.mangle(&self.name))));
     }
-    fn constinit_prepass(&self, ctx: &CompCtx, needs_another: &mut bool) {
+    fn constinit_prepass(&self, ctx: &CompCtx<'src, '_>, needs_another: &mut bool) {
         let mut target_match = 2u8;
         let mut vis_spec = None;
         for (ann, arg, _) in self.annotations.iter() {
-            match ann.as_str() {
+            match &**ann {
                 "target" => {
                     if let Some(arg) = arg {
-                        let mut arg = arg.as_str();
+                        let mut arg = &**arg;
                         let negate = if arg.as_bytes().first() == Some(&0x21) {
                             arg = &arg[1..];
                             true
@@ -167,14 +160,14 @@
         let syms = ctx.map_split_vars(|v| (v.parent.unwrap(), (v.symbols, v.imports)));
         std::mem::drop(ctx.with_vars(|v| v.insert_mod(&self.name, syms, ctx.mangle(&self.name))));
     }
-    fn fwddef_prepass(&self, ctx: &CompCtx) {
+    fn fwddef_prepass(&self, ctx: &CompCtx<'src, '_>) {
         let mut target_match = 2u8;
         let mut vis_spec = None;
         for (ann, arg, _) in self.annotations.iter() {
-            match ann.as_str() {
+            match &**ann {
                 "target" => {
                     if let Some(arg) = arg {
-                        let mut arg = arg.as_str();
+                        let mut arg = &**arg;
                         let negate = if arg.as_bytes().first() == Some(&0x21) {
                             arg = &arg[1..];
                             true
@@ -239,9 +232,11 @@
         let syms = ctx.map_split_vars(|v| (v.parent.unwrap(), (v.symbols, v.imports)));
         std::mem::drop(ctx.with_vars(|v| v.insert_mod(&self.name, syms, ctx.mangle(&self.name))));
     }
-    fn codegen<'ctx>(&self, ctx: &CompCtx<'ctx>) -> (Value<'ctx>, Vec<CobaltError>) {
+    fn codegen<'ctx>(
+        &self,
+        ctx: &CompCtx<'src, 'ctx>,
+    ) -> (Value<'src, 'ctx>, Vec<CobaltError<'src>>) {
         let mut errs = Vec::<CobaltError>::new();
->>>>>>> 8ef686fd
         let mut target_match = 2u8;
         let mut vis_spec = None;
         for (ann, arg, loc) in self.annotations.iter() {
@@ -437,23 +432,19 @@
     fn loc(&self) -> SourceSpan {
         self.loc
     }
-<<<<<<< HEAD
+    fn varfwd_prepass(&self, ctx: &CompCtx<'src, '_>) {
+        self.codegen(ctx);
+    }
+    fn constinit_prepass(&self, ctx: &CompCtx<'src, '_>, _needs_another: &mut bool) {
+        self.codegen(ctx);
+    }
+    fn fwddef_prepass(&self, ctx: &CompCtx<'src, '_>) {
+        self.codegen(ctx);
+    }
     fn codegen<'ctx>(
         &self,
         ctx: &CompCtx<'src, 'ctx>,
     ) -> (Value<'src, 'ctx>, Vec<CobaltError<'src>>) {
-=======
-    fn varfwd_prepass(&self, ctx: &CompCtx) {
-        self.codegen(ctx);
-    }
-    fn constinit_prepass(&self, ctx: &CompCtx, _needs_another: &mut bool) {
-        self.codegen(ctx);
-    }
-    fn fwddef_prepass(&self, ctx: &CompCtx) {
-        self.codegen(ctx);
-    }
-    fn codegen<'ctx>(&self, ctx: &CompCtx<'ctx>) -> (Value<'ctx>, Vec<CobaltError>) {
->>>>>>> 8ef686fd
         let mut errs = vec![];
         let mut target_match = 2u8;
         let mut vis_spec = None;
