--- conflicted
+++ resolved
@@ -152,35 +152,20 @@
     pub inter_val: Option<InterData<'ctx>>,
     pub data_type: Type,
     pub address: Rc<Cell<Option<PointerValue<'ctx>>>>,
-<<<<<<< HEAD
-    pub name: Option<String>
+    pub name: Option<String>,
+    pub frozen: Option<SourceSpan>
 }
 impl<'ctx> Value<'ctx> {
-    pub fn error() -> Self {Value {comp_val: None, inter_val: None, data_type: Type::Error, address: Rc::default(), name: None}}
-    pub fn null() -> Self {Value {comp_val: None, inter_val: None, data_type: Type::Null, address: Rc::default(), name: None}}
-    pub fn new(comp_val: Option<BasicValueEnum<'ctx>>, inter_val: Option<InterData<'ctx>>, data_type: Type) -> Self {Value {comp_val, inter_val, data_type, address: Rc::default(), name: None}}
-    pub fn with_addr(comp_val: Option<BasicValueEnum<'ctx>>, inter_val: Option<InterData<'ctx>>, data_type: Type, addr: PointerValue<'ctx>) -> Self {Value {comp_val, inter_val, data_type, address: Rc::new(Cell::new(Some(addr))), name: None}}
-    pub fn compiled(comp_val: BasicValueEnum<'ctx>, data_type: Type) -> Self {Value {comp_val: Some(comp_val), inter_val: None, data_type, address: Rc::default(), name: None}}
-    pub fn interpreted(comp_val: BasicValueEnum<'ctx>, inter_val: InterData<'ctx>, data_type: Type) -> Self {Value {comp_val: Some(comp_val), inter_val: Some(inter_val), data_type, address: Rc::default(), name: None}}
-    pub fn metaval(inter_val: InterData<'ctx>, data_type: Type) -> Self {Value {comp_val: None, inter_val: Some(inter_val), data_type, address: Rc::default(), name: None}}
-    pub fn make_type(type_: Type) -> Self {Value {comp_val: None, inter_val: Some(InterData::Type(Box::new(type_))), data_type: Type::TypeData, address: Rc::default(), name: None}}
-    pub fn empty_mod(name: String) -> Self {Value {comp_val: None, inter_val: Some(InterData::Module(HashMap::new(), vec![], name)), data_type: Type::Module, address: Rc::default(), name: None}}
-    pub fn make_mod(syms: HashMap<String, Symbol<'ctx>>, imps: Vec<(CompoundDottedName, bool)>, name: String) -> Self {Value {comp_val: None, inter_val: Some(InterData::Module(syms, imps, name)), data_type: Type::Module, address: Rc::default(), name: None}}
-=======
-    pub frozen: Option<SourceSpan>
-}
-impl<'ctx> Value<'ctx> {
-    pub fn error() -> Self {Value {comp_val: None, inter_val: None, data_type: Type::Error, address: Rc::default(), frozen: None}}
-    pub fn null() -> Self {Value {comp_val: None, inter_val: None, data_type: Type::Null, address: Rc::default(), frozen: None}}
-    pub fn new(comp_val: Option<BasicValueEnum<'ctx>>, inter_val: Option<InterData<'ctx>>, data_type: Type) -> Self {Value {comp_val, inter_val, data_type, address: Rc::default(), frozen: None}}
-    pub fn with_addr(comp_val: Option<BasicValueEnum<'ctx>>, inter_val: Option<InterData<'ctx>>, data_type: Type, addr: PointerValue<'ctx>) -> Self {Value {comp_val, inter_val, data_type, address: Rc::new(Cell::new(Some(addr))), frozen: None}}
-    pub fn compiled(comp_val: BasicValueEnum<'ctx>, data_type: Type) -> Self {Value {comp_val: Some(comp_val), inter_val: None, data_type, address: Rc::default(), frozen: None}}
-    pub fn interpreted(comp_val: BasicValueEnum<'ctx>, inter_val: InterData<'ctx>, data_type: Type) -> Self {Value {comp_val: Some(comp_val), inter_val: Some(inter_val), data_type, address: Rc::default(), frozen: None}}
-    pub fn metaval(inter_val: InterData<'ctx>, data_type: Type) -> Self {Value {comp_val: None, inter_val: Some(inter_val), data_type, address: Rc::default(), frozen: None}}
-    pub fn make_type(type_: Type) -> Self {Value {comp_val: None, inter_val: Some(InterData::Type(Box::new(type_))), data_type: Type::TypeData, address: Rc::default(), frozen: None}}
-    pub fn empty_mod(name: String) -> Self {Value {comp_val: None, inter_val: Some(InterData::Module(HashMap::new(), vec![], name)), data_type: Type::Module, address: Rc::default(), frozen: None}}
-    pub fn make_mod(syms: HashMap<String, Symbol<'ctx>>, imps: Vec<(CompoundDottedName, bool)>, name: String) -> Self {Value {comp_val: None, inter_val: Some(InterData::Module(syms, imps, name)), data_type: Type::Module, address: Rc::default(), frozen: None}}
->>>>>>> f880f3ba
+    pub fn error() -> Self {Value {comp_val: None, inter_val: None, data_type: Type::Error, address: Rc::default(), name: None, frozen: None}}
+    pub fn null() -> Self {Value {comp_val: None, inter_val: None, data_type: Type::Null, address: Rc::default(), name: None, frozen: None}}
+    pub fn new(comp_val: Option<BasicValueEnum<'ctx>>, inter_val: Option<InterData<'ctx>>, data_type: Type) -> Self {Value {comp_val, inter_val, data_type, address: Rc::default(), name: None, frozen: None}}
+    pub fn with_addr(comp_val: Option<BasicValueEnum<'ctx>>, inter_val: Option<InterData<'ctx>>, data_type: Type, addr: PointerValue<'ctx>) -> Self {Value {comp_val, inter_val, data_type, address: Rc::new(Cell::new(Some(addr))), name: None, frozen: None}}
+    pub fn compiled(comp_val: BasicValueEnum<'ctx>, data_type: Type) -> Self {Value {comp_val: Some(comp_val), inter_val: None, data_type, address: Rc::default(), name: None, frozen: None}}
+    pub fn interpreted(comp_val: BasicValueEnum<'ctx>, inter_val: InterData<'ctx>, data_type: Type) -> Self {Value {comp_val: Some(comp_val), inter_val: Some(inter_val), data_type, address: Rc::default(), name: None, frozen: None}}
+    pub fn metaval(inter_val: InterData<'ctx>, data_type: Type) -> Self {Value {comp_val: None, inter_val: Some(inter_val), data_type, address: Rc::default(), name: None, frozen: None}}
+    pub fn make_type(type_: Type) -> Self {Value {comp_val: None, inter_val: Some(InterData::Type(Box::new(type_))), data_type: Type::TypeData, address: Rc::default(), name: None, frozen: None}}
+    pub fn empty_mod(name: String) -> Self {Value {comp_val: None, inter_val: Some(InterData::Module(HashMap::new(), vec![], name)), data_type: Type::Module, address: Rc::default(), name: None, frozen: None}}
+    pub fn make_mod(syms: HashMap<String, Symbol<'ctx>>, imps: Vec<(CompoundDottedName, bool)>, name: String) -> Self {Value {comp_val: None, inter_val: Some(InterData::Module(syms, imps, name)), data_type: Type::Module, address: Rc::default(), name: None, frozen: None}}
     
     pub fn addr(&self, ctx: &CompCtx<'ctx>) -> Option<PointerValue<'ctx>> {
         self.address.get().or_else(|| {
