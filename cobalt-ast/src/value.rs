use crate::*;
use hashbrown::HashMap;
use inkwell::types::{BasicMetadataTypeEnum, BasicType, BasicTypeEnum::*};
use inkwell::values::{BasicValueEnum, PointerValue};
use std::cell::Cell;
use std::io::{self, BufRead, Read, Write};
use std::rc::Rc;
#[derive(Debug, Clone, Copy, PartialEq, Eq)]
pub enum MethodType {
    Static,
    Method,
    Getter,
}
#[derive(Debug, Clone)]
pub struct FnData<'src, 'ctx> {
    pub defaults: Vec<InterData<'src, 'ctx>>,
    pub cconv: u32,
    pub mt: MethodType,
}

/// Used for compile-time constants.
#[derive(Debug, Clone)]
pub enum InterData<'src, 'ctx> {
    Null,
    Int(i128),
    Float(f64),
    /// Used for tuples, structs, arrays, and bound methods.
    Array(Vec<Self>),
    /// Used for default values of function parameters.
    Function(FnData<'src, 'ctx>),
    InlineAsm(String, String),
    Type(TypeRef),
    Module(
        HashMap<Cow<'src, str>, Symbol<'src, 'ctx>>,
        Vec<(CompoundDottedName<'src>, bool)>,
        String,
    ),
}
impl<'src, 'ctx> InterData<'src, 'ctx> {
    pub fn save<W: Write>(&self, out: &mut W) -> io::Result<()> {
        match self {
            InterData::Null => out.write_all(&[1]),
            InterData::Int(v) => out
                .write_all(&[2])
                .and_then(|_| out.write_all(&v.to_be_bytes())),
            InterData::Float(v) => out
                .write_all(&[3])
                .and_then(|_| out.write_all(&v.to_be_bytes())),
            InterData::Array(v) => {
                out.write_all(&[5])?;
                out.write_all(&(v.len() as u32).to_be_bytes())?; // length
                for val in v.iter() {
                    val.save(out)?;
                } // InterData is self-puncatuating
                Ok(())
            }
            InterData::Function(v) => {
                // serialized the same as InterData::Array
                out.write_all(&[6])?;
                out.write_all(&(v.defaults.len() as u32).to_be_bytes())?;
                for val in v.defaults.iter() {
                    val.save(out)?;
                }
                out.write_all(&v.cconv.to_be_bytes())?;
                out.write_all(std::slice::from_ref(&match v.mt {
                    MethodType::Method => 1,
                    MethodType::Static => 2,
                    MethodType::Getter => 3,
                }))
            }
            InterData::InlineAsm(c, b) => {
                out.write_all(&[7])?;
                out.write_all(c.as_bytes())?;
                out.write_all(&[0])?;
                out.write_all(b.as_bytes())?;
                out.write_all(&[0])
            }
            InterData::Type(t) => {
                out.write_all(&[8])?;
                t.save(out)
            }
            InterData::Module(v, i, n) => {
                out.write_all(&[9])?;
                out.write_all(n.as_bytes())?;
                out.write_all(&[0])?;
                for (name, sym) in v.iter() {
                    if sym.1.export {
                        out.write_all(name.as_bytes())?; // name, null-terminated
                        out.write_all(&[0])?;
                        sym.save(out)?;
                    }
                }
                out.write_all(&[0])?; // null terminator for symbol list
                for import in i
                    .iter()
                    .filter_map(|(s, b)| if *b { Some(s) } else { None })
                {
                    import.save(out)?;
                }
                out.write_all(&[0])
            }
        }
    }
    pub fn load<R: Read + BufRead>(
        buf: &mut R,
        ctx: &CompCtx<'src, 'ctx>,
    ) -> io::Result<Option<Self>> {
        let mut c = 0u8;
        buf.read_exact(std::slice::from_mut(&mut c))?;
        Ok(match c {
            0 => None,
            1 => Some(InterData::Null),
            2 => {
                let mut bytes = [0; 16];
                buf.read_exact(&mut bytes)?;
                Some(InterData::Int(i128::from_be_bytes(bytes)))
            }
            3 => {
                let mut bytes = [0; 8];
                buf.read_exact(&mut bytes)?;
                Some(InterData::Float(f64::from_be_bytes(bytes)))
            }
            5 => {
                let mut bytes = [0; 4];
                buf.read_exact(&mut bytes)?;
                let len = u32::from_be_bytes(bytes);
                let mut vec = Vec::with_capacity(len as usize);
                for _ in 0..len {
                    vec.push(
                        Self::load(buf, ctx)?.expect(
                            "# of unwrapped array elements doesn't match the prefixed count",
                        ),
                    )
                }
                Some(InterData::Array(vec))
            }
            6 => {
                let mut bytes = [0; 4];
                buf.read_exact(&mut bytes)?;
                let len = u32::from_be_bytes(bytes);
                let mut vec = Vec::with_capacity(len as usize);
                for _ in 0..len {
                    vec.push(Self::load(buf, ctx)?.expect(
                        "# of unwrapped default parameters doesn't match the prefixed count",
                    ))
                }
                buf.read_exact(&mut bytes)?;
                let mut c = 0u8;
                buf.read_exact(std::slice::from_mut(&mut c))?;
                let mt = match c {
                    1 => MethodType::Method,
                    2 => MethodType::Static,
                    3 => MethodType::Getter,
                    x => panic!("Expected 1, 2, or 3 for method type, got {x}"),
                };
                Some(InterData::Function(FnData {
                    defaults: vec,
                    cconv: u32::from_be_bytes(bytes),
                    mt,
                }))
            }
            7 => {
                let mut constraint = Vec::new();
                let mut body = Vec::new();
                buf.read_until(0, &mut constraint)?;
                buf.read_until(0, &mut body)?;
                Some(InterData::InlineAsm(
                    String::from_utf8(constraint)
                        .expect("Inline assmebly constraint should be valid UTF-8"),
                    String::from_utf8(body).expect("Inline assembly should be valid UTF-8"),
                ))
            }
            8 => Some(InterData::Type(types::load_type(buf)?)),
            9 => {
                let mut out = HashMap::new();
                let mut imports = vec![];
                let mut vec = Vec::new();
                buf.read_until(0, &mut vec)?;
                if vec.last() == Some(&0) {
                    vec.pop();
                }
                loop {
                    let mut name = vec![];
                    buf.read_until(0, &mut name)?;
                    if name.last() == Some(&0) {
                        name.pop();
                    }
                    if name.is_empty() {
                        break;
                    }
                    out.insert(
                        String::from_utf8(name)
                            .expect("Cobalt symbols should be valid UTF-8")
                            .into(),
                        Symbol::load(buf, ctx)?,
                    );
                }
                while let Some(val) = CompoundDottedName::load(buf)? {
                    imports.push((val, false));
                }
                Some(InterData::Module(
                    out,
                    imports,
                    String::from_utf8(vec).expect("Module names should be valid UTF-8"),
                ))
            }
            x => panic!("read interpreted data type expecting number in 1..=9, got {x}"),
        })
    }
}
#[derive(Debug, Clone)]
pub struct Value<'src, 'ctx> {
    pub loc: SourceSpan,
    pub comp_val: Option<BasicValueEnum<'ctx>>,
    pub inter_val: Option<InterData<'src, 'ctx>>,
    pub data_type: TypeRef,
    pub address: Rc<Cell<Option<PointerValue<'ctx>>>>,
    pub name: Option<(Cow<'src, str>, usize)>,
    pub frozen: Option<SourceSpan>,
}
impl<'src, 'ctx> Value<'src, 'ctx> {
    pub fn error() -> Self {
        Value {
            loc: unreachable_span(),
            comp_val: None,
            inter_val: None,
            data_type: types::Error::new(),
            address: Rc::default(),
            name: None,
            frozen: None,
        }
    }
    pub fn null() -> Self {
        Value {
            loc: unreachable_span(),
            comp_val: None,
            inter_val: None,
            data_type: types::Null::new(),
            address: Rc::default(),
            name: None,
            frozen: None,
        }
    }
    pub fn new(
        comp_val: Option<BasicValueEnum<'ctx>>,
        inter_val: Option<InterData<'src, 'ctx>>,
        data_type: TypeRef,
    ) -> Self {
        Value {
            loc: unreachable_span(),
            comp_val,
            inter_val,
            data_type,
            address: Rc::default(),
            name: None,
            frozen: None,
        }
    }
    pub fn with_addr(
        comp_val: Option<BasicValueEnum<'ctx>>,
        inter_val: Option<InterData<'src, 'ctx>>,
        data_type: TypeRef,
        addr: PointerValue<'ctx>,
    ) -> Self {
        Value {
            loc: unreachable_span(),
            comp_val,
            inter_val,
            data_type,
            address: Rc::new(Cell::new(Some(addr))),
            name: None,
            frozen: None,
        }
    }
    pub fn compiled(comp_val: BasicValueEnum<'ctx>, data_type: TypeRef) -> Self {
        Value {
            loc: unreachable_span(),
            comp_val: Some(comp_val),
            inter_val: None,
            data_type,
            address: Rc::default(),
            name: None,
            frozen: None,
        }
    }
    pub fn interpreted(
        comp_val: BasicValueEnum<'ctx>,
        inter_val: InterData<'src, 'ctx>,
        data_type: TypeRef,
    ) -> Self {
        Value {
            loc: unreachable_span(),
            comp_val: Some(comp_val),
            inter_val: Some(inter_val),
            data_type,
            address: Rc::default(),
            name: None,
            frozen: None,
        }
    }
    pub fn metaval(inter_val: InterData<'src, 'ctx>, data_type: TypeRef) -> Self {
        Value {
            loc: unreachable_span(),
            comp_val: None,
            inter_val: Some(inter_val),
            data_type,
            address: Rc::default(),
            name: None,
            frozen: None,
        }
    }
    pub fn make_type(type_: TypeRef) -> Self {
        Value {
            loc: unreachable_span(),
            comp_val: None,
            inter_val: Some(InterData::Type(type_)),
            data_type: types::TypeData::new(),
            address: Rc::default(),
            name: None,
            frozen: None,
        }
    }
    pub fn empty_mod(name: String) -> Self {
        Value {
            loc: unreachable_span(),
            comp_val: None,
            inter_val: Some(InterData::Module(HashMap::new(), vec![], name)),
            data_type: types::Module::new(),
            address: Rc::default(),
            name: None,
            frozen: None,
        }
    }
    pub fn make_mod(
        syms: HashMap<Cow<'src, str>, Symbol<'src, 'ctx>>,
        imps: Vec<(CompoundDottedName<'src>, bool)>,
        name: String,
    ) -> Self {
        Value {
            loc: unreachable_span(),
            comp_val: None,
            inter_val: Some(InterData::Module(syms, imps, name)),
            data_type: types::Module::new(),
            address: Rc::default(),
            name: None,
            frozen: None,
        }
    }
    pub fn make_str<S: AsRef<[u8]>>(string: S, ctx: &CompCtx<'src, 'ctx>) -> Self {
        let bytes = string.as_ref();
        Value::interpreted(
            ctx.context.const_string(bytes, true).into(),
            InterData::Array(bytes.iter().map(|b| InterData::Int(*b as _)).collect()),
            types::SizedArray::new(types::Int::unsigned(8), bytes.len() as _),
        )
    }

    pub fn addr(&self, ctx: &CompCtx<'src, 'ctx>) -> Option<PointerValue<'ctx>> {
        if self.data_type.size() == SizeType::Static(0) {
            Some(ctx.null_type.ptr_type(Default::default()).const_null())
        } else {
            self.address.get().or_else(|| {
                let ctv = self.value(ctx)?;
                let alloca = ctx.builder.build_alloca(ctv.get_type(), "");
                ctx.builder.build_store(alloca, ctv);
                self.address.set(Some(alloca));
                Some(alloca)
            })
        }
    }
    pub fn freeze(self, loc: SourceSpan) -> Value<'src, 'ctx> {
        Value {
            frozen: Some(loc),
            ..self
        }
    }
    pub fn with_loc(self, loc: SourceSpan) -> Value<'src, 'ctx> {
        Value { loc, ..self }
    }

    pub fn value(&self, ctx: &CompCtx<'src, 'ctx>) -> Option<BasicValueEnum<'ctx>> {
        self.comp_val.or_else(|| {
            self.inter_val
                .as_ref()
                .and_then(|v| self.data_type.compiled(v, ctx))
        })
    }

    pub fn ins_dtor(&self, ctx: &CompCtx<'src, 'ctx>) {
        self.data_type.ins_dtor(self, ctx)
    }

    pub fn as_type(&self) -> Option<TypeRef> {
        if let (types::TypeData::KIND, Some(InterData::Type(t))) =
            (self.data_type.kind(), &self.inter_val)
        {
            Some(*t)
        } else {
            None
        }
    }
    pub fn into_type(self, ctx: &CompCtx<'src, 'ctx>) -> Result<TypeRef, CobaltError<'src>> {
        let loc = self.loc;
        self.impl_convert((types::TypeData::new(), Some(loc)), ctx)
            .map(|v| v.as_type().unwrap_or(types::Error::new()))
    }
    pub fn into_mod(
        self,
    ) -> Option<(
        HashMap<Cow<'src, str>, Symbol<'src, 'ctx>>,
        Vec<(CompoundDottedName<'src>, bool)>,
        String,
    )> {
        if let (types::Module::KIND, Some(InterData::Module(s, m, n))) =
            (self.data_type.kind(), self.inter_val)
        {
            Some((s, m, n))
        } else {
            None
        }
    }
    pub fn as_mod(
        &self,
    ) -> Option<(
        &HashMap<Cow<'src, str>, Symbol<'src, 'ctx>>,
        &Vec<(CompoundDottedName<'src>, bool)>,
        &String,
    )> {
        if let (types::Module::KIND, Some(InterData::Module(s, m, n))) =
            (self.data_type.kind(), &self.inter_val)
        {
            Some((s, m, n))
        } else {
            None
        }
    }
    pub fn as_mod_mut(
        &mut self,
    ) -> Option<(
        &mut HashMap<Cow<'src, str>, Symbol<'src, 'ctx>>,
        &mut Vec<(CompoundDottedName<'src>, bool)>,
        &mut String,
    )> {
        if let (types::Module::KIND, Some(InterData::Module(s, m, n))) =
            (self.data_type.kind(), &mut self.inter_val)
        {
            Some((s, m, n))
        } else {
            None
        }
    }

    pub fn decay(self, ctx: &CompCtx<'src, 'ctx>) -> Value<'src, 'ctx> {
        let ty = self.data_type.decay();
        let name = self.name.clone();
        let loc = self.loc;
        Value {
            name,
            loc,
            ..self.impl_convert((ty, None), ctx).unwrap()
        }
    }
    pub fn attr(
        self,
        attr: (Cow<'src, str>, SourceSpan),
        ctx: &CompCtx<'src, 'ctx>,
    ) -> Result<Value<'src, 'ctx>, CobaltError<'src>> {
        self.data_type.attr(self, attr, ctx)
    }
    pub fn impl_convert(
        self,
        target: (TypeRef, Option<SourceSpan>),
        ctx: &CompCtx<'src, 'ctx>,
    ) -> Result<Value<'src, 'ctx>, CobaltError<'src>> {
        if self.data_type == target.0 {
            Ok(self)
        } else if self.data_type._can_iconv_to(target.0, ctx) {
            self.data_type._iconv_to(self, target, ctx)
        } else if target.0._can_iconv_from(self.data_type, ctx) {
            target.0._iconv_from(self, target.1, ctx)
        } else {
            Err(cant_iconv(&self, target.0, target.1))
        }
    }
    pub fn expl_convert(
        self,
        target: (TypeRef, Option<SourceSpan>),
        ctx: &CompCtx<'src, 'ctx>,
    ) -> Result<Value<'src, 'ctx>, CobaltError<'src>> {
        if self.data_type == target.0 {
            Ok(self)
        } else if self.data_type._can_econv_to(target.0, ctx) {
            self.data_type._econv_to(self, target, ctx)
        } else if target.0._can_econv_from(self.data_type, ctx) {
            target.0._econv_from(self, target.1, ctx)
        } else {
            let err = cant_econv(&self, target.0, target.1);
            self.impl_convert(target, ctx).map_err(|_| err)
        }
    }
    pub fn pre_op(
        self,
        op: (&'static str, SourceSpan),
        ctx: &CompCtx<'src, 'ctx>,
    ) -> Result<Value<'src, 'ctx>, CobaltError<'src>> {
        self.data_type.pre_op(self, op.0, op.1, ctx, true)
    }
    pub fn post_op(
        self,
        op: (&'static str, SourceSpan),
        ctx: &CompCtx<'src, 'ctx>,
    ) -> Result<Value<'src, 'ctx>, CobaltError<'src>> {
        self.data_type.post_op(self, op.0, op.1, ctx, true)
    }
    pub fn bin_op(
        self,
        op: (&'static str, SourceSpan),
        other: Value<'src, 'ctx>,
        ctx: &CompCtx<'src, 'ctx>,
    ) -> Result<Value<'src, 'ctx>, CobaltError<'src>> {
        if self
            .data_type
            ._has_bin_lhs(other.data_type, op.0, ctx, true, true)
        {
            self.data_type._bin_lhs(self, other, op, ctx, true, true)
        } else if other
            .data_type
            ._has_bin_rhs(self.data_type, op.0, ctx, true, true)
        {
            other.data_type._bin_rhs(self, other, op, ctx, true, true)
        } else {
            Err(invalid_binop(&self, &other, op.0, op.1))
        }
    }
    pub fn call(
        self,
        cparen: Option<SourceSpan>,
        args: Vec<Value<'src, 'ctx>>,
        ctx: &CompCtx<'src, 'ctx>,
    ) -> Result<Value<'src, 'ctx>, CobaltError<'src>> {
        self.data_type.call(self, cparen, args, ctx)
    }
    pub fn subscript(
        self,
        other: Value<'src, 'ctx>,
        ctx: &CompCtx<'src, 'ctx>,
    ) -> Result<Value<'src, 'ctx>, CobaltError<'src>> {
        self.data_type.subscript(self, other, ctx)
    }

    pub fn save<W: Write>(&self, out: &mut W) -> io::Result<()> {
        out.write_all(
            self.comp_val
                .as_ref()
                .map(|v| v.into_pointer_value().get_name().to_bytes().to_owned())
                .unwrap_or_else(Vec::new)
                .as_slice(),
        )?; // LLVM symbol name, null-terminated
        out.write_all(&[0])?;
        if let Some(v) = self.inter_val.as_ref() {
            v.save(out)?
        } else {
            out.write_all(&[0])?
        } // Interpreted value, self-punctuating
        types::save_type(out, self.data_type) // Type
    }
    pub fn load<R: Read + BufRead>(buf: &mut R, ctx: &CompCtx<'src, 'ctx>) -> io::Result<Self> {
        let mut var = Value::error();
        let mut name = vec![];
        buf.read_until(0, &mut name)?;
        if name.last() == Some(&0) {
            name.pop();
        }
        var.inter_val = InterData::load(buf, ctx)?;
        var.data_type = types::load_type(buf)?;
        if !name.is_empty() {
            use inkwell::module::Linkage::DLLImport;
<<<<<<< HEAD
            if let Some(ty) = var.data_type.downcast::<types::Function>() {
                let mut good = true;
                let ps = ty
                    .params()
                    .iter()
                    .filter_map(|(x, c)| {
                        if *c {
                            None
                        } else {
                            Some(BasicMetadataTypeEnum::from(
                                x.llvm_type(ctx).unwrap_or_else(|| {
                                    good = false;
                                    IntType(ctx.context.i8_type())
                                }),
                            ))
                        }
                    })
                    .collect::<Vec<_>>();
                if good {
                    if let Some(llt) = ty.ret().llvm_type(ctx) {
                        let ft = llt.fn_type(&ps, false);
                        let fv = ctx.module.add_function(
                            std::str::from_utf8(&name)
                                .expect("LLVM function names should be valid UTF-8"),
                            ft,
                            None,
                        );
                        if let Some(InterData::Function(FnData { cconv, .. })) = var.inter_val {
                            fv.set_call_conventions(cconv)
                        }
                        let gv = fv.as_global_value();
                        gv.set_linkage(DLLImport);
                        var.comp_val = Some(gv.as_pointer_value().into());
                    } else if ty.ret().size() == SizeType::Static(0) {
                        let ft = ctx.context.void_type().fn_type(&ps, false);
                        let fv = ctx.module.add_function(
                            std::str::from_utf8(&name)
                                .expect("LLVM function names should be valid UTF-8"),
                            ft,
                            None,
                        );
                        if let Some(InterData::Function(FnData { cconv, .. })) = var.inter_val {
                            fv.set_call_conventions(cconv)
                        }
                        let gv = fv.as_global_value();
                        gv.set_linkage(DLLImport);
                        var.comp_val = Some(gv.as_pointer_value().into());
=======
            if let Type::Reference(r) = &var.data_type {
                if let Type::Function(ret, params) = &**r {
                    if let Some(llt) = ret.llvm_type(ctx) {
                        let mut good = true;
                        let ps = params
                            .iter()
                            .filter_map(|(x, c)| {
                                if *c {
                                    None
                                } else {
                                    Some(BasicMetadataTypeEnum::from(
                                        x.llvm_type(ctx).unwrap_or_else(|| {
                                            good = false;
                                            IntType(ctx.context.i8_type())
                                        }),
                                    ))
                                }
                            })
                            .collect::<Vec<_>>();
                        if good {
                            let ft = llt.fn_type(&ps, false);
                            let fv = ctx.module.add_function(
                                std::str::from_utf8(&name)
                                    .expect("LLVM function names should be valid UTF-8"),
                                ft,
                                None,
                            );
                            if let Some(InterData::Function(FnData { cconv, .. })) = var.inter_val {
                                fv.set_call_conventions(cconv)
                            }
                            let gv = fv.as_global_value();
                            gv.set_linkage(DLLImport);
                            var.comp_val =
                                Some(BasicValueEnum::PointerValue(gv.as_pointer_value()));
                        }
                    } else if ret.size(ctx) == SizeType::Static(0) {
                        let mut good = true;
                        let ps = params
                            .iter()
                            .filter_map(|(x, c)| {
                                if *c {
                                    None
                                } else {
                                    Some(BasicMetadataTypeEnum::from(
                                        x.llvm_type(ctx).unwrap_or_else(|| {
                                            good = false;
                                            IntType(ctx.context.i8_type())
                                        }),
                                    ))
                                }
                            })
                            .collect::<Vec<_>>();
                        if good {
                            let ft = ctx.context.void_type().fn_type(&ps, false);
                            let fv = ctx.module.add_function(
                                std::str::from_utf8(&name)
                                    .expect("LLVM function names should be valid UTF-8"),
                                ft,
                                None,
                            );
                            if let Some(InterData::Function(FnData { cconv, .. })) = var.inter_val {
                                fv.set_call_conventions(cconv)
                            }
                            let gv = fv.as_global_value();
                            gv.set_linkage(DLLImport);
                            var.comp_val =
                                Some(BasicValueEnum::PointerValue(gv.as_pointer_value()));
                        }
>>>>>>> 5afddc68
                    }
                    return Ok(var);
                }
<<<<<<< HEAD
            } else if let Some(t) = var
                .data_type
                .downcast::<types::Reference>()
                .and_then(|t| t.llvm_type(ctx))
            {
=======
            }
            if let Some(t) = if let Type::Reference(ref b) = var.data_type {
                b.llvm_type(ctx)
            } else {
                None
            } {
>>>>>>> 5afddc68
                let gv = ctx.module.add_global(
                    t,
                    None,
                    std::str::from_utf8(&name).expect("LLVM variable names should be valid UTF-8"),
                ); // maybe do something with linkage/call convention?
                gv.set_linkage(DLLImport);
                var.comp_val = Some(gv.as_pointer_value().into());
            }
        }
        Ok(var)
    }
}<|MERGE_RESOLUTION|>--- conflicted
+++ resolved
@@ -575,8 +575,11 @@
         var.data_type = types::load_type(buf)?;
         if !name.is_empty() {
             use inkwell::module::Linkage::DLLImport;
-<<<<<<< HEAD
-            if let Some(ty) = var.data_type.downcast::<types::Function>() {
+            if let Some(ty) = var
+                .data_type
+                .downcast::<types::Reference>()
+                .and_then(|ty| ty.base().downcast::<types::Function>())
+            {
                 let mut good = true;
                 let ps = ty
                     .params()
@@ -623,93 +626,14 @@
                         let gv = fv.as_global_value();
                         gv.set_linkage(DLLImport);
                         var.comp_val = Some(gv.as_pointer_value().into());
-=======
-            if let Type::Reference(r) = &var.data_type {
-                if let Type::Function(ret, params) = &**r {
-                    if let Some(llt) = ret.llvm_type(ctx) {
-                        let mut good = true;
-                        let ps = params
-                            .iter()
-                            .filter_map(|(x, c)| {
-                                if *c {
-                                    None
-                                } else {
-                                    Some(BasicMetadataTypeEnum::from(
-                                        x.llvm_type(ctx).unwrap_or_else(|| {
-                                            good = false;
-                                            IntType(ctx.context.i8_type())
-                                        }),
-                                    ))
-                                }
-                            })
-                            .collect::<Vec<_>>();
-                        if good {
-                            let ft = llt.fn_type(&ps, false);
-                            let fv = ctx.module.add_function(
-                                std::str::from_utf8(&name)
-                                    .expect("LLVM function names should be valid UTF-8"),
-                                ft,
-                                None,
-                            );
-                            if let Some(InterData::Function(FnData { cconv, .. })) = var.inter_val {
-                                fv.set_call_conventions(cconv)
-                            }
-                            let gv = fv.as_global_value();
-                            gv.set_linkage(DLLImport);
-                            var.comp_val =
-                                Some(BasicValueEnum::PointerValue(gv.as_pointer_value()));
-                        }
-                    } else if ret.size(ctx) == SizeType::Static(0) {
-                        let mut good = true;
-                        let ps = params
-                            .iter()
-                            .filter_map(|(x, c)| {
-                                if *c {
-                                    None
-                                } else {
-                                    Some(BasicMetadataTypeEnum::from(
-                                        x.llvm_type(ctx).unwrap_or_else(|| {
-                                            good = false;
-                                            IntType(ctx.context.i8_type())
-                                        }),
-                                    ))
-                                }
-                            })
-                            .collect::<Vec<_>>();
-                        if good {
-                            let ft = ctx.context.void_type().fn_type(&ps, false);
-                            let fv = ctx.module.add_function(
-                                std::str::from_utf8(&name)
-                                    .expect("LLVM function names should be valid UTF-8"),
-                                ft,
-                                None,
-                            );
-                            if let Some(InterData::Function(FnData { cconv, .. })) = var.inter_val {
-                                fv.set_call_conventions(cconv)
-                            }
-                            let gv = fv.as_global_value();
-                            gv.set_linkage(DLLImport);
-                            var.comp_val =
-                                Some(BasicValueEnum::PointerValue(gv.as_pointer_value()));
-                        }
->>>>>>> 5afddc68
                     }
                     return Ok(var);
                 }
-<<<<<<< HEAD
             } else if let Some(t) = var
                 .data_type
                 .downcast::<types::Reference>()
                 .and_then(|t| t.llvm_type(ctx))
             {
-=======
-            }
-            if let Some(t) = if let Type::Reference(ref b) = var.data_type {
-                b.llvm_type(ctx)
-            } else {
-                None
-            } {
->>>>>>> 5afddc68
                 let gv = ctx.module.add_global(
                     t,
                     None,
