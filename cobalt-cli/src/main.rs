--- conflicted
+++ resolved
@@ -2312,40 +2312,6 @@
                         anyhow::Ok(ast)
                     })
                     .collect::<anyhow::Result<Vec<_>>>()?;
-<<<<<<< HEAD
-                let mods = asts
-                    .iter()
-                    .map(|ast| {
-                        let file = ast.file.unwrap();
-                        ctx.module.set_name(file.name());
-                        ctx.module.set_source_file_name(file.name());
-                        let (errs, comp_time) = timeit(|| ast.codegen(&ctx).1);
-                        *reporter.comp_time.get_or_insert(Duration::ZERO) += comp_time;
-                        for err in errs {
-                            fail |= err.is_err();
-                            eprintln!(
-                                "{:?}",
-                                Report::from(err).with_source_code(ast.file.unwrap())
-                            );
-                        }
-                        if let Err(msg) = ctx.module.verify() {
-                            error!("\n{}", msg.to_string());
-                            fail = true;
-                        }
-                        reporter.insts_before = insts(&ctx.module);
-                        *reporter.opt_time.get_or_insert(Duration::ZERO) += timeit(|| {
-                            reporter.insts_before += insts(&ctx.module);
-                            let pm = inkwell::passes::PassManager::create(());
-                            opt::load_profile(profile.as_deref().unwrap_or("default"), &pm);
-                            pm.run_on(&ctx.module);
-                        })
-                        .1;
-                        let m = ctx.module.clone();
-                        ctx.with_vars(|v| clear_mod(&mut v.symbols));
-                        m
-                    })
-                    .collect::<Vec<_>>();
-=======
                 asts.iter().for_each(|ast| {
                     let (errs, comp_time) = timeit(|| ast.codegen(&ctx).1);
                     *reporter.comp_time.get_or_insert(Duration::ZERO) += comp_time;
@@ -2373,7 +2339,6 @@
                     .module
                     .create_jit_execution_engine(inkwell::OptimizationLevel::None)
                     .map_err(|m| anyhow::Error::msg(m.to_string()))?;
->>>>>>> 8ef686fd
                 if fail {
                     anyhow::bail!(CompileErrors)
                 }
@@ -2665,12 +2630,6 @@
                     })
                     .collect::<anyhow::Result<Vec<_>>>()?;
                 asts.iter().for_each(|ast| {
-<<<<<<< HEAD
-                    let file = ast.file.unwrap();
-                    ctx.module.set_name(file.name());
-                    ctx.module.set_source_file_name(file.name());
-=======
->>>>>>> 8ef686fd
                     let (errs, comp_time) = timeit(|| ast.codegen(&ctx).1);
                     *reporter.comp_time.get_or_insert(Duration::ZERO) += comp_time;
                     for err in errs {
