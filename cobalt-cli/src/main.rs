<<<<<<< HEAD
use anyhow::Context;
use anyhow_std::*;
use clap::{Parser, Subcommand, ValueEnum};
use const_format::{formatcp, str_index};
use human_repr::*;
use inkwell::execution_engine::FunctionLookupError;
use inkwell::module::Module;
use inkwell::targets::*;
use miette::Severity;
use std::fmt;
use std::io::{prelude::*, BufReader};
use std::path::{Path, PathBuf};
use std::process::Command;
use std::time::{Duration, Instant};

use cobalt_ast::{CompCtx, Flags, AST};
use cobalt_build::*;
use cobalt_errors::*;
use cobalt_parser::prelude::*;

#[derive(Default, Debug, Clone, Copy, PartialEq, Eq, ValueEnum)]
enum OutputType {
    #[default]
    #[value(name = "exe")]
    Executable,
    #[value(name = "lib")]
    Library,
    #[value(name = "obj")]
    Object,
    #[value(name = "raw-obj")]
    RawObject,
    #[value(name = "asm")]
    Assembly,
    #[value(name = "llvm")]
    Llvm,
    #[value(name = "bc")]
    Bitcode,
    #[value(name = "header")]
    Header,
    #[value(name = "header-obj")]
    HeaderObj,
}
impl fmt::Display for OutputType {
    fn fmt(&self, f: &mut fmt::Formatter<'_>) -> fmt::Result {
        f.write_str(match self {
            Self::Executable => "exe",
            Self::Library => "lib",
            Self::Object => "obj",
            Self::RawObject => "raw-obj",
            Self::Assembly => "asm",
            Self::Llvm => "llvm",
            Self::Bitcode => "bc",
            Self::Header => "header",
            Self::HeaderObj => "header-obj",
        })
    }
}

const INIT_NEEDED: InitializationConfig = InitializationConfig {
    asm_parser: true,
    asm_printer: true,
    base: true,
    disassembler: false,
    info: true,
    machine_code: true,
};
static LONG_VERSION: &str = formatcp!(
    "{}\nLLVM version {}{}{}",
    env!("CARGO_PKG_VERSION"),
    cobalt_llvm::LLVM_VERSION,
    if cfg!(has_git) {
        formatcp!(
            "\nGit commit {} on branch {}",
            str_index!(env!("GIT_COMMIT"), ..6),
            env!("GIT_BRANCH")
        )
    } else {
        ""
    },
    if cfg!(debug_assertions) {
        "\nDebug Build"
    } else {
        ""
    }
);
#[derive(Debug, Clone, Parser)]
#[command(name = "co", author, long_version = LONG_VERSION)]
enum Cli {
    /// Print version information
    #[command(version)]
    Version,
    /// Debug compiler stuff
    #[cfg(debug_assertions)]
    #[command(alias = "dbg", subcommand)]
    Debug(DbgSubcommand),
    /// AOT compile a file
    Aot {
        /// input file to compile
        input: String,
        /// output file
        #[arg(short, long)]
        output: Option<String>,
        /// libraries to link
        #[arg(short = 'l')]
        linked: Vec<String>,
        /// link directories to search
        #[arg(short = 'L')]
        link_dirs: Vec<String>,
        /// Cobalt headers to include
        #[arg(short = 'H')]
        headers: Vec<String>,
        /// target triple to build
        #[arg(short, long)]
        triple: Option<String>,
        /// type of file to emit
        #[arg(short, long, default_value_t)]
        emit: OutputType,
        /// optimization profile to use
        #[arg(short, long)]
        profile: Option<String>,
        /// continue compilation of errors are encountered
        #[arg(short, long = "continue")]
        continue_if_err: bool,
        /// emit symbols with debug mangling
        #[arg(short, long = "debug")]
        debug_mangle: bool,
        /// don't search default directories for libraries
        #[arg(long)]
        no_default_link: bool,
        /// print timings
        #[arg(long)]
        timings: bool,
    },
    /// JIT compile and run a file
    Jit {
        /// input file to compile
        input: String,
        /// libraries to link
        #[arg(short = 'l')]
        linked: Vec<String>,
        /// link directories to search
        #[arg(short = 'L')]
        link_dirs: Vec<String>,
        /// Cobalt headers to include
        #[arg(short = 'H')]
        headers: Vec<String>,
        /// optimization profile to use
        #[arg(short, long)]
        profile: Option<String>,
        /// continue compilation of errors are encountered
        #[arg(short, long = "continue")]
        continue_if_err: bool,
        /// don't search default directories for libraries
        #[arg(long)]
        no_default_link: bool,
        /// print timings
        #[arg(long)]
        timings: bool,
        /// argv[0] to pass to program
        #[arg(short, long)]
        this: Option<String>,
        /// arguments to pass to program
        #[arg(last = true)]
        args: Vec<String>,
    },
    /// Check a file for errors
    Check {
        /// input file to compile
        input: String,
        /// libraries to link
        #[arg(short = 'l')]
        linked: Vec<String>,
        /// link directories to search
        #[arg(short = 'L')]
        link_dirs: Vec<String>,
        /// Cobalt headers to include
        #[arg(short = 'H')]
        headers: Vec<String>,
        /// don't search default directories for libraries
        #[arg(long)]
        no_default_link: bool,
        /// print timings
        #[arg(long)]
        timings: bool,
    },
    /// multi-file utilities
    #[command(subcommand)]
    Multi(MultiSubcommand),
    /// project-related utilities
    #[command(subcommand, alias = "proj")]
    Project(ProjSubcommand),
    /// package-related utilities
    #[command(subcommand, alias = "pkg")]
    Package(PkgSubcommand),
}
#[cfg(debug_assertions)]
#[derive(Debug, Clone, Subcommand)]
enum DbgSubcommand {
    /// Test parser
    Parse {
        /// input file to parse
        files: Vec<String>,
        /// raw string to parse
        #[arg(short)]
        code: Vec<String>,
        /// print locations of AST nodes
        #[arg(short)]
        locs: bool,
    },
    /// Test LLVM generation
    Llvm {
        /// input file to compile
        input: String,
        /// print timings
        #[arg(long)]
        timings: bool,
    },
    /// Parse a Cobalt header
    ParseHeader {
        /// header files to parse
        #[arg(required = true)]
        inputs: Vec<String>,
    },
}
#[derive(Debug, Clone, Subcommand)]
enum MultiSubcommand {
    /// AOT compile a file
    Aot {
        /// input files to compile
        #[arg(required = true)]
        inputs: Vec<String>,
        /// output file
        #[arg(short, long)]
        output: Option<PathBuf>,
        /// libraries to link
        #[arg(short = 'l')]
        linked: Vec<String>,
        /// link directories to search
        #[arg(short = 'L')]
        link_dirs: Vec<String>,
        /// Cobalt headers to include
        #[arg(short = 'H')]
        headers: Vec<String>,
        /// target triple to build
        #[arg(short, long)]
        triple: Option<String>,
        /// type of file to emit
        #[arg(short, long, default_value_t)]
        emit: OutputType,
        /// optimization profile to use
        #[arg(short, long)]
        profile: Option<String>,
        /// emit symbols with debug mangling
        #[arg(short, long = "debug")]
        debug_mangle: bool,
        /// don't search default directories for libraries
        #[arg(long)]
        no_default_link: bool,
        /// print timings
        #[arg(long)]
        timings: bool,
    },
    /// JIT compile and run a file
    Jit {
        /// input files to compile
        #[arg(required = true)]
        inputs: Vec<String>,
        /// libraries to link
        #[arg(short = 'l')]
        linked: Vec<String>,
        /// link directories to search
        #[arg(short = 'L')]
        link_dirs: Vec<String>,
        /// Cobalt headers to include
        #[arg(short = 'H')]
        headers: Vec<String>,
        /// optimization profile to use
        #[arg(short, long)]
        profile: Option<String>,
        /// don't search default directories for libraries
        #[arg(long)]
        no_default_link: bool,
        /// print timings
        #[arg(long)]
        timings: bool,
        /// argv[0] to pass to program
        #[arg(short, long)]
        this: Option<String>,
        /// arguments to pass to program
        #[arg(last = true)]
        args: Vec<String>,
    },
    /// Check a file for errors
    Check {
        /// input files to compile
        #[arg(required = true)]
        inputs: Vec<String>,
        /// libraries to link
        #[arg(short = 'l')]
        linked: Vec<String>,
        /// link directories to search
        #[arg(short = 'L')]
        link_dirs: Vec<String>,
        /// Cobalt headers to include
        #[arg(short = 'H')]
        headers: Vec<String>,
        /// don't search default directories for libraries
        #[arg(long)]
        no_default_link: bool,
        /// print timings
        #[arg(long)]
        timings: bool,
    },
}
#[derive(Debug, Clone, Subcommand)]
enum ProjSubcommand {
    /// Track the given projects
    ///
    /// If none are given, the current directory and its parents are searched
    Track { projects: Option<Vec<String>> },
    /// Untrack the given projects
    ///
    /// If none are given, the current directory and its parents are searched
    Untrack { projects: Option<Vec<String>> },
    /// List the currently tracked projects
    List {
        #[arg(short, long)]
        machine: bool,
    },
    /// Build a project
    Build {
        /// project file or its directory
        project_dir: Option<String>,
        /// directory that source files are relative to
        #[arg(short, long = "source")]
        source_dir: Option<String>,
        /// directory to output build artifacts
        #[arg(short, long = "build")]
        build_dir: Option<String>,
        /// link directories to search
        #[arg(short = 'L')]
        link_dirs: Vec<String>,
        /// optimization profile to use
        #[arg(short, long)]
        profile: Option<String>,
        /// don't search default directories for libraries
        #[arg(long)]
        no_default_link: bool,
        /// target triple to build for
        #[arg(short, long)]
        triple: Option<String>,
        /// targets to build
        #[arg(short = 'T', long = "target")]
        targets: Vec<String>,
        /// rebuild all files, even those that are up to date
        #[arg(short, long)]
        rebuild: bool,
    },
    /// Build and run a target in a project
    #[command(alias = "exec")]
    Run {
        /// project file or its directory
        project_dir: Option<String>,
        /// directory that source files are relative to
        #[arg(short, long = "source")]
        source_dir: Option<String>,
        /// directory to output build artifacts
        #[arg(short, long = "build")]
        build_dir: Option<String>,
        /// link directories to search
        #[arg(short = 'L')]
        link_dirs: Vec<String>,
        /// optimization profile to use
        #[arg(short, long)]
        profile: Option<String>,
        /// don't search default directories for libraries
        #[arg(long)]
        no_default_link: bool,
        /// targets to build
        #[arg(short = 'T', long)]
        target: Option<String>,
        /// rebuild all files, even those that are up to date
        #[arg(short, long)]
        rebuild: bool,
        #[arg(last = true)]
        args: Vec<String>,
    },
}
#[derive(Debug, Clone, Subcommand)]
enum PkgSubcommand {
    /// Update all registries
    Update,
    /// Install packages
    Install {
        /// packages to install
        #[arg(required = true)]
        packages: Vec<String>,
    },
}

/// time the execution of a function
#[inline(always)]
fn timeit<R, F: FnOnce() -> R>(f: F) -> (R, Duration) {
    let start = Instant::now();
    let ret = f();
    (ret, start.elapsed())
}
#[inline(always)]
fn try_timeit<R, E, F: FnOnce() -> Result<R, E>>(f: F) -> Result<(R, Duration), E> {
    let start = Instant::now();
    let ret = f()?;
    Ok((ret, start.elapsed()))
}
/// count instructions in a module
fn insts(m: &Module) -> usize {
    let mut count = 0;
    let mut f = m.get_first_function();
    while let Some(fv) = f {
        let mut b = fv.get_first_basic_block();
        while let Some(bb) = b {
            let mut i = bb.get_first_instruction();
            while let Some(iv) = i {
                count += 1;
                i = iv.get_next_instruction();
            }
            b = bb.get_next_basic_block();
        }
        f = fv.get_next_function();
    }
    count
}
#[derive(Debug, Clone, Copy)]
struct Exit(i32);
impl std::fmt::Display for Exit {
    fn fmt(&self, _f: &mut std::fmt::Formatter) -> std::fmt::Result {
        Ok(())
    }
}
impl std::error::Error for Exit {}

#[inline(always)]
fn driver() -> anyhow::Result<()> {
    match Cli::parse() {
        Cli::Version => println!("co {LONG_VERSION}"),
        #[cfg(debug_assertions)]
        Cli::Debug(cmd) => match cmd {
            DbgSubcommand::Parse { files, code, locs } => {
                for code in code {
                    let file = FILES.add_file(0, "<command line>".to_string(), code.into());
                    let (ast, errs) = parse_tl().parse(file.contents()).into_output_errors();
                    let mut ast = ast.unwrap_or_default();
                    let errs = errs.into_iter().flat_map(cvt_err);
                    ast.file = Some(file);
                    for err in errs {
                        eprintln!("{:?}", Report::from(err).with_source_code(file));
                    }
                    if locs {
                        print!("({} nodes)\n{ast:#}", ast.nodes())
                    } else {
                        print!("({} nodes)\n{ast}", ast.nodes())
                    }
                }
                for arg in files {
                    let code = Path::new(&arg).read_to_string_anyhow()?;
                    let file = FILES.add_file(0, arg.clone(), code.into());
                    let (ast, errs) = parse_tl().parse(file.contents()).into_output_errors();
                    let mut ast = ast.unwrap_or_default();
                    let errs = errs.into_iter().flat_map(cvt_err);
                    ast.file = Some(file);
                    for err in errs {
                        eprintln!("{:?}", Report::from(err).with_source_code(file));
                    }
                    if locs {
                        print!("({} nodes)\n{ast:#}", ast.nodes())
                    } else {
                        print!("({} nodes)\n{ast}", ast.nodes())
                    }
                }
            }
            DbgSubcommand::Llvm { input, timings } => {
                struct Reporter {
                    timings: bool,
                    reported: bool,
                    bottom_line: bool,
                    start: Instant,
                    overall: Option<Duration>,
                    file_time: Option<Duration>,
                    file_len: usize,
                    parse_time: Option<Duration>,
                    ast_nodes: usize,
                    comp_time: Option<Duration>,
                }
                impl Reporter {
                    pub fn new(timings: bool) -> Self {
                        Self {
                            timings,
                            reported: false,
                            bottom_line: true,
                            start: Instant::now(),
                            overall: None,
                            file_time: None,
                            file_len: 0,
                            parse_time: None,
                            ast_nodes: 0,
                            comp_time: None,
                        }
                    }
                    fn print(&mut self) {
                        if !self.timings {
                            return;
                        }
                        if self.reported {
                            return;
                        }
                        self.reported = true;
                        let overall = self.overall.get_or_insert_with(|| self.start.elapsed());
                        println!("----------------");
                        println!("overall time: {:>8}", overall.human_duration().to_string());
                        if let Some(file) = self.file_time {
                            println!(
                                "reading file: {:>8} ({:6.3}%) @ {:>13}",
                                file.human_duration().to_string(),
                                file.as_secs_f64() / overall.as_secs_f64() * 100.0,
                                (self.file_len as f64 / file.as_secs_f64())
                                    .human_throughput_bytes()
                                    .to_string()
                            );
                        }
                        if let Some(parse) = self.parse_time {
                            println!(
                                "parsing code: {:>8} ({:6.3}%) @ {:>13}",
                                parse.human_duration().to_string(),
                                parse.as_secs_f64() / overall.as_secs_f64() * 100.0,
                                (self.file_len as f64 / parse.as_secs_f64())
                                    .human_throughput_bytes()
                                    .to_string()
                            );
                        }
                        if let Some(comp) = self.comp_time {
                            println!(
                                "LLVM codegen: {:>8} ({:6.3}%) @ {:>13}",
                                comp.human_duration().to_string(),
                                comp.as_secs_f64() / overall.as_secs_f64() * 100.0,
                                (self.ast_nodes as f64 / comp.as_secs_f64())
                                    .human_throughput(" node")
                                    .to_string()
                            );
                        }
                        if self.bottom_line {
                            println!("----------------");
                        }
                    }
                    // happy exit
                    pub fn finish(&mut self) {
                        self.bottom_line = false; // don't print a line after the report, everything went ok
                        self.print();
                    }
                }
                // give the report on drops too, in case of errors
                impl Drop for Reporter {
                    fn drop(&mut self) {
                        self.print();
                    }
                }
                let mut reporter = Reporter::new(timings);
                let code = {
                    let start = Instant::now();
                    let code = if input == "-" {
                        let mut s = String::new();
                        std::io::stdin().read_to_string(&mut s)?;
                        s
                    } else {
                        Path::new(&input).read_to_string_anyhow()?
                    };
                    reporter.file_time = Some(start.elapsed());
                    reporter.file_len = code.len();
                    code
                };
                let flags = Flags {
                    dbg_mangle: true,
                    all_move_metadata: true,
                    ..Flags::default()
                };
                let ink_ctx = inkwell::context::Context::create();
                let ctx = CompCtx::with_flags(&ink_ctx, &input, flags);
                let file = FILES.add_file(0, input, code.into());
                let ((ast, errs), parse_time) =
                    timeit(|| parse_tl().parse(file.contents()).into_output_errors());
                let mut ast = ast.unwrap_or_default();
                let errs = errs.into_iter().flat_map(cvt_err);
                reporter.parse_time = Some(parse_time);
                reporter.ast_nodes = ast.nodes();
                ast.file = Some(file);
                for err in errs {
                    eprintln!("{:?}", Report::from(err).with_source_code(file));
                }
                ctx.module.set_triple(&TargetMachine::get_default_triple());
                let (errs, comp_time) = timeit(|| ast.codegen(&ctx).1);
                reporter.comp_time = Some(comp_time);
                for err in errs {
                    eprintln!("{:?}", Report::from(err).with_source_code(file));
                }
                if let Err(msg) = ctx.module.verify() {
                    error!("\n{}", msg.to_string())
                }
                print!("{}", ctx.module.to_string());
                reporter.finish();
            }
            #[cfg(debug_assertions)]
            DbgSubcommand::ParseHeader { inputs } => {
                for fname in inputs {
                    let ink_ctx = inkwell::context::Context::create();
                    let ctx = CompCtx::new(&ink_ctx, "<anon>");
                    let mut file = BufReader::new(match std::fs::File::open(&fname) {
                        Ok(f) => f,
                        Err(e) => {
                            eprintln!("error opening {fname}: {e}");
                            continue;
                        }
                    });
                    match ctx.load(&mut file) {
                        Ok(_) => ctx.with_vars(|v| v.dump()),
                        Err(e) => eprintln!("error loading {fname}: {e}"),
                    }
                }
            }
        },
        Cli::Aot {
            input,
            output,
            linked,
            mut link_dirs,
            headers,
            triple,
            emit,
            profile,
            continue_if_err,
            debug_mangle,
            no_default_link,
            timings,
        } => {
            struct Reporter {
                timings: bool,
                reported: bool,
                bottom_line: bool,
                start: Instant,
                overall: Option<Duration>,
                file_time: Option<Duration>,
                file_len: usize,
                parse_time: Option<Duration>,
                ast_nodes: usize,
                comp_time: Option<Duration>,
                insts_before: usize,
                insts_after: usize,
                opt_time: Option<Duration>,
                cg_time: Option<Duration>,
                libs_time: Option<Duration>,
                nlibs: usize,
                cmd_time: Option<Duration>,
            }
            impl Reporter {
                pub fn new(timings: bool) -> Self {
                    Self {
                        timings,
                        reported: false,
                        bottom_line: true,
                        start: Instant::now(),
                        overall: None,
                        file_time: None,
                        file_len: 0,
                        parse_time: None,
                        ast_nodes: 0,
                        comp_time: None,
                        insts_before: 0,
                        insts_after: 0,
                        opt_time: None,
                        cg_time: None,
                        libs_time: None,
                        nlibs: 0,
                        cmd_time: None,
                    }
                }
                fn print(&mut self) {
                    if !self.timings {
                        return;
                    }
                    if self.reported {
                        return;
                    }
                    self.reported = true;
                    let overall = self.overall.get_or_insert_with(|| self.start.elapsed());
                    println!("----------------");
                    println!("overall time: {:>8}", overall.human_duration().to_string());
                    if let Some(file) = self.file_time {
                        println!(
                            "reading file: {:>8} ({:6.3}%) @ {:>13}",
                            file.human_duration().to_string(),
                            file.as_secs_f64() / overall.as_secs_f64() * 100.0,
                            (self.file_len as f64 / file.as_secs_f64())
                                .human_throughput_bytes()
                                .to_string()
                        );
                    }
                    if let Some(parse) = self.parse_time {
                        println!(
                            "parsing code: {:>8} ({:6.3}%) @ {:>13}",
                            parse.human_duration().to_string(),
                            parse.as_secs_f64() / overall.as_secs_f64() * 100.0,
                            (self.file_len as f64 / parse.as_secs_f64())
                                .human_throughput_bytes()
                                .to_string()
                        );
                    }
                    if let Some(comp) = self.comp_time {
                        println!(
                            "LLVM codegen: {:>8} ({:6.3}%) @ {:>13}",
                            comp.human_duration().to_string(),
                            comp.as_secs_f64() / overall.as_secs_f64() * 100.0,
                            (self.ast_nodes as f64 / comp.as_secs_f64())
                                .human_throughput(" node")
                                .to_string()
                        );
                    }
                    if let Some(opt) = self.opt_time {
                        println!(
                            "optimization: {:>8} ({:6.3}%) @ {:>13}",
                            opt.human_duration().to_string(),
                            opt.as_secs_f64() / overall.as_secs_f64() * 100.0,
                            (self.insts_before as f64 / opt.as_secs_f64())
                                .human_throughput(" inst")
                                .to_string()
                        );
                    }
                    if let Some(cg) = self.cg_time {
                        println!(
                            "output gen:   {:>8} ({:6.3}%) @ {:>13}",
                            cg.human_duration().to_string(),
                            cg.as_secs_f64() / overall.as_secs_f64() * 100.0,
                            (self.insts_after as f64 / cg.as_secs_f64())
                                .human_throughput(" inst")
                                .to_string()
                        );
                    }
                    if self.nlibs != 0 {
                        if let Some(libs) = self.libs_time {
                            println!(
                                "lib lookup:   {:>8} ({:6.3}%) @ {:>13}",
                                libs.human_duration().to_string(),
                                libs.as_secs_f64() / overall.as_secs_f64() * 100.0,
                                (self.nlibs as f64 / libs.as_secs_f64())
                                    .human_throughput(" libs")
                                    .to_string()
                            );
                        }
                    }
                    if let Some(cmd) = self.cmd_time {
                        println!(
                            "external cmd: {:>8} ({:6.3}%)",
                            cmd.human_duration().to_string(),
                            cmd.as_secs_f64() / overall.as_secs_f64() * 100.0
                        );
                    }
                    if self.bottom_line {
                        println!("----------------");
                    }
                }
                // happy exit
                pub fn finish(&mut self) {
                    self.bottom_line = false; // don't print a line after the report, everything went ok
                    self.print();
                }
            }
            // give the report on drops too, in case of errors
            impl Drop for Reporter {
                fn drop(&mut self) {
                    self.print();
                }
            }
            let mut reporter = Reporter::new(timings);
            if !no_default_link {
                if let Some(pwd) = std::env::current_dir()
                    .ok()
                    .and_then(|pwd| pwd.to_str().map(String::from))
                {
                    link_dirs.insert(0, pwd);
                }
                if let Ok(home) = std::env::var("HOME") {
                    link_dirs.extend_from_slice(&[
                        format!("{home}/.cobalt/installed/lib"),
                        format!("{home}/.local/lib/cobalt"),
                        "/usr/local/lib/cobalt/installed/lib".to_string(),
                        "/usr/lib/cobalt/installed/lib".to_string(),
                        "/lib/cobalt/installed/lib".to_string(),
                        "/usr/local/lib".to_string(),
                        "/usr/lib".to_string(),
                        "/lib".to_string(),
                    ]);
                } else {
                    link_dirs.extend(
                        [
                            "/usr/local/lib/cobalt/installed/lib",
                            "/usr/lib/cobalt/installed/lib",
                            "/lib/cobalt/installed/lib",
                            "/usr/local/lib",
                            "/usr/lib",
                            "/lib",
                        ]
                        .into_iter()
                        .map(String::from),
                    );
                }
            }
            let code = {
                let start = Instant::now();
                let code = if input == "-" {
                    let mut s = String::new();
                    std::io::stdin().read_to_string(&mut s)?;
                    s
                } else {
                    Path::new(&input).read_to_string_anyhow()?
                };
                reporter.file_time = Some(start.elapsed());
                reporter.file_len = code.len();
                code
            };
            if triple.is_some() {
                Target::initialize_all(&INIT_NEEDED)
            } else {
                Target::initialize_native(&INIT_NEEDED).map_err(anyhow::Error::msg)?
            }
            let triple = triple.unwrap_or_else(|| {
                TargetMachine::get_default_triple()
                    .as_str()
                    .to_string_lossy()
                    .into_owned()
            });
            let trip = TargetTriple::create(&triple);
            let target_machine = Target::from_triple(&trip)
                .unwrap()
                .create_target_machine(
                    &trip,
                    "",
                    "",
                    inkwell::OptimizationLevel::None,
                    inkwell::targets::RelocMode::PIC,
                    inkwell::targets::CodeModel::Small,
                )
                .expect("failed to create target machine");
            let mut output = output.map(String::from).or_else(|| {
                (input != "-").then(|| match emit {
                    OutputType::Executable => format!(
                        "{}{}",
                        input.rfind('.').map_or(input.as_str(), |i| &input[..i]),
                        if triple.contains("windows") {
                            ".exe"
                        } else {
                            ""
                        }
                    ),
                    OutputType::Library => libs::format_lib(
                        input.rfind('.').map_or(input.as_str(), |i| &input[..i]),
                        &trip,
                    ),
                    OutputType::RawObject => format!(
                        "{}.raw.o",
                        input.rfind('.').map_or(input.as_str(), |i| &input[..i])
                    ),
                    OutputType::Object => format!(
                        "{}.o",
                        input.rfind('.').map_or(input.as_str(), |i| &input[..i])
                    ),
                    OutputType::Assembly => format!(
                        "{}.s",
                        input.rfind('.').map_or(input.as_str(), |i| &input[..i])
                    ),
                    OutputType::Llvm => format!(
                        "{}.ll",
                        input.rfind('.').map_or(input.as_str(), |i| &input[..i])
                    ),
                    OutputType::Bitcode => format!(
                        "{}.bc",
                        input.rfind('.').map_or(input.as_str(), |i| &input[..i])
                    ),
                    OutputType::Header => format!(
                        "{}.coh",
                        input.rfind('.').map_or(input.as_str(), |i| &input[..i])
                    ),
                    OutputType::HeaderObj => format!(
                        "{}.coh.o",
                        input.rfind('.').map_or(input.as_str(), |i| &input[..i])
                    ),
                })
            });
            output = output.and_then(|v| (v != "-").then_some(v));
            let mut flags = Flags {
                dbg_mangle: debug_mangle,
                ..Flags::default()
            };
            let ink_ctx = inkwell::context::Context::create();
            if let Some(size) = ink_ctx
                .ptr_sized_int_type(&target_machine.get_target_data(), None)
                .size_of()
                .get_zero_extended_constant()
            {
                flags.word_size = size as u16;
            }
            let ctx = CompCtx::with_flags(&ink_ctx, &input, flags);
            ctx.module.set_triple(&trip);
            let mut cc = cc::CompileCommand::new();
            cc.target(&triple);
            {
                reporter.nlibs = linked.len();
                let start = Instant::now();
                if !linked.is_empty() {
                    let notfound = cc.search_libs(linked, link_dirs, Some(&ctx), false)?;
                    if !notfound.is_empty() {
                        anyhow::bail!(LibsNotFound(notfound))
                    }
                }
                for head in headers {
                    let mut file = BufReader::new(std::fs::File::open(head)?);
                    ctx.load(&mut file)?;
                }
                reporter.libs_time = Some(start.elapsed());
            };
            let mut fail = false;
            let mut overall_fail = false;
            let file = FILES.add_file(0, input.to_string(), code.into());
            let ((ast, errs), parse_time) =
                timeit(|| parse_tl().parse(file.contents()).into_output_errors());
            let mut ast = ast.unwrap_or_default();
            let errs = errs.into_iter().flat_map(cvt_err);
            reporter.parse_time = Some(parse_time);
            reporter.ast_nodes = ast.nodes();
            ast.file = Some(file);
            for err in errs {
                fail |= err.severity.map_or(true, |e| e > Severity::Warning);
                eprintln!("{:?}", Report::from(err).with_source_code(file));
            }
            overall_fail |= fail;
            fail = false;
            if fail && !continue_if_err {
                anyhow::bail!(CompileErrors)
            }
            let (errs, comp_time) = timeit(|| ast.codegen(&ctx).1);
            reporter.comp_time = Some(comp_time);
            overall_fail |= fail;
            fail = false;
            for err in errs {
                fail |= err.is_err();
                eprintln!("{:?}", Report::from(err).with_source_code(file));
            }
            if fail && !continue_if_err {
                anyhow::bail!(CompileErrors)
            }
            if let Err(msg) = ctx.module.verify() {
                error!("\n{}", msg.to_string());
                fail = true;
            }
            if fail || overall_fail {
                anyhow::bail!(CompileErrors)
            }
            reporter.insts_before = insts(&ctx.module);
            reporter.opt_time = Some(
                timeit(|| {
                    let pm = inkwell::passes::PassManager::create(());
                    opt::load_profile(profile.as_deref().unwrap_or("default"), &pm);
                    pm.run_on(&ctx.module);
                })
                .1,
            );
            reporter.insts_after = insts(&ctx.module);
            match emit {
                OutputType::Header => {
                    let mut buf = vec![];
                    reporter.cg_time = Some(try_timeit(|| ctx.save(&mut buf))?.1);
                    if let Some(out) = output {
                        let mut file = std::fs::File::create(out)?;
                        file.write_all(&buf)?;
                    } else {
                        std::io::stdout().write_all(&buf)?
                    }
                }
                OutputType::HeaderObj => {
                    let mut obj = libs::new_object(&trip);
                    let (vec, cg_time) = try_timeit(|| {
                        libs::populate_header(&mut obj, &ctx);
                        obj.write()
                    })?;
                    reporter.cg_time = Some(cg_time);
                    if let Some(path) = output {
                        Path::new(&path).write_anyhow(vec)?
                    } else {
                        std::io::stdout().write_all(&vec)?
                    }
                }
                OutputType::Llvm => {
                    let (m, cg_time) = timeit(|| ctx.module.to_string());
                    reporter.cg_time = Some(cg_time);
                    if let Some(out) = output {
                        std::fs::write(out, &m)?
                    } else {
                        println!("{m}")
                    }
                }
                OutputType::Bitcode => {
                    let (m, cg_time) = timeit(|| ctx.module.write_bitcode_to_memory());
                    reporter.cg_time = Some(cg_time);
                    if let Some(path) = output {
                        Path::new(&path).write_anyhow(m.as_slice())?
                    } else {
                        std::io::stdout().write_all(m.as_slice())?
                    }
                }
                OutputType::Assembly => {
                    let (m, cg_time) = timeit(|| {
                        target_machine
                            .write_to_memory_buffer(
                                &ctx.module,
                                inkwell::targets::FileType::Assembly,
                            )
                            .unwrap()
                    });
                    reporter.cg_time = Some(cg_time);
                    if let Some(path) = output {
                        Path::new(&path).write_anyhow(m.as_slice())?
                    } else {
                        std::io::stdout().write_all(m.as_slice())?
                    }
                }
                _ => {
                    let (mb, cg_time) = timeit(|| {
                        target_machine
                            .write_to_memory_buffer(&ctx.module, inkwell::targets::FileType::Object)
                            .unwrap()
                    });
                    reporter.cg_time = Some(cg_time);
                    match emit {
                        OutputType::Executable => {
                            if output.is_none() {
                                eprintln!("cannot output executable to stdout");
                                Err(Exit(4))?;
                            }
                            let tmp = temp_file::with_contents(mb.as_slice());
                            cc.obj(tmp.path());
                            cc.output(output.unwrap());
                            let mut cmd = cc.build_cmd()?;
                            let (res, cmd_time) = try_timeit(|| cmd.status_anyhow())?;
                            reporter.cmd_time = Some(cmd_time);
                            let code = res.code().unwrap_or(-1);
                            if code != 0 {
                                Err(Exit(code))?
                            }
                        }
                        OutputType::Library => {
                            if let Some(output) = output {
                                let mut obj = libs::new_object(&trip);
                                libs::populate_header(&mut obj, &ctx);
                                let tmp1 = temp_file::with_contents(&obj.write()?);
                                let tmp2 = temp_file::with_contents(mb.as_slice());
                                cc.lib(true);
                                cc.objs([tmp1.path(), tmp2.path()]);
                                cc.output(&output);
                                let mut cmd = cc.build_cmd()?;
                                let (res, cmd_time) = try_timeit(|| cmd.status_anyhow())?;
                                reporter.cmd_time = Some(cmd_time);
                                let code = res.code().unwrap_or(-1);
                                if code != 0 {
                                    Err(Exit(code))?
                                }
                            } else {
                                error!("cannot output library to stdout!");
                                Err(Exit(4))?
                            }
                        }
                        OutputType::RawObject => {
                            if let Some(path) = output {
                                Path::new(&path).write_anyhow(mb.as_slice())?
                            } else {
                                std::io::stdout().write_all(mb.as_slice())?
                            }
                        }
                        OutputType::Object => {
                            let parsed_llvm_object = object::read::File::parse(mb.as_slice())?;
                            let mut writeable_object =
                                obj::get_writeable_object_from_file(parsed_llvm_object);
                            libs::populate_header(&mut writeable_object, &ctx);
                            let buf = writeable_object.write()?;
                            if let Some(path) = output {
                                Path::new(&path).write_anyhow(buf)?
                            } else {
                                std::io::stdout().write_all(&buf)?
                            }
                        }
                        x => unreachable!("{x:?} has already been handled"),
                    };
                }
            }
            reporter.finish();
        }
        Cli::Jit {
            input,
            linked,
            mut link_dirs,
            headers,
            profile,
            continue_if_err,
            no_default_link,
            timings,
            this,
            mut args,
        } => {
            struct Reporter {
                timings: bool,
                reported: bool,
                start: Instant,
                overall: Option<Duration>,
                file_time: Option<Duration>,
                file_len: usize,
                parse_time: Option<Duration>,
                ast_nodes: usize,
                comp_time: Option<Duration>,
                insts_before: usize,
                opt_time: Option<Duration>,
                libs_time: Option<Duration>,
                nlibs: usize,
            }
            impl Reporter {
                pub fn new(timings: bool) -> Self {
                    Self {
                        timings,
                        reported: false,
                        start: Instant::now(),
                        overall: None,
                        file_time: None,
                        file_len: 0,
                        parse_time: None,
                        ast_nodes: 0,
                        comp_time: None,
                        insts_before: 0,
                        opt_time: None,
                        libs_time: None,
                        nlibs: 0,
                    }
                }
                fn print(&mut self) {
                    if !self.timings {
                        return;
                    }
                    if self.reported {
                        return;
                    }
                    self.reported = true;
                    let overall = self.overall.get_or_insert_with(|| self.start.elapsed());
                    println!("----------------");
                    println!("overall time: {:>8}", overall.human_duration().to_string());
                    if let Some(file) = self.file_time {
                        println!(
                            "reading file: {:>8} ({:6.3}%) @ {:>13}",
                            file.human_duration().to_string(),
                            file.as_secs_f64() / overall.as_secs_f64() * 100.0,
                            (self.file_len as f64 / file.as_secs_f64())
                                .human_throughput_bytes()
                                .to_string()
                        );
                    }
                    if let Some(parse) = self.parse_time {
                        println!(
                            "parsing code: {:>8} ({:6.3}%) @ {:>13}",
                            parse.human_duration().to_string(),
                            parse.as_secs_f64() / overall.as_secs_f64() * 100.0,
                            (self.file_len as f64 / parse.as_secs_f64())
                                .human_throughput_bytes()
                                .to_string()
                        );
                    }
                    if let Some(comp) = self.comp_time {
                        println!(
                            "LLVM codegen: {:>8} ({:6.3}%) @ {:>13}",
                            comp.human_duration().to_string(),
                            comp.as_secs_f64() / overall.as_secs_f64() * 100.0,
                            (self.ast_nodes as f64 / comp.as_secs_f64())
                                .human_throughput(" node")
                                .to_string()
                        );
                    }
                    if let Some(opt) = self.opt_time {
                        println!(
                            "optimization: {:>8} ({:6.3}%) @ {:>13}",
                            opt.human_duration().to_string(),
                            opt.as_secs_f64() / overall.as_secs_f64() * 100.0,
                            (self.insts_before as f64 / opt.as_secs_f64())
                                .human_throughput(" inst")
                                .to_string()
                        );
                    }
                    if self.nlibs != 0 {
                        if let Some(libs) = self.libs_time {
                            println!(
                                "lib lookup:   {:>8} ({:6.3}%) @ {:>13}",
                                libs.human_duration().to_string(),
                                libs.as_secs_f64() / overall.as_secs_f64() * 100.0,
                                (self.nlibs as f64 / libs.as_secs_f64())
                                    .human_throughput(" libs")
                                    .to_string()
                            );
                        }
                    }
                }
                // happy exit
                pub fn finish(&mut self) {
                    self.print();
                }
            }
            // give the report on drops too, in case of errors
            impl Drop for Reporter {
                fn drop(&mut self) {
                    self.print();
                }
            }
            let mut reporter = Reporter::new(timings);
            if !no_default_link {
                if let Some(pwd) = std::env::current_dir()
                    .ok()
                    .and_then(|pwd| pwd.to_str().map(String::from))
                {
                    link_dirs.insert(0, pwd);
                }
                if let Ok(home) = std::env::var("HOME") {
                    link_dirs.extend_from_slice(&[
                        format!("{home}/.cobalt/installed/lib"),
                        format!("{home}/.local/lib/cobalt"),
                        "/usr/local/lib/cobalt/installed/lib".to_string(),
                        "/usr/lib/cobalt/installed/lib".to_string(),
                        "/lib/cobalt/installed/lib".to_string(),
                        "/usr/local/lib".to_string(),
                        "/usr/lib".to_string(),
                        "/lib".to_string(),
                    ]);
                } else {
                    link_dirs.extend(
                        [
                            "/usr/local/lib/cobalt/installed/lib",
                            "/usr/lib/cobalt/installed/lib",
                            "/lib/cobalt/installed/lib",
                            "/usr/local/lib",
                            "/usr/lib",
                            "/lib",
                        ]
                        .into_iter()
                        .map(String::from),
                    );
                }
            }
            let code = {
                let start = Instant::now();
                let code = if input == "-" {
                    let mut s = String::new();
                    std::io::stdin().read_to_string(&mut s)?;
                    s
                } else {
                    Path::new(&input).read_to_string_anyhow()?
                };
                reporter.file_time = Some(start.elapsed());
                reporter.file_len = code.len();
                code
            };
            args.insert(
                0,
                this.unwrap_or_else(|| {
                    std::env::args()
                        .next()
                        .unwrap_or_else(|| "<error>".to_string())
                        + " jit"
                }),
            );
            let ink_ctx = inkwell::context::Context::create();
            let mut ctx = CompCtx::new(&ink_ctx, &input);
            ctx.flags.dbg_mangle = true;
            ctx.module.set_triple(&TargetMachine::get_default_triple());
            let mut cc = cc::CompileCommand::new();
            {
                reporter.nlibs = linked.len();
                let start = Instant::now();
                if !linked.is_empty() {
                    let notfound = cc.search_libs(linked, link_dirs, Some(&ctx), true)?;
                    if !notfound.is_empty() {
                        anyhow::bail!(LibsNotFound(notfound))
                    }
                }
                for head in headers {
                    let mut file = BufReader::new(std::fs::File::open(head)?);
                    ctx.load(&mut file)?;
                }
                reporter.libs_time = Some(start.elapsed());
            };
            let mut fail = false;
            let mut overall_fail = false;
            let file = FILES.add_file(0, input.to_string(), code.into());
            let ((ast, errs), parse_time) =
                timeit(|| parse_tl().parse(file.contents()).into_output_errors());
            let mut ast = ast.unwrap_or_default();
            let errs = errs.into_iter().flat_map(cvt_err);
            reporter.parse_time = Some(parse_time);
            reporter.ast_nodes = ast.nodes();
            ast.file = Some(file);
            for err in errs {
                fail |= err.severity.map_or(true, |e| e > Severity::Warning);
                eprintln!("{:?}", Report::from(err).with_source_code(file));
            }
            overall_fail |= fail;
            fail = false;
            if fail && !continue_if_err {
                anyhow::bail!(CompileErrors)
            }
            let (errs, comp_time) = timeit(|| ast.codegen(&ctx).1);
            reporter.comp_time = Some(comp_time);
            overall_fail |= fail;
            fail = false;
            for err in errs {
                fail |= err.is_err();
                eprintln!("{:?}", Report::from(err).with_source_code(file));
            }
            if fail && !continue_if_err {
                anyhow::bail!(CompileErrors)
            }
            if let Err(msg) = ctx.module.verify() {
                error!("\n{}", msg.to_string());
                Err(Exit(101))?
            }
            if fail || overall_fail {
                anyhow::bail!(CompileErrors)
            }
            reporter.insts_before = insts(&ctx.module);
            reporter.opt_time = Some(
                timeit(|| {
                    let pm = inkwell::passes::PassManager::create(());
                    opt::load_profile(profile.as_deref().unwrap_or("default"), &pm);
                    pm.run_on(&ctx.module);
                })
                .1,
            );
            let ee = ctx
                .module
                .create_jit_execution_engine(inkwell::OptimizationLevel::None)
                .expect("Couldn't create execution engine!");
            unsafe {
                let main_fn = match ee.get_function_value("main") {
                    Ok(main_fn) => main_fn,
                    Err(FunctionLookupError::JITNotEnabled) => panic!("JIT not enabled here"),
                    Err(FunctionLookupError::FunctionNotFound) => {
                        eprintln!("couldn't find symbol 'main'");
                        Err(Exit(255))?
                    }
                };
                reporter.finish();
                ee.run_static_constructors();
                let ec = ee.run_function_as_main(
                    main_fn,
                    &args.iter().map(String::as_str).collect::<Vec<_>>(),
                );
                ee.run_static_destructors();
                if ec != 0 {
                    Err(Exit(ec))?
                }
            }
        }
        Cli::Check {
            input,
            linked,
            mut link_dirs,
            headers,
            no_default_link,
            timings,
        } => {
            struct Reporter {
                timings: bool,
                reported: bool,
                bottom_line: bool,
                start: Instant,
                overall: Option<Duration>,
                file_time: Option<Duration>,
                file_len: usize,
                parse_time: Option<Duration>,
                ast_nodes: usize,
                comp_time: Option<Duration>,
                libs_time: Option<Duration>,
                nlibs: usize,
            }
            impl Reporter {
                pub fn new(timings: bool) -> Self {
                    Self {
                        timings,
                        reported: false,
                        bottom_line: true,
                        start: Instant::now(),
                        overall: None,
                        file_time: None,
                        file_len: 0,
                        parse_time: None,
                        ast_nodes: 0,
                        comp_time: None,
                        libs_time: None,
                        nlibs: 0,
                    }
                }
                fn print(&mut self) {
                    if !self.timings {
                        return;
                    }
                    if self.reported {
                        return;
                    }
                    self.reported = true;
                    let overall = self.overall.get_or_insert_with(|| self.start.elapsed());
                    println!("----------------");
                    println!("overall time: {:>8}", overall.human_duration().to_string());
                    if let Some(file) = self.file_time {
                        println!(
                            "reading file: {:>8} ({:6.3}%) @ {:>13}",
                            file.human_duration().to_string(),
                            file.as_secs_f64() / overall.as_secs_f64() * 100.0,
                            (self.file_len as f64 / file.as_secs_f64())
                                .human_throughput_bytes()
                                .to_string()
                        );
                    }
                    if let Some(parse) = self.parse_time {
                        println!(
                            "parsing code: {:>8} ({:6.3}%) @ {:>13}",
                            parse.human_duration().to_string(),
                            parse.as_secs_f64() / overall.as_secs_f64() * 100.0,
                            (self.file_len as f64 / parse.as_secs_f64())
                                .human_throughput_bytes()
                                .to_string()
                        );
                    }
                    if let Some(comp) = self.comp_time {
                        println!(
                            "LLVM codegen: {:>8} ({:6.3}%) @ {:>13}",
                            comp.human_duration().to_string(),
                            comp.as_secs_f64() / overall.as_secs_f64() * 100.0,
                            (self.ast_nodes as f64 / comp.as_secs_f64())
                                .human_throughput(" node")
                                .to_string()
                        );
                    }
                    if self.nlibs != 0 {
                        if let Some(libs) = self.libs_time {
                            println!(
                                "lib lookup:   {:>8} ({:6.3}%) @ {:>13}",
                                libs.human_duration().to_string(),
                                libs.as_secs_f64() / overall.as_secs_f64() * 100.0,
                                (self.nlibs as f64 / libs.as_secs_f64())
                                    .human_throughput(" libs")
                                    .to_string()
                            );
                        }
                    }
                    if self.bottom_line {
                        println!("----------------");
                    }
                }
                // happy exit
                pub fn finish(&mut self) {
                    self.bottom_line = false; // don't print a line after the report, everything went ok
                    self.print();
                }
            }
            // give the report on drops too, in case of errors
            impl Drop for Reporter {
                fn drop(&mut self) {
                    self.print();
                }
            }
            let mut reporter = Reporter::new(timings);
            if !no_default_link {
                if let Some(pwd) = std::env::current_dir()
                    .ok()
                    .and_then(|pwd| pwd.to_str().map(String::from))
                {
                    link_dirs.insert(0, pwd);
                }
                if let Ok(home) = std::env::var("HOME") {
                    link_dirs.extend_from_slice(&[
                        format!("{home}/.cobalt/installed/lib"),
                        format!("{home}/.local/lib/cobalt"),
                        "/usr/local/lib/cobalt/installed/lib".to_string(),
                        "/usr/lib/cobalt/installed/lib".to_string(),
                        "/lib/cobalt/installed/lib".to_string(),
                        "/usr/local/lib".to_string(),
                        "/usr/lib".to_string(),
                        "/lib".to_string(),
                    ]);
                } else {
                    link_dirs.extend(
                        [
                            "/usr/local/lib/cobalt/installed/lib",
                            "/usr/lib/cobalt/installed/lib",
                            "/lib/cobalt/installed/lib",
                            "/usr/local/lib",
                            "/usr/lib",
                            "/lib",
                        ]
                        .into_iter()
                        .map(String::from),
                    );
                }
            }
            let code = {
                let start = Instant::now();
                let code = if input == "-" {
                    let mut s = String::new();
                    std::io::stdin().read_to_string(&mut s)?;
                    s
                } else {
                    Path::new(&input).read_to_string_anyhow()?
                };
                reporter.file_time = Some(start.elapsed());
                reporter.file_len = code.len();
                code
            };
            Target::initialize_native(&INIT_NEEDED).map_err(anyhow::Error::msg)?;
            let triple = TargetMachine::get_default_triple()
                .as_str()
                .to_string_lossy()
                .into_owned();
            let trip = TargetTriple::create(&triple);
            let target_machine = Target::from_triple(&trip)
                .unwrap()
                .create_target_machine(
                    &trip,
                    "",
                    "",
                    inkwell::OptimizationLevel::None,
                    inkwell::targets::RelocMode::PIC,
                    inkwell::targets::CodeModel::Small,
                )
                .expect("failed to create target machine");
            let mut flags = Flags {
                dbg_mangle: true,
                ..Flags::default()
            };
            let ink_ctx = inkwell::context::Context::create();
            if let Some(size) = ink_ctx
                .ptr_sized_int_type(&target_machine.get_target_data(), None)
                .size_of()
                .get_zero_extended_constant()
            {
                flags.word_size = size as u16;
            }
            let ctx = CompCtx::with_flags(&ink_ctx, &input, flags);
            ctx.module.set_triple(&trip);
            let mut cc = cc::CompileCommand::new();
            cc.target(&triple);
            {
                reporter.nlibs = linked.len();
                let start = Instant::now();
                if !linked.is_empty() {
                    let notfound = cc.search_libs(linked, link_dirs, Some(&ctx), false)?;
                    if !notfound.is_empty() {
                        anyhow::bail!(LibsNotFound(notfound))
                    }
                }
                for head in headers {
                    let mut file = BufReader::new(std::fs::File::open(head)?);
                    ctx.load(&mut file)?;
                }
                reporter.libs_time = Some(start.elapsed());
            };
            let mut fail = false;
            let file = FILES.add_file(0, input.to_string(), code.into());
            let ((ast, errs), parse_time) =
                timeit(|| parse_tl().parse(file.contents()).into_output_errors());
            let mut ast = ast.unwrap_or_default();
            let errs = errs.into_iter().flat_map(cvt_err);
            reporter.parse_time = Some(parse_time);
            reporter.ast_nodes = ast.nodes();
            ast.file = Some(file);
            for err in errs {
                fail |= err.severity.map_or(true, |e| e > Severity::Warning);
                eprintln!("{:?}", Report::from(err).with_source_code(file));
            }
            let (errs, comp_time) = timeit(|| ast.codegen(&ctx).1);
            reporter.comp_time = Some(comp_time);
            for err in errs {
                fail |= err.is_err();
                eprintln!("{:?}", Report::from(err).with_source_code(file));
            }
            if let Err(msg) = ctx.module.verify() {
                error!("\n{}", msg.to_string());
                fail = true;
            }
            if fail {
                anyhow::bail!(CompileErrors)
            }
            reporter.finish();
        }
        Cli::Multi(cmd) => match cmd {
            MultiSubcommand::Aot {
                inputs,
                output,
                linked,
                mut link_dirs,
                headers,
                triple,
                emit,
                profile,
                debug_mangle,
                no_default_link,
                timings,
            } => {
                struct Reporter {
                    timings: bool,
                    reported: bool,
                    bottom_line: bool,
                    start: Instant,
                    overall: Option<Duration>,
                    file_time: Option<Duration>,
                    file_len: usize,
                    parse_time: Option<Duration>,
                    ast_nodes: usize,
                    comp_time: Option<Duration>,
                    insts_before: usize,
                    insts_after: usize,
                    opt_time: Option<Duration>,
                    cg_time: Option<Duration>,
                    libs_time: Option<Duration>,
                    nlibs: usize,
                    cmd_time: Option<Duration>,
                }
                impl Reporter {
                    pub fn new(timings: bool) -> Self {
                        Self {
                            timings,
                            reported: false,
                            bottom_line: true,
                            start: Instant::now(),
                            overall: None,
                            file_time: None,
                            file_len: 0,
                            parse_time: None,
                            ast_nodes: 0,
                            comp_time: None,
                            insts_before: 0,
                            insts_after: 0,
                            opt_time: None,
                            cg_time: None,
                            libs_time: None,
                            nlibs: 0,
                            cmd_time: None,
                        }
                    }
                    fn print(&mut self) {
                        if !self.timings {
                            return;
                        }
                        if self.reported {
                            return;
                        }
                        self.reported = true;
                        let overall = self.overall.get_or_insert_with(|| self.start.elapsed());
                        println!("----------------");
                        println!("overall time: {:>8}", overall.human_duration().to_string());
                        if let Some(file) = self.file_time {
                            println!(
                                "reading file: {:>8} ({:6.3}%) @ {:>13}",
                                file.human_duration().to_string(),
                                file.as_secs_f64() / overall.as_secs_f64() * 100.0,
                                (self.file_len as f64 / file.as_secs_f64())
                                    .human_throughput_bytes()
                                    .to_string()
                            );
                        }
                        if let Some(parse) = self.parse_time {
                            println!(
                                "parsing code: {:>8} ({:6.3}%) @ {:>13}",
                                parse.human_duration().to_string(),
                                parse.as_secs_f64() / overall.as_secs_f64() * 100.0,
                                (self.file_len as f64 / parse.as_secs_f64())
                                    .human_throughput_bytes()
                                    .to_string()
                            );
                        }
                        if let Some(comp) = self.comp_time {
                            println!(
                                "LLVM codegen: {:>8} ({:6.3}%) @ {:>13}",
                                comp.human_duration().to_string(),
                                comp.as_secs_f64() / overall.as_secs_f64() * 100.0,
                                (self.ast_nodes as f64 / comp.as_secs_f64())
                                    .human_throughput(" node")
                                    .to_string()
                            );
                        }
                        if let Some(opt) = self.opt_time {
                            println!(
                                "optimization: {:>8} ({:6.3}%) @ {:>13}",
                                opt.human_duration().to_string(),
                                opt.as_secs_f64() / overall.as_secs_f64() * 100.0,
                                (self.insts_before as f64 / opt.as_secs_f64())
                                    .human_throughput(" inst")
                                    .to_string()
                            );
                        }
                        if let Some(cg) = self.cg_time {
                            println!(
                                "output gen:   {:>8} ({:6.3}%) @ {:>13}",
                                cg.human_duration().to_string(),
                                cg.as_secs_f64() / overall.as_secs_f64() * 100.0,
                                (self.insts_after as f64 / cg.as_secs_f64())
                                    .human_throughput(" inst")
                                    .to_string()
                            );
                        }
                        if self.nlibs != 0 {
                            if let Some(libs) = self.libs_time {
                                println!(
                                    "lib lookup:   {:>8} ({:6.3}%) @ {:>13}",
                                    libs.human_duration().to_string(),
                                    libs.as_secs_f64() / overall.as_secs_f64() * 100.0,
                                    (self.nlibs as f64 / libs.as_secs_f64())
                                        .human_throughput(" libs")
                                        .to_string()
                                );
                            }
                        }
                        if let Some(cmd) = self.cmd_time {
                            println!(
                                "external cmd: {:>8} ({:6.3}%)",
                                cmd.human_duration().to_string(),
                                cmd.as_secs_f64() / overall.as_secs_f64() * 100.0
                            );
                        }
                        if self.bottom_line {
                            println!("----------------");
                        }
                    }
                    // happy exit
                    pub fn finish(&mut self) {
                        self.bottom_line = false; // don't print a line after the report, everything went ok
                        self.print();
                    }
                }
                // give the report on drops too, in case of errors
                impl Drop for Reporter {
                    fn drop(&mut self) {
                        self.print();
                    }
                }
                let mut reporter = Reporter::new(timings);
                if !no_default_link {
                    if let Some(pwd) = std::env::current_dir()
                        .ok()
                        .and_then(|pwd| pwd.to_str().map(String::from))
                    {
                        link_dirs.insert(0, pwd);
                    }
                    if let Ok(home) = std::env::var("HOME") {
                        link_dirs.extend_from_slice(&[
                            format!("{home}/.cobalt/installed/lib"),
                            format!("{home}/.local/lib/cobalt"),
                            "/usr/local/lib/cobalt/installed/lib".to_string(),
                            "/usr/lib/cobalt/installed/lib".to_string(),
                            "/lib/cobalt/installed/lib".to_string(),
                            "/usr/local/lib".to_string(),
                            "/usr/lib".to_string(),
                            "/lib".to_string(),
                        ]);
                    } else {
                        link_dirs.extend(
                            [
                                "/usr/local/lib/cobalt/installed/lib",
                                "/usr/lib/cobalt/installed/lib",
                                "/lib/cobalt/installed/lib",
                                "/usr/local/lib",
                                "/usr/lib",
                                "/lib",
                            ]
                            .into_iter()
                            .map(String::from),
                        );
                    }
                }
                let codes = inputs
                    .iter()
                    .map(|input| {
                        let start = Instant::now();
                        let code = if input == "-" {
                            let mut s = String::new();
                            std::io::stdin().read_to_string(&mut s)?;
                            s
                        } else {
                            Path::new(&input).read_to_string_anyhow()?
                        };
                        reporter.file_time = Some(start.elapsed());
                        reporter.file_len = code.len();
                        anyhow::Ok(code)
                    })
                    .collect::<anyhow::Result<Vec<String>>>()?;
                if triple.is_some() {
                    Target::initialize_all(&INIT_NEEDED)
                } else {
                    Target::initialize_native(&INIT_NEEDED).map_err(anyhow::Error::msg)?
                }
                let triple = triple.unwrap_or_else(|| {
                    TargetMachine::get_default_triple()
                        .as_str()
                        .to_string_lossy()
                        .into_owned()
                });
                let trip = TargetTriple::create(&triple);
                let target_machine = Target::from_triple(&trip)
                    .unwrap()
                    .create_target_machine(
                        &trip,
                        "",
                        "",
                        inkwell::OptimizationLevel::None,
                        inkwell::targets::RelocMode::PIC,
                        inkwell::targets::CodeModel::Small,
                    )
                    .expect("failed to create target machine");
                let mut flags = Flags {
                    dbg_mangle: debug_mangle,
                    prepass: false,
                    private_syms: false,
                    ..Flags::default()
                };
                let ink_ctx = inkwell::context::Context::create();
                if let Some(size) = ink_ctx
                    .ptr_sized_int_type(&target_machine.get_target_data(), None)
                    .size_of()
                    .get_zero_extended_constant()
                {
                    flags.word_size = size as u16;
                }
                let ctx = CompCtx::with_flags(&ink_ctx, "base-module", flags);
                ctx.module.set_triple(&trip);
                let mut cc = cc::CompileCommand::new();
                cc.target(&triple);
                {
                    reporter.nlibs = linked.len();
                    let start = Instant::now();
                    if !linked.is_empty() {
                        let notfound = cc.search_libs(linked, link_dirs, Some(&ctx), false)?;
                        if !notfound.is_empty() {
                            anyhow::bail!(LibsNotFound(notfound))
                        }
                    }
                    for head in headers {
                        let mut file = BufReader::new(std::fs::File::open(head)?);
                        ctx.load(&mut file)?;
                    }
                    reporter.libs_time = Some(start.elapsed());
                };
                let mut fail = false;
                let asts = inputs
                    .iter()
                    .zip(&codes)
                    .map(|(input, code)| {
                        if Path::new(input).is_absolute() {
                            anyhow::bail!("cannot pass absolute paths to multi-file input")
                        }
                        let file = FILES.add_file(0, input.clone(), code.clone().into());
                        let ((ast, errs), parse_time) =
                            timeit(|| parse_tl().parse(file.contents()).into_output_errors());
                        let mut ast = ast.unwrap_or_default();
                        let errs = errs.into_iter().flat_map(cvt_err);
                        *reporter.parse_time.get_or_insert(Duration::ZERO) += parse_time;
                        reporter.ast_nodes = ast.nodes();
                        ast.file = Some(file);
                        for err in errs {
                            fail |= err.severity.map_or(true, |e| e > Severity::Warning);
                            eprintln!("{:?}", Report::from(err).with_source_code(file));
                        }
                        ast.run_passes(&ctx);
                        anyhow::Ok(ast)
                    })
                    .collect::<anyhow::Result<Vec<_>>>()?;
                #[derive(Debug, Clone)]
                enum TmpFile {
                    Zero,
                    One(temp_file::TempFile),
                    Two(temp_file::TempFile, temp_file::TempFile),
                }
                let _tmps = asts
                    .iter()
                    .map(|ast| {
                        let file = ast.file.unwrap();
                        ctx.module.set_name(file.name());
                        ctx.module.set_source_file_name(file.name());
                        let (errs, comp_time) = timeit(|| ast.codegen(&ctx).1);
                        *reporter.comp_time.get_or_insert(Duration::ZERO) += comp_time;
                        for err in errs {
                            fail |= err.is_err();
                            eprintln!(
                                "{:?}",
                                Report::from(err).with_source_code(ast.file.unwrap())
                            );
                        }
                        if let Err(msg) = ctx.module.verify() {
                            error!("\n{}", msg.to_string());
                            fail = true;
                        }
                        if fail {
                            anyhow::bail!(CompileErrors)
                        }
                        reporter.insts_before += insts(&ctx.module);
                        *reporter.opt_time.get_or_insert(Duration::ZERO) += timeit(|| {
                            let pm = inkwell::passes::PassManager::create(());
                            opt::load_profile(profile.as_deref().unwrap_or("default"), &pm);
                            pm.run_on(&ctx.module);
                        })
                        .1;
                        reporter.insts_after += insts(&ctx.module);
                        let input = PathBuf::from(file.name());
                        let mut out = match &output {
                            None => input,
                            Some(p) => p.join(input),
                        };
                        {
                            let parent = out.parent().unwrap().parent().unwrap(); // why
                            if !parent.exists() {
                                parent.create_dir_all_anyhow()?
                            }
                        }
                        use TmpFile::*;
                        let tmps = match emit {
                            OutputType::Header => {
                                out.set_extension("coh");
                                let mut buf = vec![];
                                *reporter.cg_time.get_or_insert(Duration::ZERO) +=
                                    try_timeit(|| ctx.save(&mut buf))?.1;
                                Path::new(&out).write_anyhow(buf)?;
                                Zero
                            }
                            OutputType::HeaderObj => {
                                out.set_extension("coh.o");
                                let mut obj = libs::new_object(&trip);
                                let (vec, cg_time) = try_timeit(|| {
                                    libs::populate_header(&mut obj, &ctx);
                                    obj.write()
                                })?;
                                *reporter.cg_time.get_or_insert(Duration::ZERO) += cg_time;
                                Path::new(&out).write_anyhow(vec)?;
                                Zero
                            }
                            OutputType::Llvm => {
                                out.set_extension("ll");
                                let (m, cg_time) = timeit(|| ctx.module.to_string());
                                *reporter.cg_time.get_or_insert(Duration::ZERO) += cg_time;
                                Path::new(&out).write_anyhow(m)?;
                                Zero
                            }
                            OutputType::Bitcode => {
                                out.set_extension("bc");
                                let (m, cg_time) = timeit(|| ctx.module.write_bitcode_to_memory());
                                *reporter.cg_time.get_or_insert(Duration::ZERO) += cg_time;
                                Path::new(&out).write_anyhow(m.as_slice())?;
                                Zero
                            }
                            OutputType::Assembly => {
                                out.set_extension("s");
                                let (m, cg_time) = timeit(|| {
                                    target_machine
                                        .write_to_memory_buffer(
                                            &ctx.module,
                                            inkwell::targets::FileType::Assembly,
                                        )
                                        .unwrap()
                                });
                                *reporter.cg_time.get_or_insert(Duration::ZERO) += cg_time;
                                Path::new(&out).write_anyhow(m.as_slice())?;
                                Zero
                            }
                            _ => {
                                let (mb, cg_time) = timeit(|| {
                                    target_machine
                                        .write_to_memory_buffer(
                                            &ctx.module,
                                            inkwell::targets::FileType::Object,
                                        )
                                        .unwrap()
                                });
                                *reporter.cg_time.get_or_insert(Duration::ZERO) += cg_time;
                                match emit {
                                    OutputType::Executable => {
                                        if output.is_none() {
                                            eprintln!("cannot output executable to stdout");
                                            Err(Exit(4))?;
                                        }
                                        let tmp = temp_file::with_contents(mb.as_slice());
                                        cc.obj(tmp.path());
                                        One(tmp)
                                    }
                                    OutputType::Library => {
                                        let mut obj = libs::new_object(&trip);
                                        libs::populate_header(&mut obj, &ctx);
                                        let tmp1 = temp_file::with_contents(&obj.write()?);
                                        let tmp2 = temp_file::with_contents(mb.as_slice());
                                        cc.lib(true);
                                        cc.objs([tmp1.path(), tmp2.path()]);
                                        Two(tmp1, tmp2)
                                    }
                                    OutputType::RawObject => {
                                        out.set_extension("raw.o");
                                        std::fs::write(out, mb.as_slice())?;
                                        Zero
                                    }
                                    OutputType::Object => {
                                        out.set_extension("o");
                                        let parsed_llvm_object =
                                            object::read::File::parse(mb.as_slice())?;
                                        let mut writeable_object =
                                            obj::get_writeable_object_from_file(parsed_llvm_object);
                                        libs::populate_header(&mut writeable_object, &ctx);
                                        let buf = writeable_object.write()?;
                                        Path::new(&out).write_anyhow(buf)?;
                                        Zero
                                    }
                                    x => unreachable!("{x:?} has already been handled"),
                                }
                            }
                        };
                        ctx.with_vars(|v| clear_mod(&mut v.symbols));
                        anyhow::Ok(tmps)
                    })
                    .collect::<anyhow::Result<Vec<_>>>()?;
                if matches!(emit, OutputType::Executable | OutputType::Library) {
                    let is_lib = emit == OutputType::Library;
                    cc.output(&output.ok_or(anyhow::anyhow!(
                        "output file must be specified for multi-{}s",
                        if is_lib { "lib" } else { "exe" }
                    ))?);
                    cc.lib(is_lib);
                    let mut cmd = cc.build_cmd()?;
                    let (res, cmd_time) = try_timeit(|| cmd.status_anyhow())?;
                    reporter.cmd_time = Some(cmd_time);
                    let code = res.code().unwrap_or(-1);
                    if code != 0 {
                        Err(Exit(code))?
                    }
                }
                reporter.finish();
            }
            MultiSubcommand::Jit {
                inputs,
                linked,
                mut link_dirs,
                headers,
                profile,
                no_default_link,
                timings,
                this,
                mut args,
            } => {
                struct Reporter {
                    timings: bool,
                    reported: bool,
                    bottom_line: bool,
                    start: Instant,
                    overall: Option<Duration>,
                    file_time: Option<Duration>,
                    file_len: usize,
                    parse_time: Option<Duration>,
                    ast_nodes: usize,
                    comp_time: Option<Duration>,
                    insts_before: usize,
                    insts_after: usize,
                    opt_time: Option<Duration>,
                    cg_time: Option<Duration>,
                    libs_time: Option<Duration>,
                    nlibs: usize,
                }
                impl Reporter {
                    pub fn new(timings: bool) -> Self {
                        Self {
                            timings,
                            reported: false,
                            bottom_line: true,
                            start: Instant::now(),
                            overall: None,
                            file_time: None,
                            file_len: 0,
                            parse_time: None,
                            ast_nodes: 0,
                            comp_time: None,
                            insts_before: 0,
                            insts_after: 0,
                            opt_time: None,
                            cg_time: None,
                            libs_time: None,
                            nlibs: 0,
                        }
                    }
                    fn print(&mut self) {
                        if !self.timings {
                            return;
                        }
                        if self.reported {
                            return;
                        }
                        self.reported = true;
                        let overall = self.overall.get_or_insert_with(|| self.start.elapsed());
                        println!("----------------");
                        println!("overall time: {:>8}", overall.human_duration().to_string());
                        if let Some(file) = self.file_time {
                            println!(
                                "reading file: {:>8} ({:6.3}%) @ {:>13}",
                                file.human_duration().to_string(),
                                file.as_secs_f64() / overall.as_secs_f64() * 100.0,
                                (self.file_len as f64 / file.as_secs_f64())
                                    .human_throughput_bytes()
                                    .to_string()
                            );
                        }
                        if let Some(parse) = self.parse_time {
                            println!(
                                "parsing code: {:>8} ({:6.3}%) @ {:>13}",
                                parse.human_duration().to_string(),
                                parse.as_secs_f64() / overall.as_secs_f64() * 100.0,
                                (self.file_len as f64 / parse.as_secs_f64())
                                    .human_throughput_bytes()
                                    .to_string()
                            );
                        }
                        if let Some(comp) = self.comp_time {
                            println!(
                                "LLVM codegen: {:>8} ({:6.3}%) @ {:>13}",
                                comp.human_duration().to_string(),
                                comp.as_secs_f64() / overall.as_secs_f64() * 100.0,
                                (self.ast_nodes as f64 / comp.as_secs_f64())
                                    .human_throughput(" node")
                                    .to_string()
                            );
                        }
                        if let Some(opt) = self.opt_time {
                            println!(
                                "optimization: {:>8} ({:6.3}%) @ {:>13}",
                                opt.human_duration().to_string(),
                                opt.as_secs_f64() / overall.as_secs_f64() * 100.0,
                                (self.insts_before as f64 / opt.as_secs_f64())
                                    .human_throughput(" inst")
                                    .to_string()
                            );
                        }
                        if let Some(cg) = self.cg_time {
                            println!(
                                "output gen:   {:>8} ({:6.3}%) @ {:>13}",
                                cg.human_duration().to_string(),
                                cg.as_secs_f64() / overall.as_secs_f64() * 100.0,
                                (self.insts_after as f64 / cg.as_secs_f64())
                                    .human_throughput(" inst")
                                    .to_string()
                            );
                        }
                        if self.nlibs != 0 {
                            if let Some(libs) = self.libs_time {
                                println!(
                                    "lib lookup:   {:>8} ({:6.3}%) @ {:>13}",
                                    libs.human_duration().to_string(),
                                    libs.as_secs_f64() / overall.as_secs_f64() * 100.0,
                                    (self.nlibs as f64 / libs.as_secs_f64())
                                        .human_throughput(" libs")
                                        .to_string()
                                );
                            }
                        }
                        if self.bottom_line {
                            println!("----------------");
                        }
                    }
                    // happy exit
                    pub fn finish(&mut self) {
                        self.bottom_line = false; // don't print a line after the report, everything went ok
                        self.print();
                    }
                }
                // give the report on drops too, in case of errors
                impl Drop for Reporter {
                    fn drop(&mut self) {
                        self.print();
                    }
                }
                let mut reporter = Reporter::new(timings);
                if !no_default_link {
                    if let Some(pwd) = std::env::current_dir()
                        .ok()
                        .and_then(|pwd| pwd.to_str().map(String::from))
                    {
                        link_dirs.insert(0, pwd);
                    }
                    if let Ok(home) = std::env::var("HOME") {
                        link_dirs.extend_from_slice(&[
                            format!("{home}/.cobalt/installed/lib"),
                            format!("{home}/.local/lib/cobalt"),
                            "/usr/local/lib/cobalt/installed/lib".to_string(),
                            "/usr/lib/cobalt/installed/lib".to_string(),
                            "/lib/cobalt/installed/lib".to_string(),
                            "/usr/local/lib".to_string(),
                            "/usr/lib".to_string(),
                            "/lib".to_string(),
                        ]);
                    } else {
                        link_dirs.extend(
                            [
                                "/usr/local/lib/cobalt/installed/lib",
                                "/usr/lib/cobalt/installed/lib",
                                "/lib/cobalt/installed/lib",
                                "/usr/local/lib",
                                "/usr/lib",
                                "/lib",
                            ]
                            .into_iter()
                            .map(String::from),
                        );
                    }
                }
                let codes = inputs
                    .iter()
                    .map(|input| {
                        let start = Instant::now();
                        let code = if input == "-" {
                            let mut s = String::new();
                            std::io::stdin().read_to_string(&mut s)?;
                            s
                        } else {
                            Path::new(&input).read_to_string_anyhow()?
                        };
                        reporter.file_time = Some(start.elapsed());
                        reporter.file_len = code.len();
                        anyhow::Ok(code)
                    })
                    .collect::<anyhow::Result<Vec<String>>>()?;
                args.insert(
                    0,
                    this.unwrap_or_else(|| {
                        std::env::args()
                            .next()
                            .unwrap_or_else(|| "<error>".to_string())
                            + " jit"
                    }),
                );
                Target::initialize_native(&INIT_NEEDED).map_err(anyhow::Error::msg)?;
                let triple = TargetMachine::get_default_triple()
                    .as_str()
                    .to_string_lossy()
                    .into_owned();
                let trip = TargetTriple::create(&triple);
                let target_machine = Target::from_triple(&trip)
                    .unwrap()
                    .create_target_machine(
                        &trip,
                        "",
                        "",
                        inkwell::OptimizationLevel::None,
                        inkwell::targets::RelocMode::PIC,
                        inkwell::targets::CodeModel::Small,
                    )
                    .expect("failed to create target machine");
                let mut flags = Flags {
                    dbg_mangle: true,
                    prepass: false,
                    ..Flags::default()
                };
                let ink_ctx = inkwell::context::Context::create();
                if let Some(size) = ink_ctx
                    .ptr_sized_int_type(&target_machine.get_target_data(), None)
                    .size_of()
                    .get_zero_extended_constant()
                {
                    flags.word_size = size as u16;
                }
                let ctx = CompCtx::with_flags(&ink_ctx, "multi-jit", flags);
                ctx.module.set_triple(&trip);
                let mut cc = cc::CompileCommand::new();
                cc.target(&triple);
                {
                    reporter.nlibs = linked.len();
                    let start = Instant::now();
                    if !linked.is_empty() {
                        let notfound = cc.search_libs(linked, link_dirs, Some(&ctx), true)?;
                        if !notfound.is_empty() {
                            anyhow::bail!(LibsNotFound(notfound))
                        }
                    }
                    for head in headers {
                        let mut file = BufReader::new(std::fs::File::open(head)?);
                        ctx.load(&mut file)?;
                    }
                    reporter.libs_time = Some(start.elapsed());
                };
                let mut fail = false;
                let asts = inputs
                    .iter()
                    .zip(&codes)
                    .map(|(input, code)| {
                        let file = FILES.add_file(0, input.clone(), code.clone().into());
                        let ((ast, errs), parse_time) =
                            timeit(|| parse_tl().parse(file.contents()).into_output_errors());
                        let mut ast = ast.unwrap_or_default();
                        let errs = errs.into_iter().flat_map(cvt_err);
                        *reporter.parse_time.get_or_insert(Duration::ZERO) += parse_time;
                        reporter.ast_nodes = ast.nodes();
                        ast.file = Some(file);
                        for err in errs {
                            fail |= err.severity.map_or(true, |e| e > Severity::Warning);
                            eprintln!("{:?}", Report::from(err).with_source_code(file));
                        }
                        ast.run_passes(&ctx);
                        anyhow::Ok(ast)
                    })
                    .collect::<anyhow::Result<Vec<_>>>()?;
                asts.iter().for_each(|ast| {
                    let (errs, comp_time) = timeit(|| ast.codegen(&ctx).1);
                    *reporter.comp_time.get_or_insert(Duration::ZERO) += comp_time;
                    for err in errs {
                        fail |= err.is_err();
                        eprintln!(
                            "{:?}",
                            Report::from(err).with_source_code(ast.file.unwrap())
                        );
                    }
                });
                if let Err(msg) = ctx.module.verify() {
                    error!("\n{}", msg.to_string());
                    fail = true;
                }
                reporter.insts_before = insts(&ctx.module);
                *reporter.opt_time.get_or_insert(Duration::ZERO) += timeit(|| {
                    reporter.insts_before += insts(&ctx.module);
                    let pm = inkwell::passes::PassManager::create(());
                    opt::load_profile(profile.as_deref().unwrap_or("default"), &pm);
                    pm.run_on(&ctx.module);
                })
                .1;
                let ee = ctx
                    .module
                    .create_jit_execution_engine(inkwell::OptimizationLevel::None)
                    .map_err(|m| anyhow::Error::msg(m.to_string()))?;
                if fail {
                    anyhow::bail!(CompileErrors)
                }
                reporter.finish();
                unsafe {
                    let main_fn = match ee.get_function_value("main") {
                        Ok(main_fn) => main_fn,
                        Err(FunctionLookupError::JITNotEnabled) => panic!("JIT not enabled here"),
                        Err(FunctionLookupError::FunctionNotFound) => {
                            eprintln!("couldn't find symbol 'main'");
                            Err(Exit(255))?
                        }
                    };
                    reporter.finish();
                    ee.run_static_constructors();
                    let ec = ee.run_function_as_main(
                        main_fn,
                        &args.iter().map(String::as_str).collect::<Vec<_>>(),
                    );
                    ee.run_static_destructors();
                    if ec != 0 {
                        Err(Exit(ec))?
                    }
                }
            }
            MultiSubcommand::Check {
                inputs,
                linked,
                mut link_dirs,
                headers,
                no_default_link,
                timings,
            } => {
                struct Reporter {
                    timings: bool,
                    reported: bool,
                    bottom_line: bool,
                    start: Instant,
                    overall: Option<Duration>,
                    file_time: Option<Duration>,
                    file_len: usize,
                    parse_time: Option<Duration>,
                    ast_nodes: usize,
                    comp_time: Option<Duration>,
                    insts_before: usize,
                    insts_after: usize,
                    opt_time: Option<Duration>,
                    cg_time: Option<Duration>,
                    libs_time: Option<Duration>,
                    nlibs: usize,
                    cmd_time: Option<Duration>,
                }
                impl Reporter {
                    pub fn new(timings: bool) -> Self {
                        Self {
                            timings,
                            reported: false,
                            bottom_line: true,
                            start: Instant::now(),
                            overall: None,
                            file_time: None,
                            file_len: 0,
                            parse_time: None,
                            ast_nodes: 0,
                            comp_time: None,
                            insts_before: 0,
                            insts_after: 0,
                            opt_time: None,
                            cg_time: None,
                            libs_time: None,
                            nlibs: 0,
                            cmd_time: None,
                        }
                    }
                    fn print(&mut self) {
                        if !self.timings {
                            return;
                        }
                        if self.reported {
                            return;
                        }
                        self.reported = true;
                        let overall = self.overall.get_or_insert_with(|| self.start.elapsed());
                        println!("----------------");
                        println!("overall time: {:>8}", overall.human_duration().to_string());
                        if let Some(file) = self.file_time {
                            println!(
                                "reading file: {:>8} ({:6.3}%) @ {:>13}",
                                file.human_duration().to_string(),
                                file.as_secs_f64() / overall.as_secs_f64() * 100.0,
                                (self.file_len as f64 / file.as_secs_f64())
                                    .human_throughput_bytes()
                                    .to_string()
                            );
                        }
                        if let Some(parse) = self.parse_time {
                            println!(
                                "parsing code: {:>8} ({:6.3}%) @ {:>13}",
                                parse.human_duration().to_string(),
                                parse.as_secs_f64() / overall.as_secs_f64() * 100.0,
                                (self.file_len as f64 / parse.as_secs_f64())
                                    .human_throughput_bytes()
                                    .to_string()
                            );
                        }
                        if let Some(comp) = self.comp_time {
                            println!(
                                "LLVM codegen: {:>8} ({:6.3}%) @ {:>13}",
                                comp.human_duration().to_string(),
                                comp.as_secs_f64() / overall.as_secs_f64() * 100.0,
                                (self.ast_nodes as f64 / comp.as_secs_f64())
                                    .human_throughput(" node")
                                    .to_string()
                            );
                        }
                        if let Some(opt) = self.opt_time {
                            println!(
                                "optimization: {:>8} ({:6.3}%) @ {:>13}",
                                opt.human_duration().to_string(),
                                opt.as_secs_f64() / overall.as_secs_f64() * 100.0,
                                (self.insts_before as f64 / opt.as_secs_f64())
                                    .human_throughput(" inst")
                                    .to_string()
                            );
                        }
                        if let Some(cg) = self.cg_time {
                            println!(
                                "output gen:   {:>8} ({:6.3}%) @ {:>13}",
                                cg.human_duration().to_string(),
                                cg.as_secs_f64() / overall.as_secs_f64() * 100.0,
                                (self.insts_after as f64 / cg.as_secs_f64())
                                    .human_throughput(" inst")
                                    .to_string()
                            );
                        }
                        if self.nlibs != 0 {
                            if let Some(libs) = self.libs_time {
                                println!(
                                    "lib lookup:   {:>8} ({:6.3}%) @ {:>13}",
                                    libs.human_duration().to_string(),
                                    libs.as_secs_f64() / overall.as_secs_f64() * 100.0,
                                    (self.nlibs as f64 / libs.as_secs_f64())
                                        .human_throughput(" libs")
                                        .to_string()
                                );
                            }
                        }
                        if let Some(cmd) = self.cmd_time {
                            println!(
                                "external cmd: {:>8} ({:6.3}%)",
                                cmd.human_duration().to_string(),
                                cmd.as_secs_f64() / overall.as_secs_f64() * 100.0
                            );
                        }
                        if self.bottom_line {
                            println!("----------------");
                        }
                    }
                    // happy exit
                    pub fn finish(&mut self) {
                        self.bottom_line = false; // don't print a line after the report, everything went ok
                        self.print();
                    }
                }
                // give the report on drops too, in case of errors
                impl Drop for Reporter {
                    fn drop(&mut self) {
                        self.print();
                    }
                }
                let mut reporter = Reporter::new(timings);
                if !no_default_link {
                    if let Some(pwd) = std::env::current_dir()
                        .ok()
                        .and_then(|pwd| pwd.to_str().map(String::from))
                    {
                        link_dirs.insert(0, pwd);
                    }
                    if let Ok(home) = std::env::var("HOME") {
                        link_dirs.extend_from_slice(&[
                            format!("{home}/.cobalt/installed/lib"),
                            format!("{home}/.local/lib/cobalt"),
                            "/usr/local/lib/cobalt/installed/lib".to_string(),
                            "/usr/lib/cobalt/installed/lib".to_string(),
                            "/lib/cobalt/installed/lib".to_string(),
                            "/usr/local/lib".to_string(),
                            "/usr/lib".to_string(),
                            "/lib".to_string(),
                        ]);
                    } else {
                        link_dirs.extend(
                            [
                                "/usr/local/lib/cobalt/installed/lib",
                                "/usr/lib/cobalt/installed/lib",
                                "/lib/cobalt/installed/lib",
                                "/usr/local/lib",
                                "/usr/lib",
                                "/lib",
                            ]
                            .into_iter()
                            .map(String::from),
                        );
                    }
                }
                let codes = inputs
                    .iter()
                    .map(|input| {
                        let start = Instant::now();
                        let code = if input == "-" {
                            let mut s = String::new();
                            std::io::stdin().read_to_string(&mut s)?;
                            s
                        } else {
                            Path::new(&input).read_to_string_anyhow()?
                        };
                        reporter.file_time = Some(start.elapsed());
                        reporter.file_len = code.len();
                        anyhow::Ok(code)
                    })
                    .collect::<anyhow::Result<Vec<String>>>()?;
                Target::initialize_native(&INIT_NEEDED).map_err(anyhow::Error::msg)?;
                let triple = TargetMachine::get_default_triple()
                    .as_str()
                    .to_string_lossy()
                    .into_owned();
                let trip = TargetTriple::create(&triple);
                let target_machine = Target::from_triple(&trip)
                    .unwrap()
                    .create_target_machine(
                        &trip,
                        "",
                        "",
                        inkwell::OptimizationLevel::None,
                        inkwell::targets::RelocMode::PIC,
                        inkwell::targets::CodeModel::Small,
                    )
                    .expect("failed to create target machine");
                let mut flags = Flags {
                    dbg_mangle: true,
                    prepass: false,
                    ..Flags::default()
                };
                let ink_ctx = inkwell::context::Context::create();
                if let Some(size) = ink_ctx
                    .ptr_sized_int_type(&target_machine.get_target_data(), None)
                    .size_of()
                    .get_zero_extended_constant()
                {
                    flags.word_size = size as u16;
                }
                let ctx = CompCtx::with_flags(&ink_ctx, "multi-check", flags);
                ctx.module.set_triple(&trip);
                let mut cc = cc::CompileCommand::new();
                cc.target(&triple);
                {
                    reporter.nlibs = linked.len();
                    let start = Instant::now();
                    if !linked.is_empty() {
                        let notfound = cc.search_libs(linked, link_dirs, Some(&ctx), false)?;
                        if !notfound.is_empty() {
                            anyhow::bail!(LibsNotFound(notfound))
                        }
                    }
                    for head in headers {
                        let mut file = BufReader::new(std::fs::File::open(head)?);
                        ctx.load(&mut file)?;
                    }
                    reporter.libs_time = Some(start.elapsed());
                };
                let mut fail = false;
                let asts = inputs
                    .iter()
                    .zip(&codes)
                    .map(|(input, code)| {
                        let file = FILES.add_file(0, input.clone(), code.clone().into());
                        let ((ast, errs), parse_time) =
                            timeit(|| parse_tl().parse(file.contents()).into_output_errors());
                        let mut ast = ast.unwrap_or_default();
                        let errs = errs.into_iter().flat_map(cvt_err);
                        *reporter.parse_time.get_or_insert(Duration::ZERO) += parse_time;
                        reporter.ast_nodes = ast.nodes();
                        ast.file = Some(file);
                        for err in errs {
                            fail |= err.severity.map_or(true, |e| e > Severity::Warning);
                            eprintln!("{:?}", Report::from(err).with_source_code(file));
                        }
                        ast.run_passes(&ctx);
                        anyhow::Ok(ast)
                    })
                    .collect::<anyhow::Result<Vec<_>>>()?;
                asts.iter().for_each(|ast| {
                    let (errs, comp_time) = timeit(|| ast.codegen(&ctx).1);
                    *reporter.comp_time.get_or_insert(Duration::ZERO) += comp_time;
                    for err in errs {
                        fail |= err.is_err();
                        eprintln!(
                            "{:?}",
                            Report::from(err).with_source_code(ast.file.unwrap())
                        );
                    }
                });
                if let Err(msg) = ctx.module.verify() {
                    error!("\n{}", msg.to_string());
                    fail = true;
                }
                if fail {
                    anyhow::bail!(CompileErrors)
                }
                reporter.finish();
            }
        },
        Cli::Project(cmd) => match cmd {
            ProjSubcommand::Track { projects: None } => 'found: {
                for path in std::env::current_dir()?.ancestors() {
                    let cfg_path = path.join("cobalt.toml");
                    if !cfg_path.exists() {
                        continue;
                    }
                    if let Some(proj) = std::fs::read_to_string(&cfg_path)
                        .ok()
                        .and_then(|x| toml::from_str::<build::Project>(&x).ok())
                    {
                        let mut vecs = load_projects()?;
                        track_project(&proj.name, cfg_path, &mut vecs);
                        save_projects(vecs)?;
                        break 'found;
                    }
                }
                anyhow::bail!("couldn't find cobalt.toml in currnet or parent directories");
            }
            ProjSubcommand::Track {
                projects: Some(projs),
            } => {
                let mut vec = load_projects()?;
                for arg in projs {
                    let mut path: PathBuf = arg.into();
                    if path.is_dir() {
                        path.push("cobalt.toml");
                    }
                    track_project(
                        &toml::from_str::<build::Project>(
                            &Path::new(&path).read_to_string_anyhow()?,
                        )?
                        .name,
                        path,
                        &mut vec,
                    );
                }
                save_projects(vec)?;
            }
            ProjSubcommand::Untrack { projects: None } => 'found: {
                for path in std::env::current_dir()?.ancestors() {
                    let cfg_path = path.join("cobalt.toml");
                    if !cfg_path.exists() {
                        continue;
                    }
                    if std::fs::read_to_string(&cfg_path)
                        .ok()
                        .and_then(|x| toml::from_str::<build::Project>(&x).ok())
                        .is_some()
                    {
                        let mut vecs = load_projects()?;
                        vecs.retain(|[_, p]| Path::new(p) != cfg_path);
                        save_projects(vecs)?;
                        break 'found;
                    }
                }
                error!("couldn't find cobalt.toml in currnet or parent directories");
            }
            ProjSubcommand::Untrack {
                projects: Some(projs),
            } => {
                let mut vec = load_projects()?;
                for arg in projs {
                    let mut path: PathBuf = arg.into();
                    if path.is_dir() {
                        path.push("cobalt.toml");
                    }
                    vec.retain(|[_, p]| Path::new(p) != path);
                }
                save_projects(vec)?;
            }
            ProjSubcommand::List { machine } => {
                let vecs = load_projects()?;
                if machine {
                    vecs.iter().for_each(|[n, p]| println!("{n}\t{p}"))
                } else {
                    let padding = vecs
                        .iter()
                        .map(|[n, _]| n.chars().count())
                        .max()
                        .unwrap_or(0);
                    vecs.iter().for_each(|[n, p]| {
                        println!("{n}{} => {p}", " ".repeat(padding - n.chars().count()))
                    });
                }
            }
            ProjSubcommand::Build {
                project_dir,
                source_dir,
                build_dir,
                profile,
                mut link_dirs,
                no_default_link,
                triple,
                targets,
                rebuild,
            } => {
                let (project_data, project_dir) = match project_dir.as_deref() {
                    Some("-") => {
                        let mut cfg = String::new();
                        std::io::stdin()
                            .read_to_string(&mut cfg)
                            .context("failed to read project file")?;
                        (
                            toml::from_str::<build::Project>(cfg.as_str())
                                .context("failed to parse project file")?,
                            PathBuf::from("."),
                        )
                    }
                    Some(x) => {
                        let mut x = x.to_string();
                        let mut vecs = load_projects()?;
                        if x.as_bytes()[0] == b':' {
                            if let Some(p) = vecs
                                .iter()
                                .find_map(|[n, p]| (n == &x[1..]).then_some(p).cloned())
                            {
                                x = p
                            }
                        }
                        if Path::new(&x).metadata_anyhow()?.file_type().is_dir() {
                            let mut path = std::path::PathBuf::from(&x);
                            path.push("cobalt.toml");
                            if !path.exists() {
                                anyhow::bail!("failed to find cobalt.toml in {x}")
                            }
                            let cfg = path.read_to_string_anyhow()?;
                            let cfg = toml::from_str::<build::Project>(&cfg)
                                .context("failed to parse project file")?;
                            track_project(&cfg.name, path, &mut vecs);
                            save_projects(vecs)?;
                            (cfg, PathBuf::from(x))
                        } else {
                            let mut path = std::path::PathBuf::from(&x);
                            let cfg = path.read_to_string_anyhow()?;
                            path.pop();
                            let cfg = toml::from_str::<build::Project>(&cfg)
                                .context("failed to parse project file")?;
                            track_project(&cfg.name, x.into(), &mut vecs);
                            save_projects(vecs)?;
                            (cfg, path)
                        }
                    }
                    None => {
                        let mut path = std::env::current_dir()?;
                        loop {
                            path.push("cobalt.toml");
                            if path.exists() {
                                break;
                            }
                            path.pop();
                            if !path.pop() {
                                anyhow::bail!("couldn't find cobalt.toml in current directory")
                            }
                        }
                        let cfg = Path::new(&path).read_to_string_anyhow()?;
                        path.pop();
                        (
                            toml::from_str::<build::Project>(&cfg)
                                .context("failed to parse project file")?,
                            path,
                        )
                    }
                };
                if !no_default_link {
                    if let Ok(home) = std::env::var("HOME") {
                        link_dirs.extend_from_slice(&[
                            format!("{home}/.cobalt/installed/lib"),
                            format!("{home}/.local/lib/cobalt"),
                            "/usr/local/lib/cobalt/installed/lib".to_string(),
                            "/usr/lib/cobalt/installed/lib".to_string(),
                            "/lib/cobalt/installed/lib".to_string(),
                            "/usr/local/lib".to_string(),
                            "/usr/lib".to_string(),
                            "/lib".to_string(),
                        ]);
                    } else {
                        link_dirs.extend(
                            [
                                "/usr/local/lib/cobalt/installed/lib",
                                "/usr/lib/cobalt/installed/lib",
                                "/lib/cobalt/installed/lib",
                            ]
                            .into_iter()
                            .map(String::from),
                        );
                    }
                }
                let source_dir: PathBuf = source_dir.map_or(project_dir.clone(), PathBuf::from);
                let build_dir: PathBuf = build_dir.map_or_else(
                    || {
                        let mut dir = project_dir.clone();
                        dir.push("build");
                        dir
                    },
                    PathBuf::from,
                );
                if triple.is_some() {
                    Target::initialize_all(&INIT_NEEDED)
                } else {
                    Target::initialize_native(&INIT_NEEDED).map_err(anyhow::Error::msg)?
                }
                build::build(
                    project_data,
                    if targets.is_empty() {
                        None
                    } else {
                        Some(targets.into_iter().map(String::from).collect())
                    },
                    &build::BuildOptions {
                        source_dir: &source_dir,
                        build_dir: &build_dir,
                        profile: profile.as_deref().unwrap_or("default"),
                        triple: &triple.map_or_else(TargetMachine::get_default_triple, |x| {
                            TargetTriple::create(&x)
                        }),
                        continue_build: false,
                        continue_comp: false,
                        rebuild,
                        link_dirs: link_dirs.iter().map(|x| x.as_str()).collect(),
                    },
                )?;
            }
            ProjSubcommand::Run {
                project_dir,
                source_dir,
                build_dir,
                profile,
                mut link_dirs,
                no_default_link,
                target,
                rebuild,
                args,
            } => {
                let (project_data, project_dir) = match project_dir.as_deref() {
                    Some("-") => {
                        let mut cfg = String::new();
                        std::io::stdin()
                            .read_to_string(&mut cfg)
                            .context("failed to read project file")?;
                        (
                            toml::from_str::<build::Project>(cfg.as_str())
                                .context("failed to parse project file")?,
                            PathBuf::from("."),
                        )
                    }
                    Some(x) => {
                        let mut x = x.to_string();
                        let mut vecs = load_projects()?;
                        if x.as_bytes()[0] == b':' {
                            if let Some(p) = vecs
                                .iter()
                                .find_map(|[n, p]| (n == &x[1..]).then_some(p).cloned())
                            {
                                x = p
                            }
                        }
                        if Path::new(&x).metadata_anyhow()?.file_type().is_dir() {
                            let mut path = std::path::PathBuf::from(&x);
                            path.push("cobalt.toml");
                            if !path.exists() {
                                anyhow::bail!("failed to find cobalt.toml in {x}")
                            }
                            let cfg = path.read_to_string_anyhow()?;
                            let cfg = toml::from_str::<build::Project>(&cfg)
                                .context("failed to parse project file")?;
                            track_project(&cfg.name, path, &mut vecs);
                            save_projects(vecs)?;
                            (cfg, PathBuf::from(x))
                        } else {
                            let mut path = std::path::PathBuf::from(&x);
                            let cfg = path.read_to_string_anyhow()?;
                            path.pop();
                            let cfg = toml::from_str::<build::Project>(&cfg)
                                .context("failed to parse project file")?;
                            track_project(&cfg.name, x.into(), &mut vecs);
                            save_projects(vecs)?;
                            (cfg, path)
                        }
                    }
                    None => {
                        let mut path = std::env::current_dir()?;
                        loop {
                            path.push("cobalt.toml");
                            if path.exists() {
                                break;
                            }
                            path.pop();
                            if !path.pop() {
                                anyhow::bail!("couldn't find cobalt.toml in current directory")
                            }
                        }
                        let cfg = Path::new(&path).read_to_string_anyhow()?;
                        path.pop();
                        (
                            toml::from_str::<build::Project>(&cfg)
                                .context("failed to parse project file")?,
                            path,
                        )
                    }
                };
                if !no_default_link {
                    if let Ok(home) = std::env::var("HOME") {
                        link_dirs.extend_from_slice(&[
                            format!("{home}/.cobalt/installed/lib"),
                            format!("{home}/.local/lib/cobalt"),
                            "/usr/local/lib/cobalt/installed/lib".to_string(),
                            "/usr/lib/cobalt/installed/lib".to_string(),
                            "/lib/cobalt/installed/lib".to_string(),
                            "/usr/local/lib".to_string(),
                            "/usr/lib".to_string(),
                            "/lib".to_string(),
                        ]);
                    } else {
                        link_dirs.extend(
                            [
                                "/usr/local/lib/cobalt/installed/lib",
                                "/usr/lib/cobalt/installed/lib",
                                "/lib/cobalt/installed/lib",
                                "/usr/local/lib",
                                "/usr/lib",
                                "/lib",
                            ]
                            .into_iter()
                            .map(String::from),
                        );
                    }
                }
                let source_dir: PathBuf = source_dir.map_or(project_dir.clone(), PathBuf::from);
                let build_dir: PathBuf = build_dir.map_or_else(
                    || {
                        let mut dir = project_dir.clone();
                        dir.push("build");
                        dir
                    },
                    PathBuf::from,
                );
                Target::initialize_native(&INIT_NEEDED).map_err(anyhow::Error::msg)?;
                let mut target = target.map_or_else(
                    || {
                        let exes = project_data
                            .targets
                            .iter()
                            .filter_map(|(k, x)| {
                                (x.target_type == build::TargetType::Executable)
                                    .then_some(k.as_str())
                            })
                            .collect::<Vec<_>>();
                        match exes.len() {
                            0 => {
                                anyhow::bail!("no executable targets available for current project")
                            }
                            1 => Ok(exes[0].to_string()),
                            x => anyhow::bail!(
                                "{x} executable targets available, please select one: {exes:?}"
                            ),
                        }
                    },
                    |t| {
                        if project_data.targets.get(&t).map(|x| x.target_type)
                            != Some(build::TargetType::Executable)
                        {
                            anyhow::bail!("target type must be an executable")
                        }
                        Ok(t)
                    },
                )?;
                let triple = TargetMachine::get_default_triple();
                build::build(
                    project_data,
                    Some(vec![target.clone()]),
                    &build::BuildOptions {
                        source_dir: &source_dir,
                        build_dir: &build_dir,
                        profile: profile.as_deref().unwrap_or("default"),
                        triple: &triple,
                        continue_build: false,
                        continue_comp: false,
                        rebuild,
                        link_dirs: link_dirs.iter().map(|x| x.as_str()).collect(),
                    },
                )?;
                let mut exe_path = build_dir;
                if triple
                    .as_str()
                    .to_str()
                    .ok()
                    .map_or(false, |t| t.contains("windows"))
                {
                    target.push_str(".exe");
                }
                exe_path.push(target);
                let code = Command::new(exe_path)
                    .args(args)
                    .status()?
                    .code()
                    .unwrap_or(-1);
                if code != 0 {
                    Err(Exit(code))?
                }
            }
        },
        Cli::Package(cmd) => match cmd {
            PkgSubcommand::Update => pkg::update_packages()?,
            PkgSubcommand::Install { packages } => {
                pkg::install(
                    packages
                        .into_iter()
                        .map(|x| x.parse())
                        .collect::<Result<Vec<_>, _>>()?,
                    &Default::default(),
                )?;
            }
        },
    }
    Ok(())
}
=======
use cobalt_cli::prelude::*;
>>>>>>> 5afddc68
fn main() {
    if let Err(err) = driver(Cli::parse()) {
        match err.downcast() {
            Ok(Exit(code)) => std::process::exit(code),
            Err(err) => {
                cobalt_errors::error!("{err:#}");
                std::process::exit(101);
            }
        }
    }
}<|MERGE_RESOLUTION|>--- conflicted
+++ resolved
@@ -1,3075 +1,4 @@
-<<<<<<< HEAD
-use anyhow::Context;
-use anyhow_std::*;
-use clap::{Parser, Subcommand, ValueEnum};
-use const_format::{formatcp, str_index};
-use human_repr::*;
-use inkwell::execution_engine::FunctionLookupError;
-use inkwell::module::Module;
-use inkwell::targets::*;
-use miette::Severity;
-use std::fmt;
-use std::io::{prelude::*, BufReader};
-use std::path::{Path, PathBuf};
-use std::process::Command;
-use std::time::{Duration, Instant};
-
-use cobalt_ast::{CompCtx, Flags, AST};
-use cobalt_build::*;
-use cobalt_errors::*;
-use cobalt_parser::prelude::*;
-
-#[derive(Default, Debug, Clone, Copy, PartialEq, Eq, ValueEnum)]
-enum OutputType {
-    #[default]
-    #[value(name = "exe")]
-    Executable,
-    #[value(name = "lib")]
-    Library,
-    #[value(name = "obj")]
-    Object,
-    #[value(name = "raw-obj")]
-    RawObject,
-    #[value(name = "asm")]
-    Assembly,
-    #[value(name = "llvm")]
-    Llvm,
-    #[value(name = "bc")]
-    Bitcode,
-    #[value(name = "header")]
-    Header,
-    #[value(name = "header-obj")]
-    HeaderObj,
-}
-impl fmt::Display for OutputType {
-    fn fmt(&self, f: &mut fmt::Formatter<'_>) -> fmt::Result {
-        f.write_str(match self {
-            Self::Executable => "exe",
-            Self::Library => "lib",
-            Self::Object => "obj",
-            Self::RawObject => "raw-obj",
-            Self::Assembly => "asm",
-            Self::Llvm => "llvm",
-            Self::Bitcode => "bc",
-            Self::Header => "header",
-            Self::HeaderObj => "header-obj",
-        })
-    }
-}
-
-const INIT_NEEDED: InitializationConfig = InitializationConfig {
-    asm_parser: true,
-    asm_printer: true,
-    base: true,
-    disassembler: false,
-    info: true,
-    machine_code: true,
-};
-static LONG_VERSION: &str = formatcp!(
-    "{}\nLLVM version {}{}{}",
-    env!("CARGO_PKG_VERSION"),
-    cobalt_llvm::LLVM_VERSION,
-    if cfg!(has_git) {
-        formatcp!(
-            "\nGit commit {} on branch {}",
-            str_index!(env!("GIT_COMMIT"), ..6),
-            env!("GIT_BRANCH")
-        )
-    } else {
-        ""
-    },
-    if cfg!(debug_assertions) {
-        "\nDebug Build"
-    } else {
-        ""
-    }
-);
-#[derive(Debug, Clone, Parser)]
-#[command(name = "co", author, long_version = LONG_VERSION)]
-enum Cli {
-    /// Print version information
-    #[command(version)]
-    Version,
-    /// Debug compiler stuff
-    #[cfg(debug_assertions)]
-    #[command(alias = "dbg", subcommand)]
-    Debug(DbgSubcommand),
-    /// AOT compile a file
-    Aot {
-        /// input file to compile
-        input: String,
-        /// output file
-        #[arg(short, long)]
-        output: Option<String>,
-        /// libraries to link
-        #[arg(short = 'l')]
-        linked: Vec<String>,
-        /// link directories to search
-        #[arg(short = 'L')]
-        link_dirs: Vec<String>,
-        /// Cobalt headers to include
-        #[arg(short = 'H')]
-        headers: Vec<String>,
-        /// target triple to build
-        #[arg(short, long)]
-        triple: Option<String>,
-        /// type of file to emit
-        #[arg(short, long, default_value_t)]
-        emit: OutputType,
-        /// optimization profile to use
-        #[arg(short, long)]
-        profile: Option<String>,
-        /// continue compilation of errors are encountered
-        #[arg(short, long = "continue")]
-        continue_if_err: bool,
-        /// emit symbols with debug mangling
-        #[arg(short, long = "debug")]
-        debug_mangle: bool,
-        /// don't search default directories for libraries
-        #[arg(long)]
-        no_default_link: bool,
-        /// print timings
-        #[arg(long)]
-        timings: bool,
-    },
-    /// JIT compile and run a file
-    Jit {
-        /// input file to compile
-        input: String,
-        /// libraries to link
-        #[arg(short = 'l')]
-        linked: Vec<String>,
-        /// link directories to search
-        #[arg(short = 'L')]
-        link_dirs: Vec<String>,
-        /// Cobalt headers to include
-        #[arg(short = 'H')]
-        headers: Vec<String>,
-        /// optimization profile to use
-        #[arg(short, long)]
-        profile: Option<String>,
-        /// continue compilation of errors are encountered
-        #[arg(short, long = "continue")]
-        continue_if_err: bool,
-        /// don't search default directories for libraries
-        #[arg(long)]
-        no_default_link: bool,
-        /// print timings
-        #[arg(long)]
-        timings: bool,
-        /// argv[0] to pass to program
-        #[arg(short, long)]
-        this: Option<String>,
-        /// arguments to pass to program
-        #[arg(last = true)]
-        args: Vec<String>,
-    },
-    /// Check a file for errors
-    Check {
-        /// input file to compile
-        input: String,
-        /// libraries to link
-        #[arg(short = 'l')]
-        linked: Vec<String>,
-        /// link directories to search
-        #[arg(short = 'L')]
-        link_dirs: Vec<String>,
-        /// Cobalt headers to include
-        #[arg(short = 'H')]
-        headers: Vec<String>,
-        /// don't search default directories for libraries
-        #[arg(long)]
-        no_default_link: bool,
-        /// print timings
-        #[arg(long)]
-        timings: bool,
-    },
-    /// multi-file utilities
-    #[command(subcommand)]
-    Multi(MultiSubcommand),
-    /// project-related utilities
-    #[command(subcommand, alias = "proj")]
-    Project(ProjSubcommand),
-    /// package-related utilities
-    #[command(subcommand, alias = "pkg")]
-    Package(PkgSubcommand),
-}
-#[cfg(debug_assertions)]
-#[derive(Debug, Clone, Subcommand)]
-enum DbgSubcommand {
-    /// Test parser
-    Parse {
-        /// input file to parse
-        files: Vec<String>,
-        /// raw string to parse
-        #[arg(short)]
-        code: Vec<String>,
-        /// print locations of AST nodes
-        #[arg(short)]
-        locs: bool,
-    },
-    /// Test LLVM generation
-    Llvm {
-        /// input file to compile
-        input: String,
-        /// print timings
-        #[arg(long)]
-        timings: bool,
-    },
-    /// Parse a Cobalt header
-    ParseHeader {
-        /// header files to parse
-        #[arg(required = true)]
-        inputs: Vec<String>,
-    },
-}
-#[derive(Debug, Clone, Subcommand)]
-enum MultiSubcommand {
-    /// AOT compile a file
-    Aot {
-        /// input files to compile
-        #[arg(required = true)]
-        inputs: Vec<String>,
-        /// output file
-        #[arg(short, long)]
-        output: Option<PathBuf>,
-        /// libraries to link
-        #[arg(short = 'l')]
-        linked: Vec<String>,
-        /// link directories to search
-        #[arg(short = 'L')]
-        link_dirs: Vec<String>,
-        /// Cobalt headers to include
-        #[arg(short = 'H')]
-        headers: Vec<String>,
-        /// target triple to build
-        #[arg(short, long)]
-        triple: Option<String>,
-        /// type of file to emit
-        #[arg(short, long, default_value_t)]
-        emit: OutputType,
-        /// optimization profile to use
-        #[arg(short, long)]
-        profile: Option<String>,
-        /// emit symbols with debug mangling
-        #[arg(short, long = "debug")]
-        debug_mangle: bool,
-        /// don't search default directories for libraries
-        #[arg(long)]
-        no_default_link: bool,
-        /// print timings
-        #[arg(long)]
-        timings: bool,
-    },
-    /// JIT compile and run a file
-    Jit {
-        /// input files to compile
-        #[arg(required = true)]
-        inputs: Vec<String>,
-        /// libraries to link
-        #[arg(short = 'l')]
-        linked: Vec<String>,
-        /// link directories to search
-        #[arg(short = 'L')]
-        link_dirs: Vec<String>,
-        /// Cobalt headers to include
-        #[arg(short = 'H')]
-        headers: Vec<String>,
-        /// optimization profile to use
-        #[arg(short, long)]
-        profile: Option<String>,
-        /// don't search default directories for libraries
-        #[arg(long)]
-        no_default_link: bool,
-        /// print timings
-        #[arg(long)]
-        timings: bool,
-        /// argv[0] to pass to program
-        #[arg(short, long)]
-        this: Option<String>,
-        /// arguments to pass to program
-        #[arg(last = true)]
-        args: Vec<String>,
-    },
-    /// Check a file for errors
-    Check {
-        /// input files to compile
-        #[arg(required = true)]
-        inputs: Vec<String>,
-        /// libraries to link
-        #[arg(short = 'l')]
-        linked: Vec<String>,
-        /// link directories to search
-        #[arg(short = 'L')]
-        link_dirs: Vec<String>,
-        /// Cobalt headers to include
-        #[arg(short = 'H')]
-        headers: Vec<String>,
-        /// don't search default directories for libraries
-        #[arg(long)]
-        no_default_link: bool,
-        /// print timings
-        #[arg(long)]
-        timings: bool,
-    },
-}
-#[derive(Debug, Clone, Subcommand)]
-enum ProjSubcommand {
-    /// Track the given projects
-    ///
-    /// If none are given, the current directory and its parents are searched
-    Track { projects: Option<Vec<String>> },
-    /// Untrack the given projects
-    ///
-    /// If none are given, the current directory and its parents are searched
-    Untrack { projects: Option<Vec<String>> },
-    /// List the currently tracked projects
-    List {
-        #[arg(short, long)]
-        machine: bool,
-    },
-    /// Build a project
-    Build {
-        /// project file or its directory
-        project_dir: Option<String>,
-        /// directory that source files are relative to
-        #[arg(short, long = "source")]
-        source_dir: Option<String>,
-        /// directory to output build artifacts
-        #[arg(short, long = "build")]
-        build_dir: Option<String>,
-        /// link directories to search
-        #[arg(short = 'L')]
-        link_dirs: Vec<String>,
-        /// optimization profile to use
-        #[arg(short, long)]
-        profile: Option<String>,
-        /// don't search default directories for libraries
-        #[arg(long)]
-        no_default_link: bool,
-        /// target triple to build for
-        #[arg(short, long)]
-        triple: Option<String>,
-        /// targets to build
-        #[arg(short = 'T', long = "target")]
-        targets: Vec<String>,
-        /// rebuild all files, even those that are up to date
-        #[arg(short, long)]
-        rebuild: bool,
-    },
-    /// Build and run a target in a project
-    #[command(alias = "exec")]
-    Run {
-        /// project file or its directory
-        project_dir: Option<String>,
-        /// directory that source files are relative to
-        #[arg(short, long = "source")]
-        source_dir: Option<String>,
-        /// directory to output build artifacts
-        #[arg(short, long = "build")]
-        build_dir: Option<String>,
-        /// link directories to search
-        #[arg(short = 'L')]
-        link_dirs: Vec<String>,
-        /// optimization profile to use
-        #[arg(short, long)]
-        profile: Option<String>,
-        /// don't search default directories for libraries
-        #[arg(long)]
-        no_default_link: bool,
-        /// targets to build
-        #[arg(short = 'T', long)]
-        target: Option<String>,
-        /// rebuild all files, even those that are up to date
-        #[arg(short, long)]
-        rebuild: bool,
-        #[arg(last = true)]
-        args: Vec<String>,
-    },
-}
-#[derive(Debug, Clone, Subcommand)]
-enum PkgSubcommand {
-    /// Update all registries
-    Update,
-    /// Install packages
-    Install {
-        /// packages to install
-        #[arg(required = true)]
-        packages: Vec<String>,
-    },
-}
-
-/// time the execution of a function
-#[inline(always)]
-fn timeit<R, F: FnOnce() -> R>(f: F) -> (R, Duration) {
-    let start = Instant::now();
-    let ret = f();
-    (ret, start.elapsed())
-}
-#[inline(always)]
-fn try_timeit<R, E, F: FnOnce() -> Result<R, E>>(f: F) -> Result<(R, Duration), E> {
-    let start = Instant::now();
-    let ret = f()?;
-    Ok((ret, start.elapsed()))
-}
-/// count instructions in a module
-fn insts(m: &Module) -> usize {
-    let mut count = 0;
-    let mut f = m.get_first_function();
-    while let Some(fv) = f {
-        let mut b = fv.get_first_basic_block();
-        while let Some(bb) = b {
-            let mut i = bb.get_first_instruction();
-            while let Some(iv) = i {
-                count += 1;
-                i = iv.get_next_instruction();
-            }
-            b = bb.get_next_basic_block();
-        }
-        f = fv.get_next_function();
-    }
-    count
-}
-#[derive(Debug, Clone, Copy)]
-struct Exit(i32);
-impl std::fmt::Display for Exit {
-    fn fmt(&self, _f: &mut std::fmt::Formatter) -> std::fmt::Result {
-        Ok(())
-    }
-}
-impl std::error::Error for Exit {}
-
-#[inline(always)]
-fn driver() -> anyhow::Result<()> {
-    match Cli::parse() {
-        Cli::Version => println!("co {LONG_VERSION}"),
-        #[cfg(debug_assertions)]
-        Cli::Debug(cmd) => match cmd {
-            DbgSubcommand::Parse { files, code, locs } => {
-                for code in code {
-                    let file = FILES.add_file(0, "<command line>".to_string(), code.into());
-                    let (ast, errs) = parse_tl().parse(file.contents()).into_output_errors();
-                    let mut ast = ast.unwrap_or_default();
-                    let errs = errs.into_iter().flat_map(cvt_err);
-                    ast.file = Some(file);
-                    for err in errs {
-                        eprintln!("{:?}", Report::from(err).with_source_code(file));
-                    }
-                    if locs {
-                        print!("({} nodes)\n{ast:#}", ast.nodes())
-                    } else {
-                        print!("({} nodes)\n{ast}", ast.nodes())
-                    }
-                }
-                for arg in files {
-                    let code = Path::new(&arg).read_to_string_anyhow()?;
-                    let file = FILES.add_file(0, arg.clone(), code.into());
-                    let (ast, errs) = parse_tl().parse(file.contents()).into_output_errors();
-                    let mut ast = ast.unwrap_or_default();
-                    let errs = errs.into_iter().flat_map(cvt_err);
-                    ast.file = Some(file);
-                    for err in errs {
-                        eprintln!("{:?}", Report::from(err).with_source_code(file));
-                    }
-                    if locs {
-                        print!("({} nodes)\n{ast:#}", ast.nodes())
-                    } else {
-                        print!("({} nodes)\n{ast}", ast.nodes())
-                    }
-                }
-            }
-            DbgSubcommand::Llvm { input, timings } => {
-                struct Reporter {
-                    timings: bool,
-                    reported: bool,
-                    bottom_line: bool,
-                    start: Instant,
-                    overall: Option<Duration>,
-                    file_time: Option<Duration>,
-                    file_len: usize,
-                    parse_time: Option<Duration>,
-                    ast_nodes: usize,
-                    comp_time: Option<Duration>,
-                }
-                impl Reporter {
-                    pub fn new(timings: bool) -> Self {
-                        Self {
-                            timings,
-                            reported: false,
-                            bottom_line: true,
-                            start: Instant::now(),
-                            overall: None,
-                            file_time: None,
-                            file_len: 0,
-                            parse_time: None,
-                            ast_nodes: 0,
-                            comp_time: None,
-                        }
-                    }
-                    fn print(&mut self) {
-                        if !self.timings {
-                            return;
-                        }
-                        if self.reported {
-                            return;
-                        }
-                        self.reported = true;
-                        let overall = self.overall.get_or_insert_with(|| self.start.elapsed());
-                        println!("----------------");
-                        println!("overall time: {:>8}", overall.human_duration().to_string());
-                        if let Some(file) = self.file_time {
-                            println!(
-                                "reading file: {:>8} ({:6.3}%) @ {:>13}",
-                                file.human_duration().to_string(),
-                                file.as_secs_f64() / overall.as_secs_f64() * 100.0,
-                                (self.file_len as f64 / file.as_secs_f64())
-                                    .human_throughput_bytes()
-                                    .to_string()
-                            );
-                        }
-                        if let Some(parse) = self.parse_time {
-                            println!(
-                                "parsing code: {:>8} ({:6.3}%) @ {:>13}",
-                                parse.human_duration().to_string(),
-                                parse.as_secs_f64() / overall.as_secs_f64() * 100.0,
-                                (self.file_len as f64 / parse.as_secs_f64())
-                                    .human_throughput_bytes()
-                                    .to_string()
-                            );
-                        }
-                        if let Some(comp) = self.comp_time {
-                            println!(
-                                "LLVM codegen: {:>8} ({:6.3}%) @ {:>13}",
-                                comp.human_duration().to_string(),
-                                comp.as_secs_f64() / overall.as_secs_f64() * 100.0,
-                                (self.ast_nodes as f64 / comp.as_secs_f64())
-                                    .human_throughput(" node")
-                                    .to_string()
-                            );
-                        }
-                        if self.bottom_line {
-                            println!("----------------");
-                        }
-                    }
-                    // happy exit
-                    pub fn finish(&mut self) {
-                        self.bottom_line = false; // don't print a line after the report, everything went ok
-                        self.print();
-                    }
-                }
-                // give the report on drops too, in case of errors
-                impl Drop for Reporter {
-                    fn drop(&mut self) {
-                        self.print();
-                    }
-                }
-                let mut reporter = Reporter::new(timings);
-                let code = {
-                    let start = Instant::now();
-                    let code = if input == "-" {
-                        let mut s = String::new();
-                        std::io::stdin().read_to_string(&mut s)?;
-                        s
-                    } else {
-                        Path::new(&input).read_to_string_anyhow()?
-                    };
-                    reporter.file_time = Some(start.elapsed());
-                    reporter.file_len = code.len();
-                    code
-                };
-                let flags = Flags {
-                    dbg_mangle: true,
-                    all_move_metadata: true,
-                    ..Flags::default()
-                };
-                let ink_ctx = inkwell::context::Context::create();
-                let ctx = CompCtx::with_flags(&ink_ctx, &input, flags);
-                let file = FILES.add_file(0, input, code.into());
-                let ((ast, errs), parse_time) =
-                    timeit(|| parse_tl().parse(file.contents()).into_output_errors());
-                let mut ast = ast.unwrap_or_default();
-                let errs = errs.into_iter().flat_map(cvt_err);
-                reporter.parse_time = Some(parse_time);
-                reporter.ast_nodes = ast.nodes();
-                ast.file = Some(file);
-                for err in errs {
-                    eprintln!("{:?}", Report::from(err).with_source_code(file));
-                }
-                ctx.module.set_triple(&TargetMachine::get_default_triple());
-                let (errs, comp_time) = timeit(|| ast.codegen(&ctx).1);
-                reporter.comp_time = Some(comp_time);
-                for err in errs {
-                    eprintln!("{:?}", Report::from(err).with_source_code(file));
-                }
-                if let Err(msg) = ctx.module.verify() {
-                    error!("\n{}", msg.to_string())
-                }
-                print!("{}", ctx.module.to_string());
-                reporter.finish();
-            }
-            #[cfg(debug_assertions)]
-            DbgSubcommand::ParseHeader { inputs } => {
-                for fname in inputs {
-                    let ink_ctx = inkwell::context::Context::create();
-                    let ctx = CompCtx::new(&ink_ctx, "<anon>");
-                    let mut file = BufReader::new(match std::fs::File::open(&fname) {
-                        Ok(f) => f,
-                        Err(e) => {
-                            eprintln!("error opening {fname}: {e}");
-                            continue;
-                        }
-                    });
-                    match ctx.load(&mut file) {
-                        Ok(_) => ctx.with_vars(|v| v.dump()),
-                        Err(e) => eprintln!("error loading {fname}: {e}"),
-                    }
-                }
-            }
-        },
-        Cli::Aot {
-            input,
-            output,
-            linked,
-            mut link_dirs,
-            headers,
-            triple,
-            emit,
-            profile,
-            continue_if_err,
-            debug_mangle,
-            no_default_link,
-            timings,
-        } => {
-            struct Reporter {
-                timings: bool,
-                reported: bool,
-                bottom_line: bool,
-                start: Instant,
-                overall: Option<Duration>,
-                file_time: Option<Duration>,
-                file_len: usize,
-                parse_time: Option<Duration>,
-                ast_nodes: usize,
-                comp_time: Option<Duration>,
-                insts_before: usize,
-                insts_after: usize,
-                opt_time: Option<Duration>,
-                cg_time: Option<Duration>,
-                libs_time: Option<Duration>,
-                nlibs: usize,
-                cmd_time: Option<Duration>,
-            }
-            impl Reporter {
-                pub fn new(timings: bool) -> Self {
-                    Self {
-                        timings,
-                        reported: false,
-                        bottom_line: true,
-                        start: Instant::now(),
-                        overall: None,
-                        file_time: None,
-                        file_len: 0,
-                        parse_time: None,
-                        ast_nodes: 0,
-                        comp_time: None,
-                        insts_before: 0,
-                        insts_after: 0,
-                        opt_time: None,
-                        cg_time: None,
-                        libs_time: None,
-                        nlibs: 0,
-                        cmd_time: None,
-                    }
-                }
-                fn print(&mut self) {
-                    if !self.timings {
-                        return;
-                    }
-                    if self.reported {
-                        return;
-                    }
-                    self.reported = true;
-                    let overall = self.overall.get_or_insert_with(|| self.start.elapsed());
-                    println!("----------------");
-                    println!("overall time: {:>8}", overall.human_duration().to_string());
-                    if let Some(file) = self.file_time {
-                        println!(
-                            "reading file: {:>8} ({:6.3}%) @ {:>13}",
-                            file.human_duration().to_string(),
-                            file.as_secs_f64() / overall.as_secs_f64() * 100.0,
-                            (self.file_len as f64 / file.as_secs_f64())
-                                .human_throughput_bytes()
-                                .to_string()
-                        );
-                    }
-                    if let Some(parse) = self.parse_time {
-                        println!(
-                            "parsing code: {:>8} ({:6.3}%) @ {:>13}",
-                            parse.human_duration().to_string(),
-                            parse.as_secs_f64() / overall.as_secs_f64() * 100.0,
-                            (self.file_len as f64 / parse.as_secs_f64())
-                                .human_throughput_bytes()
-                                .to_string()
-                        );
-                    }
-                    if let Some(comp) = self.comp_time {
-                        println!(
-                            "LLVM codegen: {:>8} ({:6.3}%) @ {:>13}",
-                            comp.human_duration().to_string(),
-                            comp.as_secs_f64() / overall.as_secs_f64() * 100.0,
-                            (self.ast_nodes as f64 / comp.as_secs_f64())
-                                .human_throughput(" node")
-                                .to_string()
-                        );
-                    }
-                    if let Some(opt) = self.opt_time {
-                        println!(
-                            "optimization: {:>8} ({:6.3}%) @ {:>13}",
-                            opt.human_duration().to_string(),
-                            opt.as_secs_f64() / overall.as_secs_f64() * 100.0,
-                            (self.insts_before as f64 / opt.as_secs_f64())
-                                .human_throughput(" inst")
-                                .to_string()
-                        );
-                    }
-                    if let Some(cg) = self.cg_time {
-                        println!(
-                            "output gen:   {:>8} ({:6.3}%) @ {:>13}",
-                            cg.human_duration().to_string(),
-                            cg.as_secs_f64() / overall.as_secs_f64() * 100.0,
-                            (self.insts_after as f64 / cg.as_secs_f64())
-                                .human_throughput(" inst")
-                                .to_string()
-                        );
-                    }
-                    if self.nlibs != 0 {
-                        if let Some(libs) = self.libs_time {
-                            println!(
-                                "lib lookup:   {:>8} ({:6.3}%) @ {:>13}",
-                                libs.human_duration().to_string(),
-                                libs.as_secs_f64() / overall.as_secs_f64() * 100.0,
-                                (self.nlibs as f64 / libs.as_secs_f64())
-                                    .human_throughput(" libs")
-                                    .to_string()
-                            );
-                        }
-                    }
-                    if let Some(cmd) = self.cmd_time {
-                        println!(
-                            "external cmd: {:>8} ({:6.3}%)",
-                            cmd.human_duration().to_string(),
-                            cmd.as_secs_f64() / overall.as_secs_f64() * 100.0
-                        );
-                    }
-                    if self.bottom_line {
-                        println!("----------------");
-                    }
-                }
-                // happy exit
-                pub fn finish(&mut self) {
-                    self.bottom_line = false; // don't print a line after the report, everything went ok
-                    self.print();
-                }
-            }
-            // give the report on drops too, in case of errors
-            impl Drop for Reporter {
-                fn drop(&mut self) {
-                    self.print();
-                }
-            }
-            let mut reporter = Reporter::new(timings);
-            if !no_default_link {
-                if let Some(pwd) = std::env::current_dir()
-                    .ok()
-                    .and_then(|pwd| pwd.to_str().map(String::from))
-                {
-                    link_dirs.insert(0, pwd);
-                }
-                if let Ok(home) = std::env::var("HOME") {
-                    link_dirs.extend_from_slice(&[
-                        format!("{home}/.cobalt/installed/lib"),
-                        format!("{home}/.local/lib/cobalt"),
-                        "/usr/local/lib/cobalt/installed/lib".to_string(),
-                        "/usr/lib/cobalt/installed/lib".to_string(),
-                        "/lib/cobalt/installed/lib".to_string(),
-                        "/usr/local/lib".to_string(),
-                        "/usr/lib".to_string(),
-                        "/lib".to_string(),
-                    ]);
-                } else {
-                    link_dirs.extend(
-                        [
-                            "/usr/local/lib/cobalt/installed/lib",
-                            "/usr/lib/cobalt/installed/lib",
-                            "/lib/cobalt/installed/lib",
-                            "/usr/local/lib",
-                            "/usr/lib",
-                            "/lib",
-                        ]
-                        .into_iter()
-                        .map(String::from),
-                    );
-                }
-            }
-            let code = {
-                let start = Instant::now();
-                let code = if input == "-" {
-                    let mut s = String::new();
-                    std::io::stdin().read_to_string(&mut s)?;
-                    s
-                } else {
-                    Path::new(&input).read_to_string_anyhow()?
-                };
-                reporter.file_time = Some(start.elapsed());
-                reporter.file_len = code.len();
-                code
-            };
-            if triple.is_some() {
-                Target::initialize_all(&INIT_NEEDED)
-            } else {
-                Target::initialize_native(&INIT_NEEDED).map_err(anyhow::Error::msg)?
-            }
-            let triple = triple.unwrap_or_else(|| {
-                TargetMachine::get_default_triple()
-                    .as_str()
-                    .to_string_lossy()
-                    .into_owned()
-            });
-            let trip = TargetTriple::create(&triple);
-            let target_machine = Target::from_triple(&trip)
-                .unwrap()
-                .create_target_machine(
-                    &trip,
-                    "",
-                    "",
-                    inkwell::OptimizationLevel::None,
-                    inkwell::targets::RelocMode::PIC,
-                    inkwell::targets::CodeModel::Small,
-                )
-                .expect("failed to create target machine");
-            let mut output = output.map(String::from).or_else(|| {
-                (input != "-").then(|| match emit {
-                    OutputType::Executable => format!(
-                        "{}{}",
-                        input.rfind('.').map_or(input.as_str(), |i| &input[..i]),
-                        if triple.contains("windows") {
-                            ".exe"
-                        } else {
-                            ""
-                        }
-                    ),
-                    OutputType::Library => libs::format_lib(
-                        input.rfind('.').map_or(input.as_str(), |i| &input[..i]),
-                        &trip,
-                    ),
-                    OutputType::RawObject => format!(
-                        "{}.raw.o",
-                        input.rfind('.').map_or(input.as_str(), |i| &input[..i])
-                    ),
-                    OutputType::Object => format!(
-                        "{}.o",
-                        input.rfind('.').map_or(input.as_str(), |i| &input[..i])
-                    ),
-                    OutputType::Assembly => format!(
-                        "{}.s",
-                        input.rfind('.').map_or(input.as_str(), |i| &input[..i])
-                    ),
-                    OutputType::Llvm => format!(
-                        "{}.ll",
-                        input.rfind('.').map_or(input.as_str(), |i| &input[..i])
-                    ),
-                    OutputType::Bitcode => format!(
-                        "{}.bc",
-                        input.rfind('.').map_or(input.as_str(), |i| &input[..i])
-                    ),
-                    OutputType::Header => format!(
-                        "{}.coh",
-                        input.rfind('.').map_or(input.as_str(), |i| &input[..i])
-                    ),
-                    OutputType::HeaderObj => format!(
-                        "{}.coh.o",
-                        input.rfind('.').map_or(input.as_str(), |i| &input[..i])
-                    ),
-                })
-            });
-            output = output.and_then(|v| (v != "-").then_some(v));
-            let mut flags = Flags {
-                dbg_mangle: debug_mangle,
-                ..Flags::default()
-            };
-            let ink_ctx = inkwell::context::Context::create();
-            if let Some(size) = ink_ctx
-                .ptr_sized_int_type(&target_machine.get_target_data(), None)
-                .size_of()
-                .get_zero_extended_constant()
-            {
-                flags.word_size = size as u16;
-            }
-            let ctx = CompCtx::with_flags(&ink_ctx, &input, flags);
-            ctx.module.set_triple(&trip);
-            let mut cc = cc::CompileCommand::new();
-            cc.target(&triple);
-            {
-                reporter.nlibs = linked.len();
-                let start = Instant::now();
-                if !linked.is_empty() {
-                    let notfound = cc.search_libs(linked, link_dirs, Some(&ctx), false)?;
-                    if !notfound.is_empty() {
-                        anyhow::bail!(LibsNotFound(notfound))
-                    }
-                }
-                for head in headers {
-                    let mut file = BufReader::new(std::fs::File::open(head)?);
-                    ctx.load(&mut file)?;
-                }
-                reporter.libs_time = Some(start.elapsed());
-            };
-            let mut fail = false;
-            let mut overall_fail = false;
-            let file = FILES.add_file(0, input.to_string(), code.into());
-            let ((ast, errs), parse_time) =
-                timeit(|| parse_tl().parse(file.contents()).into_output_errors());
-            let mut ast = ast.unwrap_or_default();
-            let errs = errs.into_iter().flat_map(cvt_err);
-            reporter.parse_time = Some(parse_time);
-            reporter.ast_nodes = ast.nodes();
-            ast.file = Some(file);
-            for err in errs {
-                fail |= err.severity.map_or(true, |e| e > Severity::Warning);
-                eprintln!("{:?}", Report::from(err).with_source_code(file));
-            }
-            overall_fail |= fail;
-            fail = false;
-            if fail && !continue_if_err {
-                anyhow::bail!(CompileErrors)
-            }
-            let (errs, comp_time) = timeit(|| ast.codegen(&ctx).1);
-            reporter.comp_time = Some(comp_time);
-            overall_fail |= fail;
-            fail = false;
-            for err in errs {
-                fail |= err.is_err();
-                eprintln!("{:?}", Report::from(err).with_source_code(file));
-            }
-            if fail && !continue_if_err {
-                anyhow::bail!(CompileErrors)
-            }
-            if let Err(msg) = ctx.module.verify() {
-                error!("\n{}", msg.to_string());
-                fail = true;
-            }
-            if fail || overall_fail {
-                anyhow::bail!(CompileErrors)
-            }
-            reporter.insts_before = insts(&ctx.module);
-            reporter.opt_time = Some(
-                timeit(|| {
-                    let pm = inkwell::passes::PassManager::create(());
-                    opt::load_profile(profile.as_deref().unwrap_or("default"), &pm);
-                    pm.run_on(&ctx.module);
-                })
-                .1,
-            );
-            reporter.insts_after = insts(&ctx.module);
-            match emit {
-                OutputType::Header => {
-                    let mut buf = vec![];
-                    reporter.cg_time = Some(try_timeit(|| ctx.save(&mut buf))?.1);
-                    if let Some(out) = output {
-                        let mut file = std::fs::File::create(out)?;
-                        file.write_all(&buf)?;
-                    } else {
-                        std::io::stdout().write_all(&buf)?
-                    }
-                }
-                OutputType::HeaderObj => {
-                    let mut obj = libs::new_object(&trip);
-                    let (vec, cg_time) = try_timeit(|| {
-                        libs::populate_header(&mut obj, &ctx);
-                        obj.write()
-                    })?;
-                    reporter.cg_time = Some(cg_time);
-                    if let Some(path) = output {
-                        Path::new(&path).write_anyhow(vec)?
-                    } else {
-                        std::io::stdout().write_all(&vec)?
-                    }
-                }
-                OutputType::Llvm => {
-                    let (m, cg_time) = timeit(|| ctx.module.to_string());
-                    reporter.cg_time = Some(cg_time);
-                    if let Some(out) = output {
-                        std::fs::write(out, &m)?
-                    } else {
-                        println!("{m}")
-                    }
-                }
-                OutputType::Bitcode => {
-                    let (m, cg_time) = timeit(|| ctx.module.write_bitcode_to_memory());
-                    reporter.cg_time = Some(cg_time);
-                    if let Some(path) = output {
-                        Path::new(&path).write_anyhow(m.as_slice())?
-                    } else {
-                        std::io::stdout().write_all(m.as_slice())?
-                    }
-                }
-                OutputType::Assembly => {
-                    let (m, cg_time) = timeit(|| {
-                        target_machine
-                            .write_to_memory_buffer(
-                                &ctx.module,
-                                inkwell::targets::FileType::Assembly,
-                            )
-                            .unwrap()
-                    });
-                    reporter.cg_time = Some(cg_time);
-                    if let Some(path) = output {
-                        Path::new(&path).write_anyhow(m.as_slice())?
-                    } else {
-                        std::io::stdout().write_all(m.as_slice())?
-                    }
-                }
-                _ => {
-                    let (mb, cg_time) = timeit(|| {
-                        target_machine
-                            .write_to_memory_buffer(&ctx.module, inkwell::targets::FileType::Object)
-                            .unwrap()
-                    });
-                    reporter.cg_time = Some(cg_time);
-                    match emit {
-                        OutputType::Executable => {
-                            if output.is_none() {
-                                eprintln!("cannot output executable to stdout");
-                                Err(Exit(4))?;
-                            }
-                            let tmp = temp_file::with_contents(mb.as_slice());
-                            cc.obj(tmp.path());
-                            cc.output(output.unwrap());
-                            let mut cmd = cc.build_cmd()?;
-                            let (res, cmd_time) = try_timeit(|| cmd.status_anyhow())?;
-                            reporter.cmd_time = Some(cmd_time);
-                            let code = res.code().unwrap_or(-1);
-                            if code != 0 {
-                                Err(Exit(code))?
-                            }
-                        }
-                        OutputType::Library => {
-                            if let Some(output) = output {
-                                let mut obj = libs::new_object(&trip);
-                                libs::populate_header(&mut obj, &ctx);
-                                let tmp1 = temp_file::with_contents(&obj.write()?);
-                                let tmp2 = temp_file::with_contents(mb.as_slice());
-                                cc.lib(true);
-                                cc.objs([tmp1.path(), tmp2.path()]);
-                                cc.output(&output);
-                                let mut cmd = cc.build_cmd()?;
-                                let (res, cmd_time) = try_timeit(|| cmd.status_anyhow())?;
-                                reporter.cmd_time = Some(cmd_time);
-                                let code = res.code().unwrap_or(-1);
-                                if code != 0 {
-                                    Err(Exit(code))?
-                                }
-                            } else {
-                                error!("cannot output library to stdout!");
-                                Err(Exit(4))?
-                            }
-                        }
-                        OutputType::RawObject => {
-                            if let Some(path) = output {
-                                Path::new(&path).write_anyhow(mb.as_slice())?
-                            } else {
-                                std::io::stdout().write_all(mb.as_slice())?
-                            }
-                        }
-                        OutputType::Object => {
-                            let parsed_llvm_object = object::read::File::parse(mb.as_slice())?;
-                            let mut writeable_object =
-                                obj::get_writeable_object_from_file(parsed_llvm_object);
-                            libs::populate_header(&mut writeable_object, &ctx);
-                            let buf = writeable_object.write()?;
-                            if let Some(path) = output {
-                                Path::new(&path).write_anyhow(buf)?
-                            } else {
-                                std::io::stdout().write_all(&buf)?
-                            }
-                        }
-                        x => unreachable!("{x:?} has already been handled"),
-                    };
-                }
-            }
-            reporter.finish();
-        }
-        Cli::Jit {
-            input,
-            linked,
-            mut link_dirs,
-            headers,
-            profile,
-            continue_if_err,
-            no_default_link,
-            timings,
-            this,
-            mut args,
-        } => {
-            struct Reporter {
-                timings: bool,
-                reported: bool,
-                start: Instant,
-                overall: Option<Duration>,
-                file_time: Option<Duration>,
-                file_len: usize,
-                parse_time: Option<Duration>,
-                ast_nodes: usize,
-                comp_time: Option<Duration>,
-                insts_before: usize,
-                opt_time: Option<Duration>,
-                libs_time: Option<Duration>,
-                nlibs: usize,
-            }
-            impl Reporter {
-                pub fn new(timings: bool) -> Self {
-                    Self {
-                        timings,
-                        reported: false,
-                        start: Instant::now(),
-                        overall: None,
-                        file_time: None,
-                        file_len: 0,
-                        parse_time: None,
-                        ast_nodes: 0,
-                        comp_time: None,
-                        insts_before: 0,
-                        opt_time: None,
-                        libs_time: None,
-                        nlibs: 0,
-                    }
-                }
-                fn print(&mut self) {
-                    if !self.timings {
-                        return;
-                    }
-                    if self.reported {
-                        return;
-                    }
-                    self.reported = true;
-                    let overall = self.overall.get_or_insert_with(|| self.start.elapsed());
-                    println!("----------------");
-                    println!("overall time: {:>8}", overall.human_duration().to_string());
-                    if let Some(file) = self.file_time {
-                        println!(
-                            "reading file: {:>8} ({:6.3}%) @ {:>13}",
-                            file.human_duration().to_string(),
-                            file.as_secs_f64() / overall.as_secs_f64() * 100.0,
-                            (self.file_len as f64 / file.as_secs_f64())
-                                .human_throughput_bytes()
-                                .to_string()
-                        );
-                    }
-                    if let Some(parse) = self.parse_time {
-                        println!(
-                            "parsing code: {:>8} ({:6.3}%) @ {:>13}",
-                            parse.human_duration().to_string(),
-                            parse.as_secs_f64() / overall.as_secs_f64() * 100.0,
-                            (self.file_len as f64 / parse.as_secs_f64())
-                                .human_throughput_bytes()
-                                .to_string()
-                        );
-                    }
-                    if let Some(comp) = self.comp_time {
-                        println!(
-                            "LLVM codegen: {:>8} ({:6.3}%) @ {:>13}",
-                            comp.human_duration().to_string(),
-                            comp.as_secs_f64() / overall.as_secs_f64() * 100.0,
-                            (self.ast_nodes as f64 / comp.as_secs_f64())
-                                .human_throughput(" node")
-                                .to_string()
-                        );
-                    }
-                    if let Some(opt) = self.opt_time {
-                        println!(
-                            "optimization: {:>8} ({:6.3}%) @ {:>13}",
-                            opt.human_duration().to_string(),
-                            opt.as_secs_f64() / overall.as_secs_f64() * 100.0,
-                            (self.insts_before as f64 / opt.as_secs_f64())
-                                .human_throughput(" inst")
-                                .to_string()
-                        );
-                    }
-                    if self.nlibs != 0 {
-                        if let Some(libs) = self.libs_time {
-                            println!(
-                                "lib lookup:   {:>8} ({:6.3}%) @ {:>13}",
-                                libs.human_duration().to_string(),
-                                libs.as_secs_f64() / overall.as_secs_f64() * 100.0,
-                                (self.nlibs as f64 / libs.as_secs_f64())
-                                    .human_throughput(" libs")
-                                    .to_string()
-                            );
-                        }
-                    }
-                }
-                // happy exit
-                pub fn finish(&mut self) {
-                    self.print();
-                }
-            }
-            // give the report on drops too, in case of errors
-            impl Drop for Reporter {
-                fn drop(&mut self) {
-                    self.print();
-                }
-            }
-            let mut reporter = Reporter::new(timings);
-            if !no_default_link {
-                if let Some(pwd) = std::env::current_dir()
-                    .ok()
-                    .and_then(|pwd| pwd.to_str().map(String::from))
-                {
-                    link_dirs.insert(0, pwd);
-                }
-                if let Ok(home) = std::env::var("HOME") {
-                    link_dirs.extend_from_slice(&[
-                        format!("{home}/.cobalt/installed/lib"),
-                        format!("{home}/.local/lib/cobalt"),
-                        "/usr/local/lib/cobalt/installed/lib".to_string(),
-                        "/usr/lib/cobalt/installed/lib".to_string(),
-                        "/lib/cobalt/installed/lib".to_string(),
-                        "/usr/local/lib".to_string(),
-                        "/usr/lib".to_string(),
-                        "/lib".to_string(),
-                    ]);
-                } else {
-                    link_dirs.extend(
-                        [
-                            "/usr/local/lib/cobalt/installed/lib",
-                            "/usr/lib/cobalt/installed/lib",
-                            "/lib/cobalt/installed/lib",
-                            "/usr/local/lib",
-                            "/usr/lib",
-                            "/lib",
-                        ]
-                        .into_iter()
-                        .map(String::from),
-                    );
-                }
-            }
-            let code = {
-                let start = Instant::now();
-                let code = if input == "-" {
-                    let mut s = String::new();
-                    std::io::stdin().read_to_string(&mut s)?;
-                    s
-                } else {
-                    Path::new(&input).read_to_string_anyhow()?
-                };
-                reporter.file_time = Some(start.elapsed());
-                reporter.file_len = code.len();
-                code
-            };
-            args.insert(
-                0,
-                this.unwrap_or_else(|| {
-                    std::env::args()
-                        .next()
-                        .unwrap_or_else(|| "<error>".to_string())
-                        + " jit"
-                }),
-            );
-            let ink_ctx = inkwell::context::Context::create();
-            let mut ctx = CompCtx::new(&ink_ctx, &input);
-            ctx.flags.dbg_mangle = true;
-            ctx.module.set_triple(&TargetMachine::get_default_triple());
-            let mut cc = cc::CompileCommand::new();
-            {
-                reporter.nlibs = linked.len();
-                let start = Instant::now();
-                if !linked.is_empty() {
-                    let notfound = cc.search_libs(linked, link_dirs, Some(&ctx), true)?;
-                    if !notfound.is_empty() {
-                        anyhow::bail!(LibsNotFound(notfound))
-                    }
-                }
-                for head in headers {
-                    let mut file = BufReader::new(std::fs::File::open(head)?);
-                    ctx.load(&mut file)?;
-                }
-                reporter.libs_time = Some(start.elapsed());
-            };
-            let mut fail = false;
-            let mut overall_fail = false;
-            let file = FILES.add_file(0, input.to_string(), code.into());
-            let ((ast, errs), parse_time) =
-                timeit(|| parse_tl().parse(file.contents()).into_output_errors());
-            let mut ast = ast.unwrap_or_default();
-            let errs = errs.into_iter().flat_map(cvt_err);
-            reporter.parse_time = Some(parse_time);
-            reporter.ast_nodes = ast.nodes();
-            ast.file = Some(file);
-            for err in errs {
-                fail |= err.severity.map_or(true, |e| e > Severity::Warning);
-                eprintln!("{:?}", Report::from(err).with_source_code(file));
-            }
-            overall_fail |= fail;
-            fail = false;
-            if fail && !continue_if_err {
-                anyhow::bail!(CompileErrors)
-            }
-            let (errs, comp_time) = timeit(|| ast.codegen(&ctx).1);
-            reporter.comp_time = Some(comp_time);
-            overall_fail |= fail;
-            fail = false;
-            for err in errs {
-                fail |= err.is_err();
-                eprintln!("{:?}", Report::from(err).with_source_code(file));
-            }
-            if fail && !continue_if_err {
-                anyhow::bail!(CompileErrors)
-            }
-            if let Err(msg) = ctx.module.verify() {
-                error!("\n{}", msg.to_string());
-                Err(Exit(101))?
-            }
-            if fail || overall_fail {
-                anyhow::bail!(CompileErrors)
-            }
-            reporter.insts_before = insts(&ctx.module);
-            reporter.opt_time = Some(
-                timeit(|| {
-                    let pm = inkwell::passes::PassManager::create(());
-                    opt::load_profile(profile.as_deref().unwrap_or("default"), &pm);
-                    pm.run_on(&ctx.module);
-                })
-                .1,
-            );
-            let ee = ctx
-                .module
-                .create_jit_execution_engine(inkwell::OptimizationLevel::None)
-                .expect("Couldn't create execution engine!");
-            unsafe {
-                let main_fn = match ee.get_function_value("main") {
-                    Ok(main_fn) => main_fn,
-                    Err(FunctionLookupError::JITNotEnabled) => panic!("JIT not enabled here"),
-                    Err(FunctionLookupError::FunctionNotFound) => {
-                        eprintln!("couldn't find symbol 'main'");
-                        Err(Exit(255))?
-                    }
-                };
-                reporter.finish();
-                ee.run_static_constructors();
-                let ec = ee.run_function_as_main(
-                    main_fn,
-                    &args.iter().map(String::as_str).collect::<Vec<_>>(),
-                );
-                ee.run_static_destructors();
-                if ec != 0 {
-                    Err(Exit(ec))?
-                }
-            }
-        }
-        Cli::Check {
-            input,
-            linked,
-            mut link_dirs,
-            headers,
-            no_default_link,
-            timings,
-        } => {
-            struct Reporter {
-                timings: bool,
-                reported: bool,
-                bottom_line: bool,
-                start: Instant,
-                overall: Option<Duration>,
-                file_time: Option<Duration>,
-                file_len: usize,
-                parse_time: Option<Duration>,
-                ast_nodes: usize,
-                comp_time: Option<Duration>,
-                libs_time: Option<Duration>,
-                nlibs: usize,
-            }
-            impl Reporter {
-                pub fn new(timings: bool) -> Self {
-                    Self {
-                        timings,
-                        reported: false,
-                        bottom_line: true,
-                        start: Instant::now(),
-                        overall: None,
-                        file_time: None,
-                        file_len: 0,
-                        parse_time: None,
-                        ast_nodes: 0,
-                        comp_time: None,
-                        libs_time: None,
-                        nlibs: 0,
-                    }
-                }
-                fn print(&mut self) {
-                    if !self.timings {
-                        return;
-                    }
-                    if self.reported {
-                        return;
-                    }
-                    self.reported = true;
-                    let overall = self.overall.get_or_insert_with(|| self.start.elapsed());
-                    println!("----------------");
-                    println!("overall time: {:>8}", overall.human_duration().to_string());
-                    if let Some(file) = self.file_time {
-                        println!(
-                            "reading file: {:>8} ({:6.3}%) @ {:>13}",
-                            file.human_duration().to_string(),
-                            file.as_secs_f64() / overall.as_secs_f64() * 100.0,
-                            (self.file_len as f64 / file.as_secs_f64())
-                                .human_throughput_bytes()
-                                .to_string()
-                        );
-                    }
-                    if let Some(parse) = self.parse_time {
-                        println!(
-                            "parsing code: {:>8} ({:6.3}%) @ {:>13}",
-                            parse.human_duration().to_string(),
-                            parse.as_secs_f64() / overall.as_secs_f64() * 100.0,
-                            (self.file_len as f64 / parse.as_secs_f64())
-                                .human_throughput_bytes()
-                                .to_string()
-                        );
-                    }
-                    if let Some(comp) = self.comp_time {
-                        println!(
-                            "LLVM codegen: {:>8} ({:6.3}%) @ {:>13}",
-                            comp.human_duration().to_string(),
-                            comp.as_secs_f64() / overall.as_secs_f64() * 100.0,
-                            (self.ast_nodes as f64 / comp.as_secs_f64())
-                                .human_throughput(" node")
-                                .to_string()
-                        );
-                    }
-                    if self.nlibs != 0 {
-                        if let Some(libs) = self.libs_time {
-                            println!(
-                                "lib lookup:   {:>8} ({:6.3}%) @ {:>13}",
-                                libs.human_duration().to_string(),
-                                libs.as_secs_f64() / overall.as_secs_f64() * 100.0,
-                                (self.nlibs as f64 / libs.as_secs_f64())
-                                    .human_throughput(" libs")
-                                    .to_string()
-                            );
-                        }
-                    }
-                    if self.bottom_line {
-                        println!("----------------");
-                    }
-                }
-                // happy exit
-                pub fn finish(&mut self) {
-                    self.bottom_line = false; // don't print a line after the report, everything went ok
-                    self.print();
-                }
-            }
-            // give the report on drops too, in case of errors
-            impl Drop for Reporter {
-                fn drop(&mut self) {
-                    self.print();
-                }
-            }
-            let mut reporter = Reporter::new(timings);
-            if !no_default_link {
-                if let Some(pwd) = std::env::current_dir()
-                    .ok()
-                    .and_then(|pwd| pwd.to_str().map(String::from))
-                {
-                    link_dirs.insert(0, pwd);
-                }
-                if let Ok(home) = std::env::var("HOME") {
-                    link_dirs.extend_from_slice(&[
-                        format!("{home}/.cobalt/installed/lib"),
-                        format!("{home}/.local/lib/cobalt"),
-                        "/usr/local/lib/cobalt/installed/lib".to_string(),
-                        "/usr/lib/cobalt/installed/lib".to_string(),
-                        "/lib/cobalt/installed/lib".to_string(),
-                        "/usr/local/lib".to_string(),
-                        "/usr/lib".to_string(),
-                        "/lib".to_string(),
-                    ]);
-                } else {
-                    link_dirs.extend(
-                        [
-                            "/usr/local/lib/cobalt/installed/lib",
-                            "/usr/lib/cobalt/installed/lib",
-                            "/lib/cobalt/installed/lib",
-                            "/usr/local/lib",
-                            "/usr/lib",
-                            "/lib",
-                        ]
-                        .into_iter()
-                        .map(String::from),
-                    );
-                }
-            }
-            let code = {
-                let start = Instant::now();
-                let code = if input == "-" {
-                    let mut s = String::new();
-                    std::io::stdin().read_to_string(&mut s)?;
-                    s
-                } else {
-                    Path::new(&input).read_to_string_anyhow()?
-                };
-                reporter.file_time = Some(start.elapsed());
-                reporter.file_len = code.len();
-                code
-            };
-            Target::initialize_native(&INIT_NEEDED).map_err(anyhow::Error::msg)?;
-            let triple = TargetMachine::get_default_triple()
-                .as_str()
-                .to_string_lossy()
-                .into_owned();
-            let trip = TargetTriple::create(&triple);
-            let target_machine = Target::from_triple(&trip)
-                .unwrap()
-                .create_target_machine(
-                    &trip,
-                    "",
-                    "",
-                    inkwell::OptimizationLevel::None,
-                    inkwell::targets::RelocMode::PIC,
-                    inkwell::targets::CodeModel::Small,
-                )
-                .expect("failed to create target machine");
-            let mut flags = Flags {
-                dbg_mangle: true,
-                ..Flags::default()
-            };
-            let ink_ctx = inkwell::context::Context::create();
-            if let Some(size) = ink_ctx
-                .ptr_sized_int_type(&target_machine.get_target_data(), None)
-                .size_of()
-                .get_zero_extended_constant()
-            {
-                flags.word_size = size as u16;
-            }
-            let ctx = CompCtx::with_flags(&ink_ctx, &input, flags);
-            ctx.module.set_triple(&trip);
-            let mut cc = cc::CompileCommand::new();
-            cc.target(&triple);
-            {
-                reporter.nlibs = linked.len();
-                let start = Instant::now();
-                if !linked.is_empty() {
-                    let notfound = cc.search_libs(linked, link_dirs, Some(&ctx), false)?;
-                    if !notfound.is_empty() {
-                        anyhow::bail!(LibsNotFound(notfound))
-                    }
-                }
-                for head in headers {
-                    let mut file = BufReader::new(std::fs::File::open(head)?);
-                    ctx.load(&mut file)?;
-                }
-                reporter.libs_time = Some(start.elapsed());
-            };
-            let mut fail = false;
-            let file = FILES.add_file(0, input.to_string(), code.into());
-            let ((ast, errs), parse_time) =
-                timeit(|| parse_tl().parse(file.contents()).into_output_errors());
-            let mut ast = ast.unwrap_or_default();
-            let errs = errs.into_iter().flat_map(cvt_err);
-            reporter.parse_time = Some(parse_time);
-            reporter.ast_nodes = ast.nodes();
-            ast.file = Some(file);
-            for err in errs {
-                fail |= err.severity.map_or(true, |e| e > Severity::Warning);
-                eprintln!("{:?}", Report::from(err).with_source_code(file));
-            }
-            let (errs, comp_time) = timeit(|| ast.codegen(&ctx).1);
-            reporter.comp_time = Some(comp_time);
-            for err in errs {
-                fail |= err.is_err();
-                eprintln!("{:?}", Report::from(err).with_source_code(file));
-            }
-            if let Err(msg) = ctx.module.verify() {
-                error!("\n{}", msg.to_string());
-                fail = true;
-            }
-            if fail {
-                anyhow::bail!(CompileErrors)
-            }
-            reporter.finish();
-        }
-        Cli::Multi(cmd) => match cmd {
-            MultiSubcommand::Aot {
-                inputs,
-                output,
-                linked,
-                mut link_dirs,
-                headers,
-                triple,
-                emit,
-                profile,
-                debug_mangle,
-                no_default_link,
-                timings,
-            } => {
-                struct Reporter {
-                    timings: bool,
-                    reported: bool,
-                    bottom_line: bool,
-                    start: Instant,
-                    overall: Option<Duration>,
-                    file_time: Option<Duration>,
-                    file_len: usize,
-                    parse_time: Option<Duration>,
-                    ast_nodes: usize,
-                    comp_time: Option<Duration>,
-                    insts_before: usize,
-                    insts_after: usize,
-                    opt_time: Option<Duration>,
-                    cg_time: Option<Duration>,
-                    libs_time: Option<Duration>,
-                    nlibs: usize,
-                    cmd_time: Option<Duration>,
-                }
-                impl Reporter {
-                    pub fn new(timings: bool) -> Self {
-                        Self {
-                            timings,
-                            reported: false,
-                            bottom_line: true,
-                            start: Instant::now(),
-                            overall: None,
-                            file_time: None,
-                            file_len: 0,
-                            parse_time: None,
-                            ast_nodes: 0,
-                            comp_time: None,
-                            insts_before: 0,
-                            insts_after: 0,
-                            opt_time: None,
-                            cg_time: None,
-                            libs_time: None,
-                            nlibs: 0,
-                            cmd_time: None,
-                        }
-                    }
-                    fn print(&mut self) {
-                        if !self.timings {
-                            return;
-                        }
-                        if self.reported {
-                            return;
-                        }
-                        self.reported = true;
-                        let overall = self.overall.get_or_insert_with(|| self.start.elapsed());
-                        println!("----------------");
-                        println!("overall time: {:>8}", overall.human_duration().to_string());
-                        if let Some(file) = self.file_time {
-                            println!(
-                                "reading file: {:>8} ({:6.3}%) @ {:>13}",
-                                file.human_duration().to_string(),
-                                file.as_secs_f64() / overall.as_secs_f64() * 100.0,
-                                (self.file_len as f64 / file.as_secs_f64())
-                                    .human_throughput_bytes()
-                                    .to_string()
-                            );
-                        }
-                        if let Some(parse) = self.parse_time {
-                            println!(
-                                "parsing code: {:>8} ({:6.3}%) @ {:>13}",
-                                parse.human_duration().to_string(),
-                                parse.as_secs_f64() / overall.as_secs_f64() * 100.0,
-                                (self.file_len as f64 / parse.as_secs_f64())
-                                    .human_throughput_bytes()
-                                    .to_string()
-                            );
-                        }
-                        if let Some(comp) = self.comp_time {
-                            println!(
-                                "LLVM codegen: {:>8} ({:6.3}%) @ {:>13}",
-                                comp.human_duration().to_string(),
-                                comp.as_secs_f64() / overall.as_secs_f64() * 100.0,
-                                (self.ast_nodes as f64 / comp.as_secs_f64())
-                                    .human_throughput(" node")
-                                    .to_string()
-                            );
-                        }
-                        if let Some(opt) = self.opt_time {
-                            println!(
-                                "optimization: {:>8} ({:6.3}%) @ {:>13}",
-                                opt.human_duration().to_string(),
-                                opt.as_secs_f64() / overall.as_secs_f64() * 100.0,
-                                (self.insts_before as f64 / opt.as_secs_f64())
-                                    .human_throughput(" inst")
-                                    .to_string()
-                            );
-                        }
-                        if let Some(cg) = self.cg_time {
-                            println!(
-                                "output gen:   {:>8} ({:6.3}%) @ {:>13}",
-                                cg.human_duration().to_string(),
-                                cg.as_secs_f64() / overall.as_secs_f64() * 100.0,
-                                (self.insts_after as f64 / cg.as_secs_f64())
-                                    .human_throughput(" inst")
-                                    .to_string()
-                            );
-                        }
-                        if self.nlibs != 0 {
-                            if let Some(libs) = self.libs_time {
-                                println!(
-                                    "lib lookup:   {:>8} ({:6.3}%) @ {:>13}",
-                                    libs.human_duration().to_string(),
-                                    libs.as_secs_f64() / overall.as_secs_f64() * 100.0,
-                                    (self.nlibs as f64 / libs.as_secs_f64())
-                                        .human_throughput(" libs")
-                                        .to_string()
-                                );
-                            }
-                        }
-                        if let Some(cmd) = self.cmd_time {
-                            println!(
-                                "external cmd: {:>8} ({:6.3}%)",
-                                cmd.human_duration().to_string(),
-                                cmd.as_secs_f64() / overall.as_secs_f64() * 100.0
-                            );
-                        }
-                        if self.bottom_line {
-                            println!("----------------");
-                        }
-                    }
-                    // happy exit
-                    pub fn finish(&mut self) {
-                        self.bottom_line = false; // don't print a line after the report, everything went ok
-                        self.print();
-                    }
-                }
-                // give the report on drops too, in case of errors
-                impl Drop for Reporter {
-                    fn drop(&mut self) {
-                        self.print();
-                    }
-                }
-                let mut reporter = Reporter::new(timings);
-                if !no_default_link {
-                    if let Some(pwd) = std::env::current_dir()
-                        .ok()
-                        .and_then(|pwd| pwd.to_str().map(String::from))
-                    {
-                        link_dirs.insert(0, pwd);
-                    }
-                    if let Ok(home) = std::env::var("HOME") {
-                        link_dirs.extend_from_slice(&[
-                            format!("{home}/.cobalt/installed/lib"),
-                            format!("{home}/.local/lib/cobalt"),
-                            "/usr/local/lib/cobalt/installed/lib".to_string(),
-                            "/usr/lib/cobalt/installed/lib".to_string(),
-                            "/lib/cobalt/installed/lib".to_string(),
-                            "/usr/local/lib".to_string(),
-                            "/usr/lib".to_string(),
-                            "/lib".to_string(),
-                        ]);
-                    } else {
-                        link_dirs.extend(
-                            [
-                                "/usr/local/lib/cobalt/installed/lib",
-                                "/usr/lib/cobalt/installed/lib",
-                                "/lib/cobalt/installed/lib",
-                                "/usr/local/lib",
-                                "/usr/lib",
-                                "/lib",
-                            ]
-                            .into_iter()
-                            .map(String::from),
-                        );
-                    }
-                }
-                let codes = inputs
-                    .iter()
-                    .map(|input| {
-                        let start = Instant::now();
-                        let code = if input == "-" {
-                            let mut s = String::new();
-                            std::io::stdin().read_to_string(&mut s)?;
-                            s
-                        } else {
-                            Path::new(&input).read_to_string_anyhow()?
-                        };
-                        reporter.file_time = Some(start.elapsed());
-                        reporter.file_len = code.len();
-                        anyhow::Ok(code)
-                    })
-                    .collect::<anyhow::Result<Vec<String>>>()?;
-                if triple.is_some() {
-                    Target::initialize_all(&INIT_NEEDED)
-                } else {
-                    Target::initialize_native(&INIT_NEEDED).map_err(anyhow::Error::msg)?
-                }
-                let triple = triple.unwrap_or_else(|| {
-                    TargetMachine::get_default_triple()
-                        .as_str()
-                        .to_string_lossy()
-                        .into_owned()
-                });
-                let trip = TargetTriple::create(&triple);
-                let target_machine = Target::from_triple(&trip)
-                    .unwrap()
-                    .create_target_machine(
-                        &trip,
-                        "",
-                        "",
-                        inkwell::OptimizationLevel::None,
-                        inkwell::targets::RelocMode::PIC,
-                        inkwell::targets::CodeModel::Small,
-                    )
-                    .expect("failed to create target machine");
-                let mut flags = Flags {
-                    dbg_mangle: debug_mangle,
-                    prepass: false,
-                    private_syms: false,
-                    ..Flags::default()
-                };
-                let ink_ctx = inkwell::context::Context::create();
-                if let Some(size) = ink_ctx
-                    .ptr_sized_int_type(&target_machine.get_target_data(), None)
-                    .size_of()
-                    .get_zero_extended_constant()
-                {
-                    flags.word_size = size as u16;
-                }
-                let ctx = CompCtx::with_flags(&ink_ctx, "base-module", flags);
-                ctx.module.set_triple(&trip);
-                let mut cc = cc::CompileCommand::new();
-                cc.target(&triple);
-                {
-                    reporter.nlibs = linked.len();
-                    let start = Instant::now();
-                    if !linked.is_empty() {
-                        let notfound = cc.search_libs(linked, link_dirs, Some(&ctx), false)?;
-                        if !notfound.is_empty() {
-                            anyhow::bail!(LibsNotFound(notfound))
-                        }
-                    }
-                    for head in headers {
-                        let mut file = BufReader::new(std::fs::File::open(head)?);
-                        ctx.load(&mut file)?;
-                    }
-                    reporter.libs_time = Some(start.elapsed());
-                };
-                let mut fail = false;
-                let asts = inputs
-                    .iter()
-                    .zip(&codes)
-                    .map(|(input, code)| {
-                        if Path::new(input).is_absolute() {
-                            anyhow::bail!("cannot pass absolute paths to multi-file input")
-                        }
-                        let file = FILES.add_file(0, input.clone(), code.clone().into());
-                        let ((ast, errs), parse_time) =
-                            timeit(|| parse_tl().parse(file.contents()).into_output_errors());
-                        let mut ast = ast.unwrap_or_default();
-                        let errs = errs.into_iter().flat_map(cvt_err);
-                        *reporter.parse_time.get_or_insert(Duration::ZERO) += parse_time;
-                        reporter.ast_nodes = ast.nodes();
-                        ast.file = Some(file);
-                        for err in errs {
-                            fail |= err.severity.map_or(true, |e| e > Severity::Warning);
-                            eprintln!("{:?}", Report::from(err).with_source_code(file));
-                        }
-                        ast.run_passes(&ctx);
-                        anyhow::Ok(ast)
-                    })
-                    .collect::<anyhow::Result<Vec<_>>>()?;
-                #[derive(Debug, Clone)]
-                enum TmpFile {
-                    Zero,
-                    One(temp_file::TempFile),
-                    Two(temp_file::TempFile, temp_file::TempFile),
-                }
-                let _tmps = asts
-                    .iter()
-                    .map(|ast| {
-                        let file = ast.file.unwrap();
-                        ctx.module.set_name(file.name());
-                        ctx.module.set_source_file_name(file.name());
-                        let (errs, comp_time) = timeit(|| ast.codegen(&ctx).1);
-                        *reporter.comp_time.get_or_insert(Duration::ZERO) += comp_time;
-                        for err in errs {
-                            fail |= err.is_err();
-                            eprintln!(
-                                "{:?}",
-                                Report::from(err).with_source_code(ast.file.unwrap())
-                            );
-                        }
-                        if let Err(msg) = ctx.module.verify() {
-                            error!("\n{}", msg.to_string());
-                            fail = true;
-                        }
-                        if fail {
-                            anyhow::bail!(CompileErrors)
-                        }
-                        reporter.insts_before += insts(&ctx.module);
-                        *reporter.opt_time.get_or_insert(Duration::ZERO) += timeit(|| {
-                            let pm = inkwell::passes::PassManager::create(());
-                            opt::load_profile(profile.as_deref().unwrap_or("default"), &pm);
-                            pm.run_on(&ctx.module);
-                        })
-                        .1;
-                        reporter.insts_after += insts(&ctx.module);
-                        let input = PathBuf::from(file.name());
-                        let mut out = match &output {
-                            None => input,
-                            Some(p) => p.join(input),
-                        };
-                        {
-                            let parent = out.parent().unwrap().parent().unwrap(); // why
-                            if !parent.exists() {
-                                parent.create_dir_all_anyhow()?
-                            }
-                        }
-                        use TmpFile::*;
-                        let tmps = match emit {
-                            OutputType::Header => {
-                                out.set_extension("coh");
-                                let mut buf = vec![];
-                                *reporter.cg_time.get_or_insert(Duration::ZERO) +=
-                                    try_timeit(|| ctx.save(&mut buf))?.1;
-                                Path::new(&out).write_anyhow(buf)?;
-                                Zero
-                            }
-                            OutputType::HeaderObj => {
-                                out.set_extension("coh.o");
-                                let mut obj = libs::new_object(&trip);
-                                let (vec, cg_time) = try_timeit(|| {
-                                    libs::populate_header(&mut obj, &ctx);
-                                    obj.write()
-                                })?;
-                                *reporter.cg_time.get_or_insert(Duration::ZERO) += cg_time;
-                                Path::new(&out).write_anyhow(vec)?;
-                                Zero
-                            }
-                            OutputType::Llvm => {
-                                out.set_extension("ll");
-                                let (m, cg_time) = timeit(|| ctx.module.to_string());
-                                *reporter.cg_time.get_or_insert(Duration::ZERO) += cg_time;
-                                Path::new(&out).write_anyhow(m)?;
-                                Zero
-                            }
-                            OutputType::Bitcode => {
-                                out.set_extension("bc");
-                                let (m, cg_time) = timeit(|| ctx.module.write_bitcode_to_memory());
-                                *reporter.cg_time.get_or_insert(Duration::ZERO) += cg_time;
-                                Path::new(&out).write_anyhow(m.as_slice())?;
-                                Zero
-                            }
-                            OutputType::Assembly => {
-                                out.set_extension("s");
-                                let (m, cg_time) = timeit(|| {
-                                    target_machine
-                                        .write_to_memory_buffer(
-                                            &ctx.module,
-                                            inkwell::targets::FileType::Assembly,
-                                        )
-                                        .unwrap()
-                                });
-                                *reporter.cg_time.get_or_insert(Duration::ZERO) += cg_time;
-                                Path::new(&out).write_anyhow(m.as_slice())?;
-                                Zero
-                            }
-                            _ => {
-                                let (mb, cg_time) = timeit(|| {
-                                    target_machine
-                                        .write_to_memory_buffer(
-                                            &ctx.module,
-                                            inkwell::targets::FileType::Object,
-                                        )
-                                        .unwrap()
-                                });
-                                *reporter.cg_time.get_or_insert(Duration::ZERO) += cg_time;
-                                match emit {
-                                    OutputType::Executable => {
-                                        if output.is_none() {
-                                            eprintln!("cannot output executable to stdout");
-                                            Err(Exit(4))?;
-                                        }
-                                        let tmp = temp_file::with_contents(mb.as_slice());
-                                        cc.obj(tmp.path());
-                                        One(tmp)
-                                    }
-                                    OutputType::Library => {
-                                        let mut obj = libs::new_object(&trip);
-                                        libs::populate_header(&mut obj, &ctx);
-                                        let tmp1 = temp_file::with_contents(&obj.write()?);
-                                        let tmp2 = temp_file::with_contents(mb.as_slice());
-                                        cc.lib(true);
-                                        cc.objs([tmp1.path(), tmp2.path()]);
-                                        Two(tmp1, tmp2)
-                                    }
-                                    OutputType::RawObject => {
-                                        out.set_extension("raw.o");
-                                        std::fs::write(out, mb.as_slice())?;
-                                        Zero
-                                    }
-                                    OutputType::Object => {
-                                        out.set_extension("o");
-                                        let parsed_llvm_object =
-                                            object::read::File::parse(mb.as_slice())?;
-                                        let mut writeable_object =
-                                            obj::get_writeable_object_from_file(parsed_llvm_object);
-                                        libs::populate_header(&mut writeable_object, &ctx);
-                                        let buf = writeable_object.write()?;
-                                        Path::new(&out).write_anyhow(buf)?;
-                                        Zero
-                                    }
-                                    x => unreachable!("{x:?} has already been handled"),
-                                }
-                            }
-                        };
-                        ctx.with_vars(|v| clear_mod(&mut v.symbols));
-                        anyhow::Ok(tmps)
-                    })
-                    .collect::<anyhow::Result<Vec<_>>>()?;
-                if matches!(emit, OutputType::Executable | OutputType::Library) {
-                    let is_lib = emit == OutputType::Library;
-                    cc.output(&output.ok_or(anyhow::anyhow!(
-                        "output file must be specified for multi-{}s",
-                        if is_lib { "lib" } else { "exe" }
-                    ))?);
-                    cc.lib(is_lib);
-                    let mut cmd = cc.build_cmd()?;
-                    let (res, cmd_time) = try_timeit(|| cmd.status_anyhow())?;
-                    reporter.cmd_time = Some(cmd_time);
-                    let code = res.code().unwrap_or(-1);
-                    if code != 0 {
-                        Err(Exit(code))?
-                    }
-                }
-                reporter.finish();
-            }
-            MultiSubcommand::Jit {
-                inputs,
-                linked,
-                mut link_dirs,
-                headers,
-                profile,
-                no_default_link,
-                timings,
-                this,
-                mut args,
-            } => {
-                struct Reporter {
-                    timings: bool,
-                    reported: bool,
-                    bottom_line: bool,
-                    start: Instant,
-                    overall: Option<Duration>,
-                    file_time: Option<Duration>,
-                    file_len: usize,
-                    parse_time: Option<Duration>,
-                    ast_nodes: usize,
-                    comp_time: Option<Duration>,
-                    insts_before: usize,
-                    insts_after: usize,
-                    opt_time: Option<Duration>,
-                    cg_time: Option<Duration>,
-                    libs_time: Option<Duration>,
-                    nlibs: usize,
-                }
-                impl Reporter {
-                    pub fn new(timings: bool) -> Self {
-                        Self {
-                            timings,
-                            reported: false,
-                            bottom_line: true,
-                            start: Instant::now(),
-                            overall: None,
-                            file_time: None,
-                            file_len: 0,
-                            parse_time: None,
-                            ast_nodes: 0,
-                            comp_time: None,
-                            insts_before: 0,
-                            insts_after: 0,
-                            opt_time: None,
-                            cg_time: None,
-                            libs_time: None,
-                            nlibs: 0,
-                        }
-                    }
-                    fn print(&mut self) {
-                        if !self.timings {
-                            return;
-                        }
-                        if self.reported {
-                            return;
-                        }
-                        self.reported = true;
-                        let overall = self.overall.get_or_insert_with(|| self.start.elapsed());
-                        println!("----------------");
-                        println!("overall time: {:>8}", overall.human_duration().to_string());
-                        if let Some(file) = self.file_time {
-                            println!(
-                                "reading file: {:>8} ({:6.3}%) @ {:>13}",
-                                file.human_duration().to_string(),
-                                file.as_secs_f64() / overall.as_secs_f64() * 100.0,
-                                (self.file_len as f64 / file.as_secs_f64())
-                                    .human_throughput_bytes()
-                                    .to_string()
-                            );
-                        }
-                        if let Some(parse) = self.parse_time {
-                            println!(
-                                "parsing code: {:>8} ({:6.3}%) @ {:>13}",
-                                parse.human_duration().to_string(),
-                                parse.as_secs_f64() / overall.as_secs_f64() * 100.0,
-                                (self.file_len as f64 / parse.as_secs_f64())
-                                    .human_throughput_bytes()
-                                    .to_string()
-                            );
-                        }
-                        if let Some(comp) = self.comp_time {
-                            println!(
-                                "LLVM codegen: {:>8} ({:6.3}%) @ {:>13}",
-                                comp.human_duration().to_string(),
-                                comp.as_secs_f64() / overall.as_secs_f64() * 100.0,
-                                (self.ast_nodes as f64 / comp.as_secs_f64())
-                                    .human_throughput(" node")
-                                    .to_string()
-                            );
-                        }
-                        if let Some(opt) = self.opt_time {
-                            println!(
-                                "optimization: {:>8} ({:6.3}%) @ {:>13}",
-                                opt.human_duration().to_string(),
-                                opt.as_secs_f64() / overall.as_secs_f64() * 100.0,
-                                (self.insts_before as f64 / opt.as_secs_f64())
-                                    .human_throughput(" inst")
-                                    .to_string()
-                            );
-                        }
-                        if let Some(cg) = self.cg_time {
-                            println!(
-                                "output gen:   {:>8} ({:6.3}%) @ {:>13}",
-                                cg.human_duration().to_string(),
-                                cg.as_secs_f64() / overall.as_secs_f64() * 100.0,
-                                (self.insts_after as f64 / cg.as_secs_f64())
-                                    .human_throughput(" inst")
-                                    .to_string()
-                            );
-                        }
-                        if self.nlibs != 0 {
-                            if let Some(libs) = self.libs_time {
-                                println!(
-                                    "lib lookup:   {:>8} ({:6.3}%) @ {:>13}",
-                                    libs.human_duration().to_string(),
-                                    libs.as_secs_f64() / overall.as_secs_f64() * 100.0,
-                                    (self.nlibs as f64 / libs.as_secs_f64())
-                                        .human_throughput(" libs")
-                                        .to_string()
-                                );
-                            }
-                        }
-                        if self.bottom_line {
-                            println!("----------------");
-                        }
-                    }
-                    // happy exit
-                    pub fn finish(&mut self) {
-                        self.bottom_line = false; // don't print a line after the report, everything went ok
-                        self.print();
-                    }
-                }
-                // give the report on drops too, in case of errors
-                impl Drop for Reporter {
-                    fn drop(&mut self) {
-                        self.print();
-                    }
-                }
-                let mut reporter = Reporter::new(timings);
-                if !no_default_link {
-                    if let Some(pwd) = std::env::current_dir()
-                        .ok()
-                        .and_then(|pwd| pwd.to_str().map(String::from))
-                    {
-                        link_dirs.insert(0, pwd);
-                    }
-                    if let Ok(home) = std::env::var("HOME") {
-                        link_dirs.extend_from_slice(&[
-                            format!("{home}/.cobalt/installed/lib"),
-                            format!("{home}/.local/lib/cobalt"),
-                            "/usr/local/lib/cobalt/installed/lib".to_string(),
-                            "/usr/lib/cobalt/installed/lib".to_string(),
-                            "/lib/cobalt/installed/lib".to_string(),
-                            "/usr/local/lib".to_string(),
-                            "/usr/lib".to_string(),
-                            "/lib".to_string(),
-                        ]);
-                    } else {
-                        link_dirs.extend(
-                            [
-                                "/usr/local/lib/cobalt/installed/lib",
-                                "/usr/lib/cobalt/installed/lib",
-                                "/lib/cobalt/installed/lib",
-                                "/usr/local/lib",
-                                "/usr/lib",
-                                "/lib",
-                            ]
-                            .into_iter()
-                            .map(String::from),
-                        );
-                    }
-                }
-                let codes = inputs
-                    .iter()
-                    .map(|input| {
-                        let start = Instant::now();
-                        let code = if input == "-" {
-                            let mut s = String::new();
-                            std::io::stdin().read_to_string(&mut s)?;
-                            s
-                        } else {
-                            Path::new(&input).read_to_string_anyhow()?
-                        };
-                        reporter.file_time = Some(start.elapsed());
-                        reporter.file_len = code.len();
-                        anyhow::Ok(code)
-                    })
-                    .collect::<anyhow::Result<Vec<String>>>()?;
-                args.insert(
-                    0,
-                    this.unwrap_or_else(|| {
-                        std::env::args()
-                            .next()
-                            .unwrap_or_else(|| "<error>".to_string())
-                            + " jit"
-                    }),
-                );
-                Target::initialize_native(&INIT_NEEDED).map_err(anyhow::Error::msg)?;
-                let triple = TargetMachine::get_default_triple()
-                    .as_str()
-                    .to_string_lossy()
-                    .into_owned();
-                let trip = TargetTriple::create(&triple);
-                let target_machine = Target::from_triple(&trip)
-                    .unwrap()
-                    .create_target_machine(
-                        &trip,
-                        "",
-                        "",
-                        inkwell::OptimizationLevel::None,
-                        inkwell::targets::RelocMode::PIC,
-                        inkwell::targets::CodeModel::Small,
-                    )
-                    .expect("failed to create target machine");
-                let mut flags = Flags {
-                    dbg_mangle: true,
-                    prepass: false,
-                    ..Flags::default()
-                };
-                let ink_ctx = inkwell::context::Context::create();
-                if let Some(size) = ink_ctx
-                    .ptr_sized_int_type(&target_machine.get_target_data(), None)
-                    .size_of()
-                    .get_zero_extended_constant()
-                {
-                    flags.word_size = size as u16;
-                }
-                let ctx = CompCtx::with_flags(&ink_ctx, "multi-jit", flags);
-                ctx.module.set_triple(&trip);
-                let mut cc = cc::CompileCommand::new();
-                cc.target(&triple);
-                {
-                    reporter.nlibs = linked.len();
-                    let start = Instant::now();
-                    if !linked.is_empty() {
-                        let notfound = cc.search_libs(linked, link_dirs, Some(&ctx), true)?;
-                        if !notfound.is_empty() {
-                            anyhow::bail!(LibsNotFound(notfound))
-                        }
-                    }
-                    for head in headers {
-                        let mut file = BufReader::new(std::fs::File::open(head)?);
-                        ctx.load(&mut file)?;
-                    }
-                    reporter.libs_time = Some(start.elapsed());
-                };
-                let mut fail = false;
-                let asts = inputs
-                    .iter()
-                    .zip(&codes)
-                    .map(|(input, code)| {
-                        let file = FILES.add_file(0, input.clone(), code.clone().into());
-                        let ((ast, errs), parse_time) =
-                            timeit(|| parse_tl().parse(file.contents()).into_output_errors());
-                        let mut ast = ast.unwrap_or_default();
-                        let errs = errs.into_iter().flat_map(cvt_err);
-                        *reporter.parse_time.get_or_insert(Duration::ZERO) += parse_time;
-                        reporter.ast_nodes = ast.nodes();
-                        ast.file = Some(file);
-                        for err in errs {
-                            fail |= err.severity.map_or(true, |e| e > Severity::Warning);
-                            eprintln!("{:?}", Report::from(err).with_source_code(file));
-                        }
-                        ast.run_passes(&ctx);
-                        anyhow::Ok(ast)
-                    })
-                    .collect::<anyhow::Result<Vec<_>>>()?;
-                asts.iter().for_each(|ast| {
-                    let (errs, comp_time) = timeit(|| ast.codegen(&ctx).1);
-                    *reporter.comp_time.get_or_insert(Duration::ZERO) += comp_time;
-                    for err in errs {
-                        fail |= err.is_err();
-                        eprintln!(
-                            "{:?}",
-                            Report::from(err).with_source_code(ast.file.unwrap())
-                        );
-                    }
-                });
-                if let Err(msg) = ctx.module.verify() {
-                    error!("\n{}", msg.to_string());
-                    fail = true;
-                }
-                reporter.insts_before = insts(&ctx.module);
-                *reporter.opt_time.get_or_insert(Duration::ZERO) += timeit(|| {
-                    reporter.insts_before += insts(&ctx.module);
-                    let pm = inkwell::passes::PassManager::create(());
-                    opt::load_profile(profile.as_deref().unwrap_or("default"), &pm);
-                    pm.run_on(&ctx.module);
-                })
-                .1;
-                let ee = ctx
-                    .module
-                    .create_jit_execution_engine(inkwell::OptimizationLevel::None)
-                    .map_err(|m| anyhow::Error::msg(m.to_string()))?;
-                if fail {
-                    anyhow::bail!(CompileErrors)
-                }
-                reporter.finish();
-                unsafe {
-                    let main_fn = match ee.get_function_value("main") {
-                        Ok(main_fn) => main_fn,
-                        Err(FunctionLookupError::JITNotEnabled) => panic!("JIT not enabled here"),
-                        Err(FunctionLookupError::FunctionNotFound) => {
-                            eprintln!("couldn't find symbol 'main'");
-                            Err(Exit(255))?
-                        }
-                    };
-                    reporter.finish();
-                    ee.run_static_constructors();
-                    let ec = ee.run_function_as_main(
-                        main_fn,
-                        &args.iter().map(String::as_str).collect::<Vec<_>>(),
-                    );
-                    ee.run_static_destructors();
-                    if ec != 0 {
-                        Err(Exit(ec))?
-                    }
-                }
-            }
-            MultiSubcommand::Check {
-                inputs,
-                linked,
-                mut link_dirs,
-                headers,
-                no_default_link,
-                timings,
-            } => {
-                struct Reporter {
-                    timings: bool,
-                    reported: bool,
-                    bottom_line: bool,
-                    start: Instant,
-                    overall: Option<Duration>,
-                    file_time: Option<Duration>,
-                    file_len: usize,
-                    parse_time: Option<Duration>,
-                    ast_nodes: usize,
-                    comp_time: Option<Duration>,
-                    insts_before: usize,
-                    insts_after: usize,
-                    opt_time: Option<Duration>,
-                    cg_time: Option<Duration>,
-                    libs_time: Option<Duration>,
-                    nlibs: usize,
-                    cmd_time: Option<Duration>,
-                }
-                impl Reporter {
-                    pub fn new(timings: bool) -> Self {
-                        Self {
-                            timings,
-                            reported: false,
-                            bottom_line: true,
-                            start: Instant::now(),
-                            overall: None,
-                            file_time: None,
-                            file_len: 0,
-                            parse_time: None,
-                            ast_nodes: 0,
-                            comp_time: None,
-                            insts_before: 0,
-                            insts_after: 0,
-                            opt_time: None,
-                            cg_time: None,
-                            libs_time: None,
-                            nlibs: 0,
-                            cmd_time: None,
-                        }
-                    }
-                    fn print(&mut self) {
-                        if !self.timings {
-                            return;
-                        }
-                        if self.reported {
-                            return;
-                        }
-                        self.reported = true;
-                        let overall = self.overall.get_or_insert_with(|| self.start.elapsed());
-                        println!("----------------");
-                        println!("overall time: {:>8}", overall.human_duration().to_string());
-                        if let Some(file) = self.file_time {
-                            println!(
-                                "reading file: {:>8} ({:6.3}%) @ {:>13}",
-                                file.human_duration().to_string(),
-                                file.as_secs_f64() / overall.as_secs_f64() * 100.0,
-                                (self.file_len as f64 / file.as_secs_f64())
-                                    .human_throughput_bytes()
-                                    .to_string()
-                            );
-                        }
-                        if let Some(parse) = self.parse_time {
-                            println!(
-                                "parsing code: {:>8} ({:6.3}%) @ {:>13}",
-                                parse.human_duration().to_string(),
-                                parse.as_secs_f64() / overall.as_secs_f64() * 100.0,
-                                (self.file_len as f64 / parse.as_secs_f64())
-                                    .human_throughput_bytes()
-                                    .to_string()
-                            );
-                        }
-                        if let Some(comp) = self.comp_time {
-                            println!(
-                                "LLVM codegen: {:>8} ({:6.3}%) @ {:>13}",
-                                comp.human_duration().to_string(),
-                                comp.as_secs_f64() / overall.as_secs_f64() * 100.0,
-                                (self.ast_nodes as f64 / comp.as_secs_f64())
-                                    .human_throughput(" node")
-                                    .to_string()
-                            );
-                        }
-                        if let Some(opt) = self.opt_time {
-                            println!(
-                                "optimization: {:>8} ({:6.3}%) @ {:>13}",
-                                opt.human_duration().to_string(),
-                                opt.as_secs_f64() / overall.as_secs_f64() * 100.0,
-                                (self.insts_before as f64 / opt.as_secs_f64())
-                                    .human_throughput(" inst")
-                                    .to_string()
-                            );
-                        }
-                        if let Some(cg) = self.cg_time {
-                            println!(
-                                "output gen:   {:>8} ({:6.3}%) @ {:>13}",
-                                cg.human_duration().to_string(),
-                                cg.as_secs_f64() / overall.as_secs_f64() * 100.0,
-                                (self.insts_after as f64 / cg.as_secs_f64())
-                                    .human_throughput(" inst")
-                                    .to_string()
-                            );
-                        }
-                        if self.nlibs != 0 {
-                            if let Some(libs) = self.libs_time {
-                                println!(
-                                    "lib lookup:   {:>8} ({:6.3}%) @ {:>13}",
-                                    libs.human_duration().to_string(),
-                                    libs.as_secs_f64() / overall.as_secs_f64() * 100.0,
-                                    (self.nlibs as f64 / libs.as_secs_f64())
-                                        .human_throughput(" libs")
-                                        .to_string()
-                                );
-                            }
-                        }
-                        if let Some(cmd) = self.cmd_time {
-                            println!(
-                                "external cmd: {:>8} ({:6.3}%)",
-                                cmd.human_duration().to_string(),
-                                cmd.as_secs_f64() / overall.as_secs_f64() * 100.0
-                            );
-                        }
-                        if self.bottom_line {
-                            println!("----------------");
-                        }
-                    }
-                    // happy exit
-                    pub fn finish(&mut self) {
-                        self.bottom_line = false; // don't print a line after the report, everything went ok
-                        self.print();
-                    }
-                }
-                // give the report on drops too, in case of errors
-                impl Drop for Reporter {
-                    fn drop(&mut self) {
-                        self.print();
-                    }
-                }
-                let mut reporter = Reporter::new(timings);
-                if !no_default_link {
-                    if let Some(pwd) = std::env::current_dir()
-                        .ok()
-                        .and_then(|pwd| pwd.to_str().map(String::from))
-                    {
-                        link_dirs.insert(0, pwd);
-                    }
-                    if let Ok(home) = std::env::var("HOME") {
-                        link_dirs.extend_from_slice(&[
-                            format!("{home}/.cobalt/installed/lib"),
-                            format!("{home}/.local/lib/cobalt"),
-                            "/usr/local/lib/cobalt/installed/lib".to_string(),
-                            "/usr/lib/cobalt/installed/lib".to_string(),
-                            "/lib/cobalt/installed/lib".to_string(),
-                            "/usr/local/lib".to_string(),
-                            "/usr/lib".to_string(),
-                            "/lib".to_string(),
-                        ]);
-                    } else {
-                        link_dirs.extend(
-                            [
-                                "/usr/local/lib/cobalt/installed/lib",
-                                "/usr/lib/cobalt/installed/lib",
-                                "/lib/cobalt/installed/lib",
-                                "/usr/local/lib",
-                                "/usr/lib",
-                                "/lib",
-                            ]
-                            .into_iter()
-                            .map(String::from),
-                        );
-                    }
-                }
-                let codes = inputs
-                    .iter()
-                    .map(|input| {
-                        let start = Instant::now();
-                        let code = if input == "-" {
-                            let mut s = String::new();
-                            std::io::stdin().read_to_string(&mut s)?;
-                            s
-                        } else {
-                            Path::new(&input).read_to_string_anyhow()?
-                        };
-                        reporter.file_time = Some(start.elapsed());
-                        reporter.file_len = code.len();
-                        anyhow::Ok(code)
-                    })
-                    .collect::<anyhow::Result<Vec<String>>>()?;
-                Target::initialize_native(&INIT_NEEDED).map_err(anyhow::Error::msg)?;
-                let triple = TargetMachine::get_default_triple()
-                    .as_str()
-                    .to_string_lossy()
-                    .into_owned();
-                let trip = TargetTriple::create(&triple);
-                let target_machine = Target::from_triple(&trip)
-                    .unwrap()
-                    .create_target_machine(
-                        &trip,
-                        "",
-                        "",
-                        inkwell::OptimizationLevel::None,
-                        inkwell::targets::RelocMode::PIC,
-                        inkwell::targets::CodeModel::Small,
-                    )
-                    .expect("failed to create target machine");
-                let mut flags = Flags {
-                    dbg_mangle: true,
-                    prepass: false,
-                    ..Flags::default()
-                };
-                let ink_ctx = inkwell::context::Context::create();
-                if let Some(size) = ink_ctx
-                    .ptr_sized_int_type(&target_machine.get_target_data(), None)
-                    .size_of()
-                    .get_zero_extended_constant()
-                {
-                    flags.word_size = size as u16;
-                }
-                let ctx = CompCtx::with_flags(&ink_ctx, "multi-check", flags);
-                ctx.module.set_triple(&trip);
-                let mut cc = cc::CompileCommand::new();
-                cc.target(&triple);
-                {
-                    reporter.nlibs = linked.len();
-                    let start = Instant::now();
-                    if !linked.is_empty() {
-                        let notfound = cc.search_libs(linked, link_dirs, Some(&ctx), false)?;
-                        if !notfound.is_empty() {
-                            anyhow::bail!(LibsNotFound(notfound))
-                        }
-                    }
-                    for head in headers {
-                        let mut file = BufReader::new(std::fs::File::open(head)?);
-                        ctx.load(&mut file)?;
-                    }
-                    reporter.libs_time = Some(start.elapsed());
-                };
-                let mut fail = false;
-                let asts = inputs
-                    .iter()
-                    .zip(&codes)
-                    .map(|(input, code)| {
-                        let file = FILES.add_file(0, input.clone(), code.clone().into());
-                        let ((ast, errs), parse_time) =
-                            timeit(|| parse_tl().parse(file.contents()).into_output_errors());
-                        let mut ast = ast.unwrap_or_default();
-                        let errs = errs.into_iter().flat_map(cvt_err);
-                        *reporter.parse_time.get_or_insert(Duration::ZERO) += parse_time;
-                        reporter.ast_nodes = ast.nodes();
-                        ast.file = Some(file);
-                        for err in errs {
-                            fail |= err.severity.map_or(true, |e| e > Severity::Warning);
-                            eprintln!("{:?}", Report::from(err).with_source_code(file));
-                        }
-                        ast.run_passes(&ctx);
-                        anyhow::Ok(ast)
-                    })
-                    .collect::<anyhow::Result<Vec<_>>>()?;
-                asts.iter().for_each(|ast| {
-                    let (errs, comp_time) = timeit(|| ast.codegen(&ctx).1);
-                    *reporter.comp_time.get_or_insert(Duration::ZERO) += comp_time;
-                    for err in errs {
-                        fail |= err.is_err();
-                        eprintln!(
-                            "{:?}",
-                            Report::from(err).with_source_code(ast.file.unwrap())
-                        );
-                    }
-                });
-                if let Err(msg) = ctx.module.verify() {
-                    error!("\n{}", msg.to_string());
-                    fail = true;
-                }
-                if fail {
-                    anyhow::bail!(CompileErrors)
-                }
-                reporter.finish();
-            }
-        },
-        Cli::Project(cmd) => match cmd {
-            ProjSubcommand::Track { projects: None } => 'found: {
-                for path in std::env::current_dir()?.ancestors() {
-                    let cfg_path = path.join("cobalt.toml");
-                    if !cfg_path.exists() {
-                        continue;
-                    }
-                    if let Some(proj) = std::fs::read_to_string(&cfg_path)
-                        .ok()
-                        .and_then(|x| toml::from_str::<build::Project>(&x).ok())
-                    {
-                        let mut vecs = load_projects()?;
-                        track_project(&proj.name, cfg_path, &mut vecs);
-                        save_projects(vecs)?;
-                        break 'found;
-                    }
-                }
-                anyhow::bail!("couldn't find cobalt.toml in currnet or parent directories");
-            }
-            ProjSubcommand::Track {
-                projects: Some(projs),
-            } => {
-                let mut vec = load_projects()?;
-                for arg in projs {
-                    let mut path: PathBuf = arg.into();
-                    if path.is_dir() {
-                        path.push("cobalt.toml");
-                    }
-                    track_project(
-                        &toml::from_str::<build::Project>(
-                            &Path::new(&path).read_to_string_anyhow()?,
-                        )?
-                        .name,
-                        path,
-                        &mut vec,
-                    );
-                }
-                save_projects(vec)?;
-            }
-            ProjSubcommand::Untrack { projects: None } => 'found: {
-                for path in std::env::current_dir()?.ancestors() {
-                    let cfg_path = path.join("cobalt.toml");
-                    if !cfg_path.exists() {
-                        continue;
-                    }
-                    if std::fs::read_to_string(&cfg_path)
-                        .ok()
-                        .and_then(|x| toml::from_str::<build::Project>(&x).ok())
-                        .is_some()
-                    {
-                        let mut vecs = load_projects()?;
-                        vecs.retain(|[_, p]| Path::new(p) != cfg_path);
-                        save_projects(vecs)?;
-                        break 'found;
-                    }
-                }
-                error!("couldn't find cobalt.toml in currnet or parent directories");
-            }
-            ProjSubcommand::Untrack {
-                projects: Some(projs),
-            } => {
-                let mut vec = load_projects()?;
-                for arg in projs {
-                    let mut path: PathBuf = arg.into();
-                    if path.is_dir() {
-                        path.push("cobalt.toml");
-                    }
-                    vec.retain(|[_, p]| Path::new(p) != path);
-                }
-                save_projects(vec)?;
-            }
-            ProjSubcommand::List { machine } => {
-                let vecs = load_projects()?;
-                if machine {
-                    vecs.iter().for_each(|[n, p]| println!("{n}\t{p}"))
-                } else {
-                    let padding = vecs
-                        .iter()
-                        .map(|[n, _]| n.chars().count())
-                        .max()
-                        .unwrap_or(0);
-                    vecs.iter().for_each(|[n, p]| {
-                        println!("{n}{} => {p}", " ".repeat(padding - n.chars().count()))
-                    });
-                }
-            }
-            ProjSubcommand::Build {
-                project_dir,
-                source_dir,
-                build_dir,
-                profile,
-                mut link_dirs,
-                no_default_link,
-                triple,
-                targets,
-                rebuild,
-            } => {
-                let (project_data, project_dir) = match project_dir.as_deref() {
-                    Some("-") => {
-                        let mut cfg = String::new();
-                        std::io::stdin()
-                            .read_to_string(&mut cfg)
-                            .context("failed to read project file")?;
-                        (
-                            toml::from_str::<build::Project>(cfg.as_str())
-                                .context("failed to parse project file")?,
-                            PathBuf::from("."),
-                        )
-                    }
-                    Some(x) => {
-                        let mut x = x.to_string();
-                        let mut vecs = load_projects()?;
-                        if x.as_bytes()[0] == b':' {
-                            if let Some(p) = vecs
-                                .iter()
-                                .find_map(|[n, p]| (n == &x[1..]).then_some(p).cloned())
-                            {
-                                x = p
-                            }
-                        }
-                        if Path::new(&x).metadata_anyhow()?.file_type().is_dir() {
-                            let mut path = std::path::PathBuf::from(&x);
-                            path.push("cobalt.toml");
-                            if !path.exists() {
-                                anyhow::bail!("failed to find cobalt.toml in {x}")
-                            }
-                            let cfg = path.read_to_string_anyhow()?;
-                            let cfg = toml::from_str::<build::Project>(&cfg)
-                                .context("failed to parse project file")?;
-                            track_project(&cfg.name, path, &mut vecs);
-                            save_projects(vecs)?;
-                            (cfg, PathBuf::from(x))
-                        } else {
-                            let mut path = std::path::PathBuf::from(&x);
-                            let cfg = path.read_to_string_anyhow()?;
-                            path.pop();
-                            let cfg = toml::from_str::<build::Project>(&cfg)
-                                .context("failed to parse project file")?;
-                            track_project(&cfg.name, x.into(), &mut vecs);
-                            save_projects(vecs)?;
-                            (cfg, path)
-                        }
-                    }
-                    None => {
-                        let mut path = std::env::current_dir()?;
-                        loop {
-                            path.push("cobalt.toml");
-                            if path.exists() {
-                                break;
-                            }
-                            path.pop();
-                            if !path.pop() {
-                                anyhow::bail!("couldn't find cobalt.toml in current directory")
-                            }
-                        }
-                        let cfg = Path::new(&path).read_to_string_anyhow()?;
-                        path.pop();
-                        (
-                            toml::from_str::<build::Project>(&cfg)
-                                .context("failed to parse project file")?,
-                            path,
-                        )
-                    }
-                };
-                if !no_default_link {
-                    if let Ok(home) = std::env::var("HOME") {
-                        link_dirs.extend_from_slice(&[
-                            format!("{home}/.cobalt/installed/lib"),
-                            format!("{home}/.local/lib/cobalt"),
-                            "/usr/local/lib/cobalt/installed/lib".to_string(),
-                            "/usr/lib/cobalt/installed/lib".to_string(),
-                            "/lib/cobalt/installed/lib".to_string(),
-                            "/usr/local/lib".to_string(),
-                            "/usr/lib".to_string(),
-                            "/lib".to_string(),
-                        ]);
-                    } else {
-                        link_dirs.extend(
-                            [
-                                "/usr/local/lib/cobalt/installed/lib",
-                                "/usr/lib/cobalt/installed/lib",
-                                "/lib/cobalt/installed/lib",
-                            ]
-                            .into_iter()
-                            .map(String::from),
-                        );
-                    }
-                }
-                let source_dir: PathBuf = source_dir.map_or(project_dir.clone(), PathBuf::from);
-                let build_dir: PathBuf = build_dir.map_or_else(
-                    || {
-                        let mut dir = project_dir.clone();
-                        dir.push("build");
-                        dir
-                    },
-                    PathBuf::from,
-                );
-                if triple.is_some() {
-                    Target::initialize_all(&INIT_NEEDED)
-                } else {
-                    Target::initialize_native(&INIT_NEEDED).map_err(anyhow::Error::msg)?
-                }
-                build::build(
-                    project_data,
-                    if targets.is_empty() {
-                        None
-                    } else {
-                        Some(targets.into_iter().map(String::from).collect())
-                    },
-                    &build::BuildOptions {
-                        source_dir: &source_dir,
-                        build_dir: &build_dir,
-                        profile: profile.as_deref().unwrap_or("default"),
-                        triple: &triple.map_or_else(TargetMachine::get_default_triple, |x| {
-                            TargetTriple::create(&x)
-                        }),
-                        continue_build: false,
-                        continue_comp: false,
-                        rebuild,
-                        link_dirs: link_dirs.iter().map(|x| x.as_str()).collect(),
-                    },
-                )?;
-            }
-            ProjSubcommand::Run {
-                project_dir,
-                source_dir,
-                build_dir,
-                profile,
-                mut link_dirs,
-                no_default_link,
-                target,
-                rebuild,
-                args,
-            } => {
-                let (project_data, project_dir) = match project_dir.as_deref() {
-                    Some("-") => {
-                        let mut cfg = String::new();
-                        std::io::stdin()
-                            .read_to_string(&mut cfg)
-                            .context("failed to read project file")?;
-                        (
-                            toml::from_str::<build::Project>(cfg.as_str())
-                                .context("failed to parse project file")?,
-                            PathBuf::from("."),
-                        )
-                    }
-                    Some(x) => {
-                        let mut x = x.to_string();
-                        let mut vecs = load_projects()?;
-                        if x.as_bytes()[0] == b':' {
-                            if let Some(p) = vecs
-                                .iter()
-                                .find_map(|[n, p]| (n == &x[1..]).then_some(p).cloned())
-                            {
-                                x = p
-                            }
-                        }
-                        if Path::new(&x).metadata_anyhow()?.file_type().is_dir() {
-                            let mut path = std::path::PathBuf::from(&x);
-                            path.push("cobalt.toml");
-                            if !path.exists() {
-                                anyhow::bail!("failed to find cobalt.toml in {x}")
-                            }
-                            let cfg = path.read_to_string_anyhow()?;
-                            let cfg = toml::from_str::<build::Project>(&cfg)
-                                .context("failed to parse project file")?;
-                            track_project(&cfg.name, path, &mut vecs);
-                            save_projects(vecs)?;
-                            (cfg, PathBuf::from(x))
-                        } else {
-                            let mut path = std::path::PathBuf::from(&x);
-                            let cfg = path.read_to_string_anyhow()?;
-                            path.pop();
-                            let cfg = toml::from_str::<build::Project>(&cfg)
-                                .context("failed to parse project file")?;
-                            track_project(&cfg.name, x.into(), &mut vecs);
-                            save_projects(vecs)?;
-                            (cfg, path)
-                        }
-                    }
-                    None => {
-                        let mut path = std::env::current_dir()?;
-                        loop {
-                            path.push("cobalt.toml");
-                            if path.exists() {
-                                break;
-                            }
-                            path.pop();
-                            if !path.pop() {
-                                anyhow::bail!("couldn't find cobalt.toml in current directory")
-                            }
-                        }
-                        let cfg = Path::new(&path).read_to_string_anyhow()?;
-                        path.pop();
-                        (
-                            toml::from_str::<build::Project>(&cfg)
-                                .context("failed to parse project file")?,
-                            path,
-                        )
-                    }
-                };
-                if !no_default_link {
-                    if let Ok(home) = std::env::var("HOME") {
-                        link_dirs.extend_from_slice(&[
-                            format!("{home}/.cobalt/installed/lib"),
-                            format!("{home}/.local/lib/cobalt"),
-                            "/usr/local/lib/cobalt/installed/lib".to_string(),
-                            "/usr/lib/cobalt/installed/lib".to_string(),
-                            "/lib/cobalt/installed/lib".to_string(),
-                            "/usr/local/lib".to_string(),
-                            "/usr/lib".to_string(),
-                            "/lib".to_string(),
-                        ]);
-                    } else {
-                        link_dirs.extend(
-                            [
-                                "/usr/local/lib/cobalt/installed/lib",
-                                "/usr/lib/cobalt/installed/lib",
-                                "/lib/cobalt/installed/lib",
-                                "/usr/local/lib",
-                                "/usr/lib",
-                                "/lib",
-                            ]
-                            .into_iter()
-                            .map(String::from),
-                        );
-                    }
-                }
-                let source_dir: PathBuf = source_dir.map_or(project_dir.clone(), PathBuf::from);
-                let build_dir: PathBuf = build_dir.map_or_else(
-                    || {
-                        let mut dir = project_dir.clone();
-                        dir.push("build");
-                        dir
-                    },
-                    PathBuf::from,
-                );
-                Target::initialize_native(&INIT_NEEDED).map_err(anyhow::Error::msg)?;
-                let mut target = target.map_or_else(
-                    || {
-                        let exes = project_data
-                            .targets
-                            .iter()
-                            .filter_map(|(k, x)| {
-                                (x.target_type == build::TargetType::Executable)
-                                    .then_some(k.as_str())
-                            })
-                            .collect::<Vec<_>>();
-                        match exes.len() {
-                            0 => {
-                                anyhow::bail!("no executable targets available for current project")
-                            }
-                            1 => Ok(exes[0].to_string()),
-                            x => anyhow::bail!(
-                                "{x} executable targets available, please select one: {exes:?}"
-                            ),
-                        }
-                    },
-                    |t| {
-                        if project_data.targets.get(&t).map(|x| x.target_type)
-                            != Some(build::TargetType::Executable)
-                        {
-                            anyhow::bail!("target type must be an executable")
-                        }
-                        Ok(t)
-                    },
-                )?;
-                let triple = TargetMachine::get_default_triple();
-                build::build(
-                    project_data,
-                    Some(vec![target.clone()]),
-                    &build::BuildOptions {
-                        source_dir: &source_dir,
-                        build_dir: &build_dir,
-                        profile: profile.as_deref().unwrap_or("default"),
-                        triple: &triple,
-                        continue_build: false,
-                        continue_comp: false,
-                        rebuild,
-                        link_dirs: link_dirs.iter().map(|x| x.as_str()).collect(),
-                    },
-                )?;
-                let mut exe_path = build_dir;
-                if triple
-                    .as_str()
-                    .to_str()
-                    .ok()
-                    .map_or(false, |t| t.contains("windows"))
-                {
-                    target.push_str(".exe");
-                }
-                exe_path.push(target);
-                let code = Command::new(exe_path)
-                    .args(args)
-                    .status()?
-                    .code()
-                    .unwrap_or(-1);
-                if code != 0 {
-                    Err(Exit(code))?
-                }
-            }
-        },
-        Cli::Package(cmd) => match cmd {
-            PkgSubcommand::Update => pkg::update_packages()?,
-            PkgSubcommand::Install { packages } => {
-                pkg::install(
-                    packages
-                        .into_iter()
-                        .map(|x| x.parse())
-                        .collect::<Result<Vec<_>, _>>()?,
-                    &Default::default(),
-                )?;
-            }
-        },
-    }
-    Ok(())
-}
-=======
 use cobalt_cli::prelude::*;
->>>>>>> 5afddc68
 fn main() {
     if let Err(err) = driver(Cli::parse()) {
         match err.downcast() {
