use colored::Colorize;
use inkwell::targets::*;
use std::process::{Command, exit};
use std::io::{Read, Write};
use std::ffi::OsString;
<<<<<<< HEAD
use path_dedot::ParseDot;
=======
use std::path::{Path, PathBuf};
>>>>>>> 53c30657
mod libs;
#[allow(dead_code)]
mod jit;
mod opt;
mod build;
mod package;
const HELP: &str = "co- Cobalt compiler and build system
A program can be compiled using the `co aot' subcommand, or JIT compiled using the `co jit' subcommand";
static mut FILENAME: String = String::new();
#[derive(Debug, PartialEq, Eq)]
enum OutputType {
    Executable,
    ExeLibc,
    Library,
    Object,
    Assembly,
    LLVM,
    Bitcode
}
const INIT_NEEDED: InitializationConfig = InitializationConfig {
    asm_parser: false,
    asm_printer: true,
    base: true,
    disassembler: false,
    info: true,
    machine_code: true
};
type MainFn = unsafe extern "C" fn(i32, *const *const i8, *const *const i8) -> i32;
#[allow(non_snake_case)]
fn main() -> Result<(), Box<dyn std::error::Error>> {
    let ERROR = &"error".bright_red().bold();
    let WARNING = &"warning".bright_yellow().bold();
    let MODULE = &"module".blue().bold();
    let args: Vec<String> = std::env::args().collect();
    if args.len() == 1 {
        println!("{}", HELP);
        return Ok(());
    }
    match args[1].as_str() {
        "help" | "--help" | "-h" => {
            println!("{}", HELP);
        },
        "version" | "--version" | "-v" | "-V" => {
            println!("Cobalt version {} using LLVM version {}", env!("CARGO_PKG_VERSION"), "14.0.1.6");
        }
        "lex" if cfg!(debug_assertions) => {
            let mut nfcl = false;
            let mut loc = false;
            for arg in args.into_iter().skip(2) {
                if arg.len() == 0 {continue;}
                if arg.as_bytes()[0] == ('-' as u8) {
                    for c in arg.chars().skip(1) {
                        match c {
                            'c' => {
                                if nfcl {
                                    eprintln!("{WARNING}: reuse of -c flag");
                                }
                                nfcl = true;
                            }
                            'l' => {
                                if loc {
                                    eprintln!("{WARNING}: reuse of -l flag");
                                }
                                loc = true;
                            },
                            x => eprintln!("{WARNING}: unknown flag -{x}")
                        }
                    }
                }
                else if nfcl {
                    let flags = cobalt::Flags::default();
                    nfcl = false;
                    let (toks, errs) = cobalt::parser::lex(arg.as_str(), cobalt::Location::from_name("<command line>"), &flags);
                    for err in errs {
                        eprintln!("{}: {:#}: {}", if err.code < 100 {WARNING} else {ERROR}, err.loc, err.message);
                        for note in err.notes {
                            eprintln!("\t{}: {:#}: {}", "note".bold(), note.loc, note.message);
                        }
                    }
                    for tok in toks {
                        if loc {
                            eprintln!("{:#}", tok)
                        }
                        else {
                            eprintln!("{}", tok)
                        }
                    }
                }
                else {
                    let flags = cobalt::Flags::default();
                    let fname = unsafe {&mut FILENAME};
                    *fname = arg;
                    let (toks, errs) = cobalt::parser::lex(std::fs::read_to_string(fname.clone())?.as_str(), cobalt::Location::from_name(fname.as_str()), &flags);
                    for err in errs {
                        eprintln!("{}: {:#}: {}", if err.code < 100 {WARNING} else {ERROR}, err.loc, err.message);
                        for note in err.notes {
                            eprintln!("\t{}: {:#}: {}", "note".bold(), note.loc, note.message);
                        }
                    }
                    for tok in toks {
                        if loc {
                            println!("{:#}", tok)
                        }
                        else {
                            println!("{}", tok)
                        }
                    }
                }
            }
            if nfcl {
                eprintln!("{ERROR}: -c switch must be followed by code");
            }
        },
        "parse" if cfg!(debug_assertions) => {
            let mut nfcl = false;
            let mut loc = false;
            for arg in args.into_iter().skip(2) {
                if arg.len() == 0 {continue;}
                if arg.as_bytes()[0] == ('-' as u8) {
                    for c in arg.chars().skip(1) {
                        match c {
                            'c' => {
                                if nfcl {
                                    eprintln!("{WARNING}: reuse of -c flag");
                                }
                                nfcl = true;
                            }
                            'l' => {
                                if loc {
                                    eprintln!("{WARNING}: reuse of -l flag");
                                }
                                loc = true;
                            },
                            x => eprintln!("{WARNING}: unknown flag -{}", x)
                        }
                    }
                }
                else if nfcl {
                    nfcl = false;
                    let flags = cobalt::Flags::default();
                    let (toks, mut errs) = cobalt::parser::lex(arg.as_str(), cobalt::Location::from_name("<command line>"), &flags);
                    let (ast, mut es) = cobalt::parser::parse(toks.as_slice(), &flags);
                    errs.append(&mut es);
                    for err in errs {
                        eprintln!("{}: {:#}: {}", if err.code < 100 {WARNING} else {ERROR}, err.loc, err.message);
                        for note in err.notes {
                            eprintln!("\t{}: {:#}: {}", "note".bold(), note.loc, note.message);
                        }
                    }
                    if loc {
                        print!("{:#}", ast)
                    }
                    else {
                        print!("{}", ast)
                    }
                }
                else {
                    let flags = cobalt::Flags::default();
                    let fname = unsafe {&mut FILENAME};
                    *fname = arg;
                    let (toks, mut errs) = cobalt::parser::lex(std::fs::read_to_string(fname.clone())?.as_str(), cobalt::Location::from_name(fname.as_str()), &flags);
                    let (ast, mut es) = cobalt::parser::parse(toks.as_slice(), &flags);
                    errs.append(&mut es);
                    for err in errs {
                        eprintln!("{}: {:#}: {}", if err.code < 100 {WARNING} else {ERROR}, err.loc, err.message);
                        for note in err.notes {
                            eprintln!("\t{}: {:#}: {}", "note".bold(), note.loc, note.message);
                        }
                    }
                    if loc {
                        print!("{:#}", ast)
                    }
                    else {
                        print!("{}", ast)
                    }
                }
            }
            if nfcl {
                eprintln!("{ERROR}: -c switch must be followed by code");
            }
        },
        "llvm" if cfg!(debug_assertions) => {
            let mut in_file: Option<&str> = None;
            {
                let mut it = args.iter().skip(2).skip_while(|x| x.len() == 0);
                while let Some(arg) = it.next() {
                    if arg.len() == 0 {continue;}
                    if arg.as_bytes()[0] == ('-' as u8) {
                        if arg.as_bytes().len() == 1 {
                            if in_file.is_some() {
                                eprintln!("{ERROR}: respecification of input file");
                                exit(1)
                            }
                            in_file = Some("-");
                        }
                        else if arg.as_bytes()[1] == ('-' as u8) {
                            match &arg[2..] {
                                x => {
                                    eprintln!("{ERROR}: unknown flag --{x}");
                                    exit(1)
                                }
                            }
                        }
                        else {
                            for c in arg.chars().skip(1) {
                                match c {
                                    x => {
                                        eprintln!("{ERROR}: unknown flag -{x}");
                                        exit(1)
                                    }
                                }
                            }
                        }
                    }
                    else {
                        if in_file.is_some() {
                            eprintln!("{ERROR}: respecification of input file");
                            exit(1)
                        }
                        in_file = Some(arg.as_str());
                    }
                }
            }
            if in_file.is_none() {
                eprintln!("{ERROR}: no input file given");
                exit(1)
            }
            let in_file = in_file.unwrap();
            let code = if in_file == "-" {
                let mut s = String::new();
                std::io::stdin().read_to_string(&mut s)?;
                s
            } else {std::fs::read_to_string(in_file)?};
            let fname = unsafe {&mut FILENAME};
            *fname = in_file.to_string();
            let flags = cobalt::Flags::default();
            let (toks, errs) = cobalt::parser::lexer::lex(code.as_str(), cobalt::Location::from_name(fname), &flags);
            let mut fail = false;
            for err in errs {
                eprintln!("{}: {:#}: {}", if err.code < 100 {WARNING} else {fail = true; ERROR}, err.loc, err.message);
                for note in err.notes {
                    eprintln!("\t{}: {:#}: {}", "note".bold(), note.loc, note.message);
                }
            }
            let (ast, errs) = cobalt::parser::ast::parse(toks.as_slice(), &flags);
            for err in errs {
                eprintln!("{}: {:#}: {}", if err.code < 100 {WARNING} else {fail = true; ERROR}, err.loc, err.message);
                for note in err.notes {
                    eprintln!("\t{}: {:#}: {}", "note".bold(), note.loc, note.message);
                }
            }
            let ink_ctx = inkwell::context::Context::create();
            let ctx = cobalt::context::CompCtx::new(&ink_ctx, fname.as_str());
            ctx.module.set_triple(&TargetMachine::get_default_triple());
            let (_, errs) = ast.codegen(&ctx);
            for err in errs {
                eprintln!("{}: {:#}: {}", if err.code < 100 {WARNING} else {fail = true; ERROR}, err.loc, err.message);
                for note in err.notes {
                    eprintln!("\t{}: {:#}: {}", "note".bold(), note.loc, note.message);
                }
            }
            if let Err(msg) = ctx.module.verify() {
                eprintln!("{ERROR}: {MODULE}: {}", msg.to_string());
                fail = true;
            }
            print!("{}", ctx.module.to_string());
            exit(if fail {101} else {0})
        },
        "aot" => {
            let mut output_type: Option<OutputType> = None;
            let mut in_file: Option<&str> = None;
            let mut out_file: Option<&str> = None;
            let mut linked: Vec<&str> = vec![];
            let mut link_dirs: Vec<&str> = vec![];
            let mut triple: Option<TargetTriple> = None;
            let mut continue_if_err = false;
            let mut profile: Option<&str> = None;
            let mut linker_args: Vec<&str> = vec![];
            {
                let mut it = args.iter().skip(2).skip_while(|x| x.len() == 0);
                while let Some(arg) = it.next() {
                    if arg.len() == 0 {continue;}
                    if arg.as_bytes()[0] == ('-' as u8) {
                        if arg.as_bytes().len() == 1 {
                            if in_file.is_some() {
                                eprintln!("{ERROR}: respecification of input file");
                                exit(1)
                            }
                            in_file = Some("-");
                        }
                        else if arg.as_bytes()[1] == ('-' as u8) {
                            match &arg[2..] {
                                "continue" => {
                                    if continue_if_err {
                                        eprintln!("{WARNING}: reuse of --continue flag");
                                    }
                                    continue_if_err = true;
                                },
                                "emit-asm" => {
                                    if output_type.is_some() {
                                        eprintln!("{ERROR}: respecification of output type");
                                        exit(1)
                                    }
                                    output_type = Some(OutputType::Assembly);
                                },
                                "emit-obj" => {
                                    if output_type.is_some() {
                                        eprintln!("{ERROR}: respecification of output type");
                                        exit(1)
                                    }
                                    output_type = Some(OutputType::Object);
                                },
                                "emit-llvm" | "emit-ir" => {
                                    if output_type.is_some() {
                                        eprintln!("{ERROR}: respecification of output type");
                                        exit(1)
                                    }
                                    output_type = Some(OutputType::LLVM);
                                },
                                "emit-bc" | "emit-bitcode" => {
                                    if output_type.is_some() {
                                        eprintln!("{ERROR}: respecification of output type");
                                        exit(1)
                                    }
                                    output_type = Some(OutputType::Bitcode);
                                },
                                "lib" | "emit-lib" => {
                                    if output_type.is_some() {
                                        eprintln!("{ERROR}: respecification of output type");
                                        exit(1)
                                    }
                                    output_type = Some(OutputType::Library);
                                },
                                "exe" | "executable" | "emit-exe" => {
                                    if output_type.is_some() {
                                        eprintln!("{ERROR}: respecification of output type");
                                        exit(1)
                                    }
                                    output_type = Some(OutputType::Executable);
                                },
                                "exe-libc" | "emit-exe-libc" => {
                                    if output_type.is_some() {
                                        eprintln!("{ERROR}: respecification of output type");
                                        exit(1)
                                    }
                                    output_type = Some(OutputType::ExeLibc);
                                },
                                x => {
                                    eprintln!("{ERROR}: unknown flag --{x}");
                                    exit(1)
                                }
                            }
                        }
                        else {
                            for c in arg.chars().skip(1) {
                                match c {
                                    'p' => {
                                        if profile.is_some() {
                                            eprintln!("{WARNING}: respecification of optimization profile");
                                        }
                                        if let Some(x) = it.next() {
                                            profile = Some(x.as_str());
                                        }
                                        else {
                                            eprintln!("{ERROR}: expected profile after -p flag");
                                            exit(1)
                                        }
                                    },
                                    'c' => {
                                        if continue_if_err {
                                            eprintln!("{WARNING}: reuse of -c flag");
                                        }
                                        continue_if_err = true;
                                    },
                                    'o' => {
                                        if out_file.is_some() {
                                            eprintln!("{ERROR}: respecification of input file");
                                            exit(1)
                                        }
                                        if let Some(x) = it.next() {
                                            out_file = Some(x.as_str());
                                        }
                                        else {
                                            eprintln!("{ERROR}: expected file after -o flag");
                                            exit(1)
                                        }
                                    },
                                    'l' => {
                                        if let Some(x) = it.next() {
                                            linked.push(x.as_str());
                                        }
                                        else {
                                            eprintln!("{ERROR}: expected library after -l flag");
                                            exit(1)
                                        }
                                    },
                                    'L' => {
                                        if let Some(x) = it.next() {
                                            link_dirs.push(x.as_str());
                                        }
                                        else {
                                            eprintln!("{ERROR}: expected directory after -L flag");
                                            exit(1)
                                        }
                                    },
                                    't' => {
                                        if triple.is_some() {
                                            eprintln!("{ERROR}: respecification of target triple");
                                            exit(1)
                                        }
                                        if let Some(x) = it.next().map(|x| TargetTriple::create(x)) {
                                            triple = Some(x);
                                        }
                                        else {
                                            eprintln!("{ERROR}: expected target triple after -t flag");
                                            exit(1)
                                        }
                                    },
                                    'X' => {
                                        linker_args.extend(it.next().map(|x| x.as_str()).unwrap_or("").split(","));
                                    },
                                    x => {
                                        eprintln!("{ERROR}: unknown flag -{x}");
                                        exit(1)
                                    }
                                }
                            }
                        }
                    }
                    else {
                        if in_file.is_some() {
                            eprintln!("{ERROR}: respecification of input file");
                            exit(1)
                        }
                        in_file = Some(arg.as_str());
                    }
                }
            }
            if in_file.is_none() {
                eprintln!("{ERROR}: no input file given");
                exit(1)
            }
            let in_file = in_file.unwrap();
            let code = if in_file == "-" {
                let mut s = String::new();
                std::io::stdin().read_to_string(&mut s)?;
                s
            } else {std::fs::read_to_string(in_file)?};
            let output_type = output_type.unwrap_or(OutputType::Executable);
            let out_file = out_file.map(String::from).unwrap_or_else(|| match output_type {
                OutputType::Executable | OutputType::ExeLibc => "a.out".to_string(),
                OutputType::Library => format!("{}.colib", in_file.rfind('.').map(|i| &in_file[..i]).unwrap_or(in_file)),
                OutputType::Object => format!("{}.o", in_file.rfind('.').map(|i| &in_file[..i]).unwrap_or(in_file)),
                OutputType::Assembly => format!("{}.s", in_file.rfind('.').map(|i| &in_file[..i]).unwrap_or(in_file)),
                OutputType::LLVM => format!("{}.ll", in_file.rfind('.').map(|i| &in_file[..i]).unwrap_or(in_file)),
                OutputType::Bitcode => format!("{}.bc", in_file.rfind('.').map(|i| &in_file[..i]).unwrap_or(in_file))
            });
            let mut out = if out_file == "-" {Box::new(std::io::stdout()) as Box<dyn Write>} else {Box::new(std::fs::File::create(out_file.as_str())?) as Box<dyn Write>};
            if triple.is_some() {Target::initialize_all(&INIT_NEEDED)}
            else {Target::initialize_native(&INIT_NEEDED)?}
            let triple = triple.unwrap_or_else(TargetMachine::get_default_triple);
            let flags = cobalt::Flags::default();
            let fname = unsafe {&mut FILENAME};
            *fname = in_file.to_string();
            let ink_ctx = inkwell::context::Context::create();
            let ctx = cobalt::context::CompCtx::new(&ink_ctx, fname.as_str());
            ctx.module.set_triple(&triple);
            let (libs, notfound) = libs::find_libs(linked.clone(), &link_dirs, Some(&ctx))?;
            notfound.iter().for_each(|nf| eprintln!("{ERROR}: couldn't find library {nf}"));
            if notfound.len() > 0 {exit(102)}
            let mut fail = false;
            let mut overall_fail = false;
            let (toks, errs) = cobalt::parser::lexer::lex(code.as_str(), cobalt::Location::from_name(fname.as_str()), &flags);
            for err in errs {
                eprintln!("{}: {:#}: {}", if err.code < 100 {WARNING} else {fail = true; overall_fail = true; ERROR}, err.loc, err.message);
                for note in err.notes {
                    eprintln!("\t{}: {:#}: {}", "note".bold(), note.loc, note.message);
                }
            }
            if fail && !continue_if_err {exit(101)}
            let (ast, errs) = cobalt::parser::ast::parse(toks.as_slice(), &flags);
            fail = false;
            for err in errs {
                eprintln!("{}: {:#}: {}", if err.code < 100 {WARNING} else {fail = true; overall_fail = true; ERROR}, err.loc, err.message);
                for note in err.notes {
                    eprintln!("\t{}: {:#}: {}", "note".bold(), note.loc, note.message);
                }
            }
            if fail && !continue_if_err {exit(101)}
            let (_, errs) = ast.codegen(&ctx);
            fail = false;
            for err in errs {
                eprintln!("{}: {:#}: {}", if err.code < 100 {WARNING} else {fail = true; overall_fail = true; ERROR}, err.loc, err.message);
                for note in err.notes {
                    eprintln!("\t{}: {:#}: {}", "note".bold(), note.loc, note.message);
                }
            }
            if fail && !continue_if_err {exit(101)}
            if let Err(msg) = ctx.module.verify() {
                eprintln!("{ERROR}: {MODULE}: {}", msg.to_string());
                exit(101)
            }
            if overall_fail {exit(101)}
            let pm = inkwell::passes::PassManager::create(());
            opt::load_profile(profile, &pm);
            pm.run_on(&ctx.module);
            match output_type {
                OutputType::LLVM => write!(out, "{}", ctx.module.to_string())?,
                OutputType::Bitcode => out.write_all(ctx.module.write_bitcode_to_memory().as_slice())?,
                _ => {
                    let target_machine = Target::from_triple(&triple).unwrap().create_target_machine(
                        &triple,
                        "",
                        "",
                        inkwell::OptimizationLevel::None,
                        inkwell::targets::RelocMode::PIC,
                        inkwell::targets::CodeModel::Small
                    ).expect("failed to create target machine");
                    if output_type == OutputType::Assembly {
                        out.write_all(target_machine.write_to_memory_buffer(&ctx.module, inkwell::targets::FileType::Assembly).unwrap().as_slice())?;
                        return Ok(())
                    }
                    let mb = target_machine.write_to_memory_buffer(&ctx.module, inkwell::targets::FileType::Object).unwrap();
                    match output_type {
                        OutputType::Executable => {
                            out.write_all(mb.as_slice())?;
                            let mut args = vec![OsString::from(out_file.clone()), OsString::from("-o"), OsString::from(out_file)];
<<<<<<< HEAD
                            for lib in libs {
=======
                            let (libs, notfound) = libs::find_libs(linked, link_dirs);
                            for nf in notfound.iter() {
                                eprintln!("couldn't find library {nf}");
                            }
                            if notfound.len() > 0 {exit(102)}
                            for (lib, _) in libs {
>>>>>>> 53c30657
                                let parent = lib.parent().unwrap().as_os_str().to_os_string();
                                args.push(OsString::from("-L"));
                                args.push(parent.clone());
                                args.push(OsString::from("-rpath"));
                                args.push(parent);
                                args.push(OsString::from((std::borrow::Cow::Borrowed("-l:") + lib.file_name().unwrap().to_string_lossy()).into_owned()));
                            }
                            args.extend(linker_args.into_iter().map(OsString::from));
                            exit(Command::new("ld").args(args).status().ok().and_then(|x| x.code()).unwrap_or(0))
                        },
                        OutputType::ExeLibc => {
                            out.write_all(mb.as_slice())?;
                            let mut args = vec![OsString::from(out_file.clone()), OsString::from("-o"), OsString::from(out_file)];
<<<<<<< HEAD
                            for lib in libs {
                                let lib = lib.parse_dot()?;
=======
                            let (libs, notfound) = libs::find_libs(linked, link_dirs);
                            for nf in notfound.iter() {
                                eprintln!("couldn't find library {nf}");
                            }
                            if notfound.len() > 0 {exit(102)}
                            for (lib, _) in libs {
>>>>>>> 53c30657
                                let parent = lib.parent().unwrap().as_os_str().to_os_string();
                                args.push(OsString::from("-L"));
                                args.push(parent.clone());
                                args.push(OsString::from("-rpath"));
                                args.push(parent);
                                args.push(OsString::from((std::borrow::Cow::Borrowed("-l:") + lib.file_name().unwrap().to_string_lossy()).into_owned()));
                            }
                            args.extend(linker_args.into_iter().map(OsString::from));
                            exit( // search for cc, then, clang, and finally gcc
                                Command::new("cc").args(args.iter()).status()
                                .or_else(|_| Command::new("clang").args(args.iter()).status())
                                .or_else(|_| Command::new("gcc").args(args.iter()).status())
                                .ok().and_then(|x| x.code()).unwrap_or(0))
                        },
                        OutputType::Library => {
                            let mut builder = ar::Builder::new(out);
                            builder.append(&ar::Header::new(b"file.o".to_vec(), mb.get_size() as u64), mb.as_slice())?;
                            {
                                let mut buf = String::new();
                                for lib in linked {
                                    buf += lib;
                                    buf.push('\0');
                                }
                                buf.push('\0');
                                for link_dir in link_dirs {
                                    buf += link_dir;
                                    buf.push('\0');
                                }
                                buf.push('\0');
                                builder.append(&ar::Header::new(b".libs".to_vec(), buf.len() as u64), buf.as_bytes())?;
                            }
<<<<<<< HEAD
                            {
                                let mut buf: Vec<u8> = vec![];
                                ctx.with_vars(|v| v.save(&mut buf))?;
                                builder.append(&ar::Header::new(b".co-syms".to_vec(), buf.len() as u64), buf.as_slice())?;
=======
                            if notfound.len() > 0 {exit(102)}
                            for (lib, _) in libs {
                                buff += lib.to_str().expect("library path must be valid UTF-8");
                                buff.push('\0');
>>>>>>> 53c30657
                            }
                            exit(Command::new("ranlib").arg(out_file).status().ok().and_then(|x| x.code()).unwrap_or(0));
                        },
                        OutputType::Object => out.write_all(mb.as_slice())?,
                        x => panic!("{x:?} has already been handled")
                    }
                }
            }
        },
        "jit" => {
            let mut in_file: Option<&str> = None;
            let mut linked: Vec<&str> = vec![];
            let mut link_dirs: Vec<&str> = vec![];
            let mut continue_if_err = false;
            let mut profile: Option<&str> = None;
            {
                let mut it = args.iter().skip(2).skip_while(|x| x.len() == 0);
                while let Some(arg) = it.next() {
                    if arg.len() == 0 {continue;}
                    if arg.as_bytes()[0] == ('-' as u8) {
                        if arg.as_bytes().len() == 1 {
                            if in_file.is_some() {
                                eprintln!("{ERROR}: respecification of input file");
                                exit(1)
                            }
                            in_file = Some("-");
                        }
                        else if arg.as_bytes()[1] == ('-' as u8) {
                            match &arg[2..] {
                                "continue" => {
                                    if continue_if_err {
                                        eprintln!("{WARNING}: reuse of --continue flag");
                                    }
                                    continue_if_err = true;
                                },
                                x => {
                                    eprintln!("{ERROR}: unknown flag --{x}");
                                    exit(1)
                                }
                            }
                        }
                        else {
                            for c in arg.chars().skip(1) {
                                match c {
                                    'p' => {
                                        if profile.is_some() {
                                            eprintln!("{WARNING}: respecification of optimization profile");
                                        }
                                        if let Some(x) = it.next() {
                                            profile = Some(x.as_str());
                                        }
                                        else {
                                            eprintln!("{ERROR}: expected profile after -p flag");
                                            exit(1)
                                        }
                                    },
                                    'c' => {
                                        if continue_if_err {
                                            eprintln!("{WARNING}: reuse of -c flag");
                                        }
                                        continue_if_err = true;
                                    },
                                    'l' => {
                                        if let Some(x) = it.next() {
                                            linked.push(x.as_str());
                                        }
                                        else {
                                            eprintln!("{ERROR}: expected library after -l flag");
                                            exit(1)
                                        }
                                    },
                                    'L' => {
                                        if let Some(x) = it.next() {
                                            link_dirs.push(x.as_str());
                                        }
                                        else {
                                            eprintln!("{ERROR}: expected directory after -L flag");
                                            exit(1)
                                        }
                                    },
                                    x => {
                                        eprintln!("{ERROR}: unknown flag -{x}");
                                        exit(1)
                                    }
                                }
                            }
                        }
                    }
                    else {
                        if in_file.is_some() {
                            eprintln!("{ERROR}: respecification of input file");
                            exit(1)
                        }
                        in_file = Some(arg.as_str());
                    }
                }
            }
            let (in_file, code) = if in_file.is_none() {
                let mut s = String::new();
                std::io::stdin().read_to_string(&mut s)?;
                ("<stdin>", s)
            }
            else {
                let f = in_file.unwrap();
                (f, std::fs::read_to_string(f)?)
            };
            let flags = cobalt::Flags::default();
            let fname = unsafe {&mut FILENAME};
            *fname = in_file.to_string();
            let mut fail = false;
            let mut overall_fail = false;
            let ink_ctx = inkwell::context::Context::create();
            let mut ctx = cobalt::context::CompCtx::new(&ink_ctx, fname.as_str());
            ctx.module.set_triple(&TargetMachine::get_default_triple());
            let (libs, notfound) = libs::find_libs(linked, &link_dirs, None)?;
            notfound.iter().for_each(|nf| eprintln!("couldn't find library {nf}"));
            if notfound.len() > 0 {exit(102)}
            let (toks, errs) = cobalt::parser::lexer::lex(code.as_str(), cobalt::Location::from_name(fname.as_str()), &flags);
            for err in errs {
                eprintln!("{}: {:#}: {}", if err.code < 100 {WARNING} else {fail = true; overall_fail = true; ERROR}, err.loc, err.message);
                for note in err.notes {
                    eprintln!("\t{}: {:#}: {}", "note".bold(), note.loc, note.message);
                }
            }
            if fail && !continue_if_err {exit(101)}
            let (ast, errs) = cobalt::parser::ast::parse(toks.as_slice(), &flags);
            fail = false;
            for err in errs {
                eprintln!("{}: {:#}: {}", if err.code < 100 {WARNING} else {fail = true; overall_fail = true; ERROR}, err.loc, err.message);
                for note in err.notes {
                    eprintln!("\t{}: {:#}: {}", "note".bold(), note.loc, note.message);
                }
            }
            if fail && !continue_if_err {exit(101)}
            let (_, errs) = ast.codegen(&ctx);
            fail = false;
            for err in errs {
                eprintln!("{}: {:#}: {}", if err.code < 100 {WARNING} else {fail = true; overall_fail = true; ERROR}, err.loc, err.message);
                for note in err.notes {
                    eprintln!("\t{}: {:#}: {}", "note".bold(), note.loc, note.message);
                }
            }
            if fail && !continue_if_err {exit(101)}
            if let Err(msg) = ctx.module.verify() {
                eprintln!("{ERROR}: {MODULE}: {}", msg.to_string());
                exit(101)
            }
            if overall_fail {exit(101)}
            let pm = inkwell::passes::PassManager::create(());
            opt::load_profile(profile, &pm);
            pm.run_on(&ctx.module);
            let jit = jit::LLJIT::new();
            {
                let mut m = ink_ctx.create_module("");
                std::mem::swap(&mut m, &mut ctx.module);
                jit.add_module(jit.main(), m);
            }
            std::mem::drop(libs);
            unsafe {
                exit(jit.lookup_main::<MainFn>(&std::ffi::CString::new("_start").unwrap()).expect("couldn't find 'main'")(1, [format!("co jit {}", if in_file == "<stdin>" {"-"} else {in_file}).as_ptr() as *const i8].as_ptr(), [0 as *const i8].as_ptr()));
            }
        },
        "check" => {
            let mut in_file: Option<&str> = None;
            {
                let mut it = args.iter().skip(2).skip_while(|x| x.len() == 0);
                while let Some(arg) = it.next() {
                    if arg.as_bytes()[0] == ('-' as u8) {
                        if arg.as_bytes().len() == 1 {
                            if in_file.is_some() {
                                eprintln!("{ERROR}: respecification of input file");
                                exit(1)
                            }
                            in_file = Some("-");
                        }
                        else if arg.as_bytes()[1] == ('-' as u8) {
                            match &arg[2..] {
                                x => {
                                    eprintln!("{ERROR}: unknown flag --{x}");
                                    exit(1)
                                }
                            }
                        }
                        else {
                            for c in arg.chars().skip(1) {
                                match c {
                                    x => {
                                        eprintln!("{ERROR}: unknown flag -{x}");
                                        exit(1)
                                    }
                                }
                            }
                        }
                    }
                    else {
                        if in_file.is_some() {
                            eprintln!("{ERROR}: respecification of input file");
                            exit(1)
                        }
                        in_file = Some(arg.as_str());
                    }
                }
            }
            let (in_file, code) = if in_file.is_none() {
                let mut s = String::new();
                std::io::stdin().read_to_string(&mut s)?;
                ("<stdin>", s)
            }
            else {
                let f = in_file.unwrap();
                (f, std::fs::read_to_string(f)?)
            };
            let flags = cobalt::Flags::default();
            let fname = unsafe {&mut FILENAME};
            *fname = in_file.to_string();
            let mut fail = false;
            let mut overall_fail = false;
            let (toks, errs) = cobalt::parser::lexer::lex(code.as_str(), cobalt::Location::from_name(fname.as_str()), &flags);
            for err in errs {
                eprintln!("{}: {:#}: {}", if err.code < 100 {WARNING} else {fail = true; overall_fail = true; ERROR}, err.loc, err.message);
                for note in err.notes {
                    eprintln!("\t{}: {:#}: {}", "note".bold(), note.loc, note.message);
                }
            }
            if fail {eprintln!("lexing failed, the following errors might be incorrect")}
            let (ast, errs) = cobalt::parser::ast::parse(toks.as_slice(), &flags);
            fail = false;
            for err in errs {
                eprintln!("{}: {:#}: {}", if err.code < 100 {WARNING} else {fail = true; overall_fail = true; ERROR}, err.loc, err.message);
                for note in err.notes {
                    eprintln!("\t{}: {:#}: {}", "note".bold(), note.loc, note.message);
                }
            }
            if fail {eprintln!("parsing failed, the following errors might be incorrect")}
            let ink_ctx = inkwell::context::Context::create();
            let ctx = cobalt::context::CompCtx::new(&ink_ctx, fname.as_str());
            ctx.module.set_triple(&TargetMachine::get_default_triple());
            let (_, errs) = ast.codegen(&ctx);
            fail = false;
            for err in errs {
                eprintln!("{}: {:#}: {}", if err.code < 100 {WARNING} else {fail = true; overall_fail = true; ERROR}, err.loc, err.message);
                for note in err.notes {
                    eprintln!("\t{}: {:#}: {}", "note".bold(), note.loc, note.message);
                }
            }
            if fail {eprintln!("code generation failed, the following errors might be incorrect")}
            if let Err(msg) = ctx.module.verify() {
                eprintln!("{ERROR}: {MODULE}: {}", msg.to_string());
            }
            exit(if overall_fail {101} else {0})
        },
        "build" => {
            let mut project_dir: Option<&str> = None;
            let mut source_dir: Option<&str> = None;
            let mut build_dir: Option<&str> = None;
            let mut profile: Option<&str> = None;
            let mut triple: Option<TargetTriple> = None;
            let mut targets: Vec<&str> = vec![];
            {
                let mut it = args.iter().skip(2).skip_while(|x| x.len() == 0);
                while let Some(arg) = it.next() {
                    if arg.as_bytes()[0] == ('-' as u8) {
                        if arg.as_bytes().len() == 1 {
                            if project_dir.is_some() {
                                eprintln!("{ERROR}: respecification of project directory");
                                exit(1)
                            }
                            project_dir = Some("-");
                        }
                        else if arg.as_bytes()[1] == ('-' as u8) {
                            match &arg[2..] {
                                x => {
                                    eprintln!("{ERROR}: unknown flag --{x}");
                                    exit(1)
                                }
                            }
                        }
                        else {
                            for c in arg.chars().skip(1) {
                                match c {
                                    'p' => {
                                        if profile.is_some() {
                                            eprintln!("{WARNING}: respecification of optimization profile");
                                        }
                                        if let Some(x) = it.next() {
                                            profile = Some(x.as_str());
                                        }
                                        else {
                                            eprintln!("{ERROR}: expected profile after -p flag");
                                            exit(1)
                                        }
                                    },
                                    's' => {
                                        if profile.is_some() {
                                            eprintln!("{ERROR}: respecification of source directory");
                                            exit(1)
                                        }
                                        if let Some(x) = it.next() {
                                            source_dir = Some(x.as_str());
                                        }
                                        else {
                                            eprintln!("{ERROR}: expected source directory after -s flag");
                                            exit(1)
                                        }
                                    },
                                    'b' => {
                                        if profile.is_some() {
                                            eprintln!("{WARNING}: respecification of build directory");
                                            exit(1)
                                        }
                                        if let Some(x) = it.next() {
                                            build_dir = Some(x.as_str());
                                        }
                                        else {
                                            eprintln!("{ERROR}: expected build directory after -b flag");
                                            exit(1)
                                        }
                                    },
                                    't' => {
                                        if profile.is_some() {
                                            eprintln!("{WARNING}: respecification of target triple");
                                            exit(1)
                                        }
                                        if let Some(x) = it.next() {
                                            triple = Some(TargetTriple::create(x.as_str()));
                                        }
                                        else {
                                            eprintln!("{ERROR}: expected target triple after -t flag");
                                            exit(1)
                                        }
                                    },
                                    'T' => {
                                        if let Some(x) = it.next() {
                                            targets.push(x.as_str());
                                        }
                                        else {
                                            eprintln!("{ERROR}: expected build target after -T flag");
                                            exit(1)
                                        }
                                    },
                                    x => {
                                        eprintln!("{ERROR}: unknown flag -{x}");
                                        exit(1)
                                    }
                                }
                            }
                        }
                    }
                    else {
                        if project_dir.is_some() {
                            eprintln!("{ERROR}: respecification of project directory");
                            exit(1)
                        }
                        project_dir = Some(arg.as_str());
                    }
                }
            }
            let (project_data, project_dir) = match project_dir {
                Some("-") => {
                    let mut cfg = String::new();
                    if let Err(e) = std::io::stdin().read_to_string(&mut cfg) {
                        eprintln!("error when reading project file from stdin: {e}");
                        exit(100)
                    }
                    (match toml::from_str::<build::Project>(cfg.as_str()) {
                        Ok(proj) => proj,
                        Err(e) => {
                            eprintln!("error when parsing project file: {e}");
                            exit(100)
                        }
                    }, PathBuf::from("."))
                },
                Some(x) => {
                    if !Path::new(x).exists() {
                        eprintln!("{ERROR}: {x} does not exist");
                        exit(100)
                    }
                    match std::fs::metadata(x).map(|x| x.file_type().is_dir()) {
                        Ok(true) => {
                            let mut path = std::path::PathBuf::from(x);
                            path.push("cobalt.toml");
                            if !path.exists() {
                                eprintln!("{ERROR}: cannot find cobalt.toml in {x}");
                                exit(100)
                            }
                            let cfg;
                            match std::fs::read_to_string(path) {
                                Ok(c) => cfg = c,
                                Err(e) => {
                                    eprintln!("error when reading project file: {e}");
                                    exit(100)
                                }
                            }
                            (match toml::from_str::<build::Project>(cfg.as_str()) {
                                Ok(proj) => proj,
                                Err(e) => {
                                    eprintln!("error when parsing project file: {e}");
                                    exit(100)
                                }
                            }, PathBuf::from(x))
                        },
                        Ok(false) => {
                            let mut path = std::path::PathBuf::from(x);
                            path.pop();
                            let cfg;
                            match std::fs::read_to_string(x) {
                                Ok(c) => cfg = c,
                                Err(e) => {
                                    eprintln!("error when reading project file: {e}");
                                    exit(100)
                                }
                            }
                            (match toml::from_str::<build::Project>(cfg.as_str()) {
                                Ok(proj) => proj,
                                Err(e) => {
                                    eprintln!("error when parsing project file: {e}");
                                    exit(100)
                                }
                            }, path)
                        },
                        Err(e) => {
                            eprintln!("error when determining type of {x}: {e}");
                            exit(100)
                        }
                    }
                },
                None => {
                    let cfg;
                    if !Path::new("cobalt.toml").exists() {
                        eprintln!("{ERROR}: couldn't find cobalt.toml in current directory");
                        exit(100)
                    }
                    match std::fs::read_to_string("cobalt.toml") {
                        Ok(c) => cfg = c,
                        Err(e) => {
                            eprintln!("error when reading project file: {e}");
                            exit(100)
                        }
                    }
                    (match toml::from_str::<build::Project>(cfg.as_str()) {
                        Ok(proj) => proj,
                        Err(e) => {
                            eprintln!("error when parsing project file: {e}");
                            exit(100)
                        }
                    }, PathBuf::from("."))
                }
            };
            let source_dir: &Path = source_dir.map_or(project_dir.as_path(), Path::new);
            let build_dir: PathBuf = build_dir.map_or_else(|| {
                let mut dir = project_dir.clone();
                dir.push("build");
                dir
            }, PathBuf::from);
            if triple.is_some() {Target::initialize_all(&INIT_NEEDED)}
            else {Target::initialize_native(&INIT_NEEDED)?}
            exit(build::build(project_data, if targets.len() == 0 {None} else {Some(targets.into_iter().map(String::from).collect())}, &build::BuildOptions {
                source_dir,
                build_dir: build_dir.as_path(),
                profile: profile.unwrap_or("default"),
                triple: &triple.unwrap_or_else(TargetMachine::get_default_triple),
                continue_build: false,
                continue_comp: false
            }));
        },
        "install" => {
            match package::Package::init_registry() {
                Ok(()) => {},
                Err(package::PackageUpdateError::NoInstallDirectory) => {
                    eprintln!("{ERROR}: could not find or infer Cobalt directory");
                    exit(1)
                },
                Err(package::PackageUpdateError::GitError(e)) => {
                    eprintln!("{ERROR}: {e}");
                    exit(2)
                }
                Err(package::PackageUpdateError::StdIoError(e)) => {
                    eprintln!("{ERROR}: {e}");
                    exit(3)
                }
            };
            let mut good = 0;
            let registry = package::Package::registry();
            for pkg in args.iter().skip(2).skip_while(|x| x.len() == 0) {
                if let Some(p) = registry.get(pkg) {
                    match p.install(TargetMachine::get_default_triple().as_str().to_str().unwrap(), None, package::InstallOptions::default()) {
                        Err(package::InstallError::NoInstallDirectory) => panic!("This would only be reachable if $HOME was deleted in a data race, which may or may not even be possible"),
                        Err(package::InstallError::DownloadError(e)) => {
                            eprintln!("{ERROR}: {e}");
                            good = 4;
                        },
                        Err(package::InstallError::StdIoError(e)) => {
                            eprintln!("{ERROR}: {e}");
                            good = 3;
                        },
                        Err(package::InstallError::GitCloneError(e)) => {
                            eprintln!("{ERROR}: {e}");
                            good = 2;
                        },
                        Err(package::InstallError::ZipExtractError(e)) => {
                            eprintln!("{ERROR}: {e}");
                            good = 5;
                        },
                        Err(package::InstallError::BuildFailed(e)) => {
                            eprintln!("failed to build package {pkg}");
                            good = e;
                        },
                        Err(package::InstallError::NoMatchesError) => {
                            eprintln!("package {p:?} has no releases");
                            good = 7;
                        },
                        Err(package::InstallError::CfgFileError(e)) => {
                            eprintln!("{ERROR} in {pkg}'s config file: {e}");
                            good = 8;
                        },
                        Err(package::InstallError::InvalidVersionSpec(_, v)) => {
                            eprintln!("{ERROR} in {pkg}'s dependencies: invalid version spec {v}");
                            good = 9;
                        },
                        Err(package::InstallError::PkgNotFound(p)) => {
                            eprintln!("{ERROR} in {pkg}'s dependencies: can't find package {p}");
                            good = 10;
                        },
                        _ => {}
                    }
                }
                else {
                    eprintln!("{ERROR}: couldn't find package {pkg:?}");
                    good = 6;
                }
            }
            exit(good)
        },
        x => {
            eprintln!("unknown subcommand '{}'", x);
        }
    };
    Ok(())
}<|MERGE_RESOLUTION|>--- conflicted
+++ resolved
@@ -3,11 +3,8 @@
 use std::process::{Command, exit};
 use std::io::{Read, Write};
 use std::ffi::OsString;
-<<<<<<< HEAD
 use path_dedot::ParseDot;
-=======
 use std::path::{Path, PathBuf};
->>>>>>> 53c30657
 mod libs;
 #[allow(dead_code)]
 mod jit;
@@ -475,7 +472,7 @@
             let ink_ctx = inkwell::context::Context::create();
             let ctx = cobalt::context::CompCtx::new(&ink_ctx, fname.as_str());
             ctx.module.set_triple(&triple);
-            let (libs, notfound) = libs::find_libs(linked.clone(), &link_dirs, Some(&ctx))?;
+            let (libs, notfound) = libs::find_libs(linked.iter().map(|x| x.to_string()).collect(), &link_dirs, Some(&ctx))?;
             notfound.iter().for_each(|nf| eprintln!("{ERROR}: couldn't find library {nf}"));
             if notfound.len() > 0 {exit(102)}
             let mut fail = false;
@@ -535,16 +532,7 @@
                         OutputType::Executable => {
                             out.write_all(mb.as_slice())?;
                             let mut args = vec![OsString::from(out_file.clone()), OsString::from("-o"), OsString::from(out_file)];
-<<<<<<< HEAD
-                            for lib in libs {
-=======
-                            let (libs, notfound) = libs::find_libs(linked, link_dirs);
-                            for nf in notfound.iter() {
-                                eprintln!("couldn't find library {nf}");
-                            }
-                            if notfound.len() > 0 {exit(102)}
                             for (lib, _) in libs {
->>>>>>> 53c30657
                                 let parent = lib.parent().unwrap().as_os_str().to_os_string();
                                 args.push(OsString::from("-L"));
                                 args.push(parent.clone());
@@ -558,17 +546,8 @@
                         OutputType::ExeLibc => {
                             out.write_all(mb.as_slice())?;
                             let mut args = vec![OsString::from(out_file.clone()), OsString::from("-o"), OsString::from(out_file)];
-<<<<<<< HEAD
-                            for lib in libs {
+                            for (lib, _) in libs {
                                 let lib = lib.parse_dot()?;
-=======
-                            let (libs, notfound) = libs::find_libs(linked, link_dirs);
-                            for nf in notfound.iter() {
-                                eprintln!("couldn't find library {nf}");
-                            }
-                            if notfound.len() > 0 {exit(102)}
-                            for (lib, _) in libs {
->>>>>>> 53c30657
                                 let parent = lib.parent().unwrap().as_os_str().to_os_string();
                                 args.push(OsString::from("-L"));
                                 args.push(parent.clone());
@@ -600,17 +579,10 @@
                                 buf.push('\0');
                                 builder.append(&ar::Header::new(b".libs".to_vec(), buf.len() as u64), buf.as_bytes())?;
                             }
-<<<<<<< HEAD
                             {
                                 let mut buf: Vec<u8> = vec![];
                                 ctx.with_vars(|v| v.save(&mut buf))?;
                                 builder.append(&ar::Header::new(b".co-syms".to_vec(), buf.len() as u64), buf.as_slice())?;
-=======
-                            if notfound.len() > 0 {exit(102)}
-                            for (lib, _) in libs {
-                                buff += lib.to_str().expect("library path must be valid UTF-8");
-                                buff.push('\0');
->>>>>>> 53c30657
                             }
                             exit(Command::new("ranlib").arg(out_file).status().ok().and_then(|x| x.code()).unwrap_or(0));
                         },
@@ -725,7 +697,7 @@
             let ink_ctx = inkwell::context::Context::create();
             let mut ctx = cobalt::context::CompCtx::new(&ink_ctx, fname.as_str());
             ctx.module.set_triple(&TargetMachine::get_default_triple());
-            let (libs, notfound) = libs::find_libs(linked, &link_dirs, None)?;
+            let (libs, notfound) = libs::find_libs(linked.iter().map(|x| x.to_string()).collect(), &link_dirs, None)?;
             notfound.iter().for_each(|nf| eprintln!("couldn't find library {nf}"));
             if notfound.len() > 0 {exit(102)}
             let (toks, errs) = cobalt::parser::lexer::lex(code.as_str(), cobalt::Location::from_name(fname.as_str()), &flags);
