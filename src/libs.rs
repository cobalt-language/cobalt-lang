use std::path::PathBuf;
<<<<<<< HEAD
use std::ffi::OsStr;
use std::io::{self, BufReader, BufRead};
use std::fs::File;
pub fn find_libs(mut libs: Vec<&str>, dirs: &Vec<&str>, ctx: Option<&cobalt::CompCtx>) -> io::Result<(Vec<PathBuf>, Vec<String>)> {
    let mut out = vec![];
    let mut nf = vec![];
    for x in dirs.iter().flat_map(|dir| walkdir::WalkDir::new(dir).follow_links(true).into_iter()).filter_map(|x| x.ok()).filter(|x| x.file_type().is_file()) {
=======
pub fn find_libs<'a>(mut libs: Vec<&'a str>, dirs: Vec<&str>) -> (Vec<(PathBuf, &'a str)>, Vec<&'a str>) {
    let mut outs = vec![];
    let it = dirs.into_iter().flat_map(|dir| walkdir::WalkDir::new(dir).follow_links(true).into_iter()).filter_map(|x| x.ok()).filter(|x| x.file_type().is_file());
    it.for_each(|x| {
>>>>>>> 53c30657
        let path = x.into_path();
        if path.extension().and_then(OsStr::to_str) != Some("colib") {continue}
        if let Some(stem) = path.file_stem().and_then(|x| x.to_str()) {
            for lib in libs.iter_mut().filter(|x| x.len() > 0) {
                if lib == &stem {
                    let mut passed_libs = false;
                    let mut passed_syms = false;
                    let mut archive = ar::Archive::new(File::open(&path)?);
                    while let Some(entry) = archive.next_entry() {
                        let entry = entry?;
                        let id = entry.header().identifier();
                        if id == b".co-syms" {
                            if passed_syms {continue}
                            let mut buf = BufReader::new(entry);
                            if let Some(ctx) = ctx {ctx.with_vars(|v| v.load(&mut buf, &ctx))?;}
                            passed_syms = true;
                            if passed_libs {break}
                        }
                        else if id == b".libs" {
                            if passed_libs {continue}
                            let mut libs = vec![];
                            let mut dirs = vec![];
                            let mut reader = BufReader::new(entry);
                            loop {
                                let mut data = vec![];
                                reader.read_until(0, &mut data)?;
                                if data.last() == Some(&0) {data.pop();}
                                if data.len() == 0 {break}
                                if let Ok(s) = std::str::from_utf8(&data) {libs.push(s.to_string());}
                            }
                            loop {
                                let mut data = vec![];
                                reader.read_until(0, &mut data)?;
                                if data.last() == Some(&0) {data.pop();}
                                if data.len() == 0 {break}
                                if let Ok(s) = std::str::from_utf8(&data) {dirs.push(s.to_string());}
                            }
                            let mut res = find_libs(libs.iter().map(|x| x.as_str()).collect(), &dirs.iter().map(|x| x.as_str()).collect(), ctx)?;
                            out.append(&mut res.0);
                            nf.append(&mut res.1);
                            passed_libs = true;
                            if passed_syms {break}
                        }
                    }
                    out.push(path.clone());
                    *lib = "";
                }
            }
        }
    }
    for x in dirs.iter().flat_map(|dir| walkdir::WalkDir::new(dir).follow_links(true).into_iter()).filter_map(|x| x.ok()).filter(|x| x.file_type().is_file()) {
        let path = x.into_path();
        match path.extension().and_then(OsStr::to_str) {
            Some("so") | Some("dylib") | Some("dll") => {},
            _ => continue
        }
        if let Some(stem) = path.file_stem().and_then(|x| x.to_str()) {
            for lib in libs.iter_mut().filter(|x| x.len() > 0) {
                if lib == &stem  || (stem.starts_with("lib") && lib == &&stem[3..]){
                    out.push(path.clone());
                    *lib = "";
                }
            }
        }
    }
    for x in dirs.iter().flat_map(|dir| walkdir::WalkDir::new(dir).follow_links(true).into_iter()).filter_map(|x| x.ok()).filter(|x| x.file_type().is_file()) {
        let path = x.into_path();
        match path.extension().and_then(OsStr::to_str) {
            Some("a") | Some("lib") => {},
            _ => continue
        }
        if let Some(stem) = path.file_stem().and_then(|x| x.to_str()) {
            for lib in libs.iter_mut().filter(|x| x.len() > 0) {
<<<<<<< HEAD
                if lib == &stem  || (stem.starts_with("lib") && lib == &&stem[3..]){
                    out.push(path.clone());
=======
                if lib == &stem || (stem.starts_with("lib") && lib == &&stem[3..]) {
                    outs.push((path.clone(), *lib));
>>>>>>> 53c30657
                    *lib = "";
                }
            }
        }
    }
    Ok((out, nf.into_iter().chain(libs.into_iter().filter(|x| x.len() > 0).map(|x| x.to_string())).collect()))
}<|MERGE_RESOLUTION|>--- conflicted
+++ resolved
@@ -1,18 +1,11 @@
 use std::path::PathBuf;
-<<<<<<< HEAD
 use std::ffi::OsStr;
 use std::io::{self, BufReader, BufRead};
 use std::fs::File;
-pub fn find_libs(mut libs: Vec<&str>, dirs: &Vec<&str>, ctx: Option<&cobalt::CompCtx>) -> io::Result<(Vec<PathBuf>, Vec<String>)> {
+pub fn find_libs<'a>(mut libs: Vec<String>, dirs: &Vec<&str>, ctx: Option<&cobalt::CompCtx>) -> io::Result<(Vec<(PathBuf, String)>, Vec<String>)> {
     let mut out = vec![];
     let mut nf = vec![];
     for x in dirs.iter().flat_map(|dir| walkdir::WalkDir::new(dir).follow_links(true).into_iter()).filter_map(|x| x.ok()).filter(|x| x.file_type().is_file()) {
-=======
-pub fn find_libs<'a>(mut libs: Vec<&'a str>, dirs: Vec<&str>) -> (Vec<(PathBuf, &'a str)>, Vec<&'a str>) {
-    let mut outs = vec![];
-    let it = dirs.into_iter().flat_map(|dir| walkdir::WalkDir::new(dir).follow_links(true).into_iter()).filter_map(|x| x.ok()).filter(|x| x.file_type().is_file());
-    it.for_each(|x| {
->>>>>>> 53c30657
         let path = x.into_path();
         if path.extension().and_then(OsStr::to_str) != Some("colib") {continue}
         if let Some(stem) = path.file_stem().and_then(|x| x.to_str()) {
@@ -50,15 +43,16 @@
                                 if data.len() == 0 {break}
                                 if let Ok(s) = std::str::from_utf8(&data) {dirs.push(s.to_string());}
                             }
-                            let mut res = find_libs(libs.iter().map(|x| x.as_str()).collect(), &dirs.iter().map(|x| x.as_str()).collect(), ctx)?;
+                            let mut res = find_libs(libs, &dirs.iter().map(|x| x.as_str()).collect(), ctx)?;
                             out.append(&mut res.0);
                             nf.append(&mut res.1);
                             passed_libs = true;
                             if passed_syms {break}
                         }
                     }
-                    out.push(path.clone());
-                    *lib = "";
+                    let mut val = String::new();
+                    std::mem::swap(&mut val, lib);
+                    out.push((path.clone(), val));
                 }
             }
         }
@@ -71,9 +65,10 @@
         }
         if let Some(stem) = path.file_stem().and_then(|x| x.to_str()) {
             for lib in libs.iter_mut().filter(|x| x.len() > 0) {
-                if lib == &stem  || (stem.starts_with("lib") && lib == &&stem[3..]){
-                    out.push(path.clone());
-                    *lib = "";
+                if lib == &stem || (stem.starts_with("lib") && lib == &&stem[3..]) {
+                    let mut val = String::new();
+                    std::mem::swap(&mut val, lib);
+                    out.push((path.clone(), val));
                 }
             }
         }
@@ -86,14 +81,10 @@
         }
         if let Some(stem) = path.file_stem().and_then(|x| x.to_str()) {
             for lib in libs.iter_mut().filter(|x| x.len() > 0) {
-<<<<<<< HEAD
-                if lib == &stem  || (stem.starts_with("lib") && lib == &&stem[3..]){
-                    out.push(path.clone());
-=======
                 if lib == &stem || (stem.starts_with("lib") && lib == &&stem[3..]) {
-                    outs.push((path.clone(), *lib));
->>>>>>> 53c30657
-                    *lib = "";
+                    let mut val = String::new();
+                    std::mem::swap(&mut val, lib);
+                    out.push((path.clone(), val));
                 }
             }
         }
