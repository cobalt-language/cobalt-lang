use crate::*;
use std::cmp::{min, max};
use inkwell::values::{BasicValueEnum::*, BasicMetadataValueEnum, CallableValue};
use inkwell::types::{BasicType, BasicMetadataTypeEnum};
use inkwell::{
    IntPredicate::{SLT, ULT, SGT, UGT, SLE, ULE, SGE, UGE, EQ, NE},
    FloatPredicate::{OLT, OGT, OLE, OGE, OEQ, ONE}
};
pub fn impl_convertible(base: Type, target: Type) -> bool {
    if base == target {true}
    else if target == Type::Null || target == Type::Error {true}
    else {
        match base {
            Type::Borrow(b) => impl_convertible(*b, target),
            Type::Reference(b, true) =>
                if target == Type::Reference(b.clone(), false) {true}
                else {
                    match *b {
                        Type::Array(b, _) => target == Type::Pointer(b.clone(), true) || target == Type::Pointer(b, false),
                        b => impl_convertible(b, target)
                    }
                },
            Type::Reference(b, false) => match *b {
                Type::Array(b, _) => target == Type::Pointer(b.clone(), true) || target == Type::Pointer(b, false),
                b => impl_convertible(b, target)
            },
            Type::IntLiteral => matches!(target, Type::Int(..) | Type::Float16 | Type::Float32 | Type::Float64 | Type::Float128),
            Type::Int(s, _) => match target {Type::Int(s2, _) if s2 >= s => true, Type::Float16 | Type::Float32 | Type::Float64 | Type::Float128 => true, _ => false},
            Type::Float16 => matches!(target, Type::Float32 | Type::Float64 | Type::Float128),
            Type::Float32 => matches!(target, Type::Float64 | Type::Float128),
            Type::Float64 => target == Type::Float128,
            Type::Pointer(_, false) => target == Type::Pointer(Box::new(Type::Null), false),
            Type::Pointer(b, true) => target == Type::Pointer(Box::new(Type::Null), false) || target == Type::Pointer(Box::new(Type::Null), true) || target == Type::Pointer(b, false),
            Type::Error => true,
            _ => false
        }
    }
}
pub fn expl_convertible(base: Type, target: Type) -> bool {
    if base == target {true}
    else if target == Type::Null || target == Type::Error {true}
    else {
        match base {
            Type::Borrow(b) => expl_convertible(*b, target),
            Type::Reference(b, true) =>
                if target == Type::Reference(b.clone(), false) {true}
                else {
                    match *b {
                        Type::Array(b, _) => target == Type::Pointer(b.clone(), true) || target == Type::Pointer(b, false),
                        b => expl_convertible(b, target)
                    }
                },
            Type::Reference(b, false) => match *b {
                Type::Array(b, _) => target == Type::Pointer(b.clone(), true) || target == Type::Pointer(b, false),
                b => expl_convertible(b, target)
            },
            Type::IntLiteral => matches!(target, Type::Int(..) | Type::Float16 | Type::Float32 | Type::Float64 | Type::Float128),
            Type::Int(..) => matches!(target, Type::Int(..) | Type::Float16 | Type::Float32 | Type::Float64 | Type::Float128 | Type::Pointer(..)),
            Type::Float16 | Type::Float32 | Type::Float64 | Type::Float128 => matches!(target, Type::Float16 | Type::Float32 | Type::Float64 | Type::Float128),
            Type::Pointer(ref b, true) if **b == Type::Null => matches!(target, Type::Pointer(..)),
            Type::Pointer(ref b, false) if **b == Type::Null => matches!(target, Type::Pointer(_, false)),
            Type::Pointer(_, false) => target == Type::Pointer(Box::new(Type::Null), false),
            Type::Pointer(b, true) => target == Type::Pointer(Box::new(Type::Null), false) || target == Type::Pointer(Box::new(Type::Null), true) || target == Type::Pointer(b, false),
            Type::Error => true,
            _ => false
        }
    }
}
pub fn bin_type(lhs: Type, rhs: Type, op: &str) -> Type {
    match (lhs, rhs) {
        (l, Type::Reference(x, _) | Type::Borrow(x)) => bin_type(l, *x, op),
        (Type::Int(ls, lu), Type::Int(rs, ru)) => match op {
            "+" | "-" | "*" | "/" | "%" | "&" | "|" | "^" | "<<" | ">>" => Type::Int(max(ls, rs), lu && ru),
            _ => Type::Error
        },
        (x @ Type::Int(..), Type::IntLiteral) | (Type::IntLiteral, x @ Type::Int(..)) => match op {
            "+" | "-" | "*" | "/" | "%" | "&" | "|" | "^" | "<<" | ">>" => x,
            _ => Type::Error
        },
        (Type::IntLiteral, Type::IntLiteral) => match op {
            "+" | "-" | "*" | "/" | "%" | "&" | "|" | "^" | "<<" | ">>" => Type::IntLiteral,
            _ => Type::Error
        },
        (Type::Int(..) | Type::IntLiteral, x @ (Type::Float16 | Type::Float32 | Type::Float64 | Type::Float128)) | (x @ (Type::Float16 | Type::Float32 | Type::Float64 | Type::Float128), Type::Int(..) | Type::IntLiteral) => match op {
            "+" | "-" | "*" | "/" | "%" => x,
            _ => Type::Error
        },
        (Type::Float16, Type::Float16) => match op {
            "+" | "-" | "*" | "/" | "%" => Type::Float16,
            _ => Type::Error
        },
        (Type::Float32, Type::Float16 | Type::Float32) | (Type::Float16, Type::Float32) => match op {
            "+" | "-" | "*" | "/" | "%" => Type::Float32,
            _ => Type::Error
        },
        (Type::Float64, Type::Float16 | Type::Float32 | Type::Float64) | (Type::Float16 | Type::Float32, Type::Float64) => match op {
            "+" | "-" | "*" | "/" | "%" => Type::Float64,
            _ => Type::Error
        },
        (Type::Float128, Type::Float16 | Type::Float32 | Type::Float64 | Type::Float128) | (Type::Float16 | Type::Float32 | Type::Float64, Type::Float128) => match op {
            "+" | "-" | "*" | "/" | "%" => Type::Float128,
            _ => Type::Error
        },
        (x @ Type::Pointer(..), Type::IntLiteral | Type::Int(..)) | (Type::IntLiteral | Type::Int(..), x @ Type::Pointer(..)) => match op {
            "+" | "-" => x,
            _ => Type::Error
        }
        (Type::Reference(x, true), r) => match (*x, r) {
            (Type::IntLiteral, _) => panic!("There shouldn't be a reference to an integer literal"),
            (x @ Type::Int(..), r @ (Type::IntLiteral | Type::Int(..))) => match op {
                "=" | "+=" | "-=" | "*=" | "/=" | "%=" | "&=" | "|=" | "^=" | "<<=" | ">>=" | "^^=" => Type::Reference(Box::new(x), true),
                _ => bin_type(x, r, op)
            },
            (x @ (Type::Float16 | Type::Float32 | Type::Float64 | Type::Float128), r @ (Type::IntLiteral | Type::Int(..) | Type::Float16 | Type::Float32 | Type::Float64 | Type::Float128)) => match op {
                "=" | "+=" | "-=" | "*=" | "/=" | "%=" | "^^=" => Type::Reference(Box::new(x), true),
                _ => bin_type(x, r, op)
            },
            (x @ Type::Pointer(..), r @ (Type::IntLiteral | Type::Int(..))) => match op {
                "+=" | "-=" => Type::Reference(Box::new(x), true),
                _ => bin_type(x, r, op)
            },
            (x @ Type::Pointer(..), y @ Type::Pointer(..)) if x == y => match op {
                "=" => Type::Reference(Box::new(x), true),
                _ => bin_type(x, y, op)
            },
            (x, r) => bin_type(x, r, op)
        },
        (Type::Reference(x, false) | Type::Borrow(x), r) => bin_type(*x, r, op),
        _ => Type::Error
    }
}
pub fn pre_type(val: Type, op: &str) -> Type {
    match val {
        Type::Reference(x, true) => match *x {
            Type::IntLiteral => panic!("There shouldn't be a reference to an integer literal"),
            x @ (Type::Int(..) | Type::Float16 | Type::Float32 | Type::Float64 | Type::Float128 | Type::Pointer(..)) => match op {
                "++" | "--" => Type::Reference(Box::new(x), true),
                _ => Type::Error
            }
            x => pre_type(x, op)
        }
        Type::Reference(x, false) | Type::Borrow(x) => pre_type(*x, op),
        x @ (Type::IntLiteral | Type::Int(..)) => match op {
            "+" | "-" | "~" => x,
            _ => Type::Error
        },
        x @ (Type::Float16 | Type::Float32 | Type::Float64 | Type::Float128) => match op {
            "+" | "-" => x,
            _ => Type::Error
        }
        Type::Pointer(b, c) => match op {
            "+" | "-" => Type::Pointer(b, c),
            "*" => Type::Reference(b, c),
            _ => Type::Error
        }
        _ => Type::Error
    }
}
pub fn post_type(val: Type, op: &str) -> Type {
    match val {
        Type::Reference(x, _) | Type::Borrow(x) => post_type(*x, op),
        Type::TypeData => match op {
            "mut&" | "mut*" | "const&" | "const*" | "^" => Type::TypeData,
            _ => Type::Error
        },
        _ => Type::Error
    }
}
pub fn sub_type(val: Type, idx: Type) -> Type {
    match idx {
        Type::Borrow(x) | Type::Reference(x, _) => sub_type(val, *x),
        i => match val {
            Type::Borrow(x) => sub_type(*x, i),
            Type::Pointer(b, m) => match i {Type::IntLiteral | Type::Int(..) => Type::Reference(b, m), _ => Type::Error},
            Type::Reference(b, m) => match *b {
                Type::Array(b, _) => match i {Type::IntLiteral | Type::Int(..) => Type::Reference(b, m), _ => Type::Error},
                x => sub_type(x, i)
            },
            Type::TypeData => match i {
                Type::Int(..) | Type::IntLiteral | Type::Null => Type::TypeData,
                _ => Type::Error
            },
            _ => Type::Error
        }
    }
}
pub fn bin_op<'ctx>(mut lhs: Value<'ctx>, mut rhs: Value<'ctx>, op: &str, ctx: &CompCtx<'ctx>) -> Option<Value<'ctx>> {
    match (lhs.data_type, rhs.data_type) {
        (Type::Borrow(l), r) => {
            lhs.data_type = *l;
            rhs.data_type = r;
            bin_op(lhs, rhs, op, ctx)
        },
        (l, Type::Borrow(r)) => {
            lhs.data_type = l;
            rhs.data_type = *r;
            bin_op(lhs, rhs, op, ctx)
        },
        (Type::Reference(l, false), r) => {
            lhs.data_type = *l;
            rhs.data_type = r;
            if !ctx.is_const.get() && lhs.data_type.register() {
                if let Some(v) = lhs.comp_val {
                    lhs.comp_val = Some(ctx.builder.build_load(v.into_pointer_value(), ""));
                }
            }
            bin_op(lhs, rhs, op, ctx)
        },
        (l, Type::Reference(r, _)) => {
            lhs.data_type = l;
            rhs.data_type = *r;
            if !ctx.is_const.get() && rhs.data_type.register() {
                if let Some(v) = rhs.comp_val {
                    rhs.comp_val = Some(ctx.builder.build_load(v.into_pointer_value(), ""));
                }
            }
            bin_op(lhs, rhs, op, ctx)
        },
        (Type::Reference(l, true), r) => match (*l, r) {
            (Type::IntLiteral, _) => panic!("There shouldn't be a reference to an integer literal"),
            (l @ Type::Int(..), r @ (Type::IntLiteral | Type::Int(..))) => match op {
                "=" => {
                    lhs.data_type = Type::Reference(Box::new(l), true);
                    rhs.data_type = r;
                    match (lhs.comp_val, rhs.comp_val, ctx.is_const.get()) {
                        (Some(PointerValue(l)), Some(r), false) => {ctx.builder.build_store(l, r);}
                        _ => {}
                    }
                    lhs.inter_val = None;
                    Some(lhs)
                },
                "+=" => {
                    lhs.data_type = Type::Reference(Box::new(l), true);
                    rhs.data_type = r;
                    match (lhs.comp_val, rhs.comp_val, ctx.is_const.get()) {
                        (Some(PointerValue(l)), Some(r), false) => {
                            let v1 = ctx.builder.build_load(l, "").into_int_value();
                            let v2 = ctx.builder.build_int_add(v1, r.into_int_value(), "");
                            ctx.builder.build_store(l, v2);
                        },
                        _ => {}
                    }
                    lhs.inter_val = None;
                    Some(lhs)
                },
                "-=" => {
                    lhs.data_type = Type::Reference(Box::new(l), true);
                    rhs.data_type = r;
                    match (lhs.comp_val, rhs.comp_val, ctx.is_const.get()) {
                        (Some(PointerValue(l)), Some(r), false) => {
                            let v1 = ctx.builder.build_load(l, "").into_int_value();
                            let v2 = ctx.builder.build_int_sub(v1, r.into_int_value(), "");
                            ctx.builder.build_store(l, v2);
                        },
                        _ => {}
                    }
                    lhs.inter_val = None;
                    Some(lhs)
                },
                "*=" => {
                    lhs.data_type = Type::Reference(Box::new(l), true);
                    rhs.data_type = r;
                    match (lhs.comp_val, rhs.comp_val, ctx.is_const.get()) {
                        (Some(PointerValue(l)), Some(r), false) => {
                            let v1 = ctx.builder.build_load(l, "").into_int_value();
                            let v2 = ctx.builder.build_int_mul(v1, r.into_int_value(), "");
                            ctx.builder.build_store(l, v2);
                        },
                        _ => {}
                    }
                    lhs.inter_val = None;
                    Some(lhs)
                },
                "/=" => {
                    lhs.data_type = Type::Reference(Box::new(l), true);
                    let unsigned = if let Type::Int(s, true) = r {rhs.data_type = Type::Int(s, true); true}
                    else {rhs.data_type = r; false};
                    match (lhs.comp_val, rhs.comp_val, ctx.is_const.get()) {
                        (Some(PointerValue(l)), Some(r), false) => {
                            let v1 = ctx.builder.build_load(l, "").into_int_value();
                            let v2 = if unsigned {ctx.builder.build_int_unsigned_div(v1, r.into_int_value(), "")} else {ctx.builder.build_int_signed_div(v1, r.into_int_value(), "")};
                            ctx.builder.build_store(l, v2);
                        },
                        _ => {}
                    }
                    lhs.inter_val = None;
                    Some(lhs)
                },
                "%=" => {
                    lhs.data_type = Type::Reference(Box::new(l), true);
                    let unsigned = if let Type::Int(s, true) = r {rhs.data_type = Type::Int(s, true); true}
                    else {rhs.data_type = r; false};
                    match (lhs.comp_val, rhs.comp_val, ctx.is_const.get()) {
                        (Some(PointerValue(l)), Some(r), false) => {
                            let v1 = ctx.builder.build_load(l, "").into_int_value();
                            let v2 = if unsigned {ctx.builder.build_int_unsigned_rem(v1, r.into_int_value(), "")} else {ctx.builder.build_int_signed_rem(v1, r.into_int_value(), "")};
                            ctx.builder.build_store(l, v2);
                        },
                        _ => {}
                    }
                    lhs.inter_val = None;
                    Some(lhs)
                },
                "&=" => {
                    lhs.data_type = Type::Reference(Box::new(l), true);
                    rhs.data_type = r;
                    match (lhs.comp_val, rhs.comp_val, ctx.is_const.get()) {
                        (Some(PointerValue(l)), Some(r), false) => {
                            let v1 = ctx.builder.build_load(l, "").into_int_value();
                            let v2 = ctx.builder.build_and(v1, r.into_int_value(), "");
                            ctx.builder.build_store(l, v2);
                        },
                        _ => {}
                    }
                    lhs.inter_val = None;
                    Some(lhs)
                },
                "|=" => {
                    lhs.data_type = Type::Reference(Box::new(l), true);
                    rhs.data_type = r;
                    match (lhs.comp_val, rhs.comp_val, ctx.is_const.get()) {
                        (Some(PointerValue(l)), Some(r), false) => {
                            let v1 = ctx.builder.build_load(l, "").into_int_value();
                            let v2 = ctx.builder.build_or(v1, r.into_int_value(), "");
                            ctx.builder.build_store(l, v2);
                        },
                        _ => {}
                    }
                    lhs.inter_val = None;
                    Some(lhs)
                },
                "^=" => {
                    lhs.data_type = Type::Reference(Box::new(l), true);
                    rhs.data_type = r;
                    match (lhs.comp_val, rhs.comp_val, ctx.is_const.get()) {
                        (Some(PointerValue(l)), Some(r), false) => {
                            let v1 = ctx.builder.build_load(l, "").into_int_value();
                            let v2 = ctx.builder.build_xor(v1, r.into_int_value(), "");
                            ctx.builder.build_store(l, v2);
                        },
                        _ => {}
                    }
                    lhs.inter_val = None;
                    Some(lhs)
                },
                "<<=" => {
                    lhs.data_type = Type::Reference(Box::new(l), true);
                    rhs.data_type = r;
                    match (lhs.comp_val, rhs.comp_val, ctx.is_const.get()) {
                        (Some(PointerValue(l)), Some(r), false) => {
                            let v1 = ctx.builder.build_load(l, "").into_int_value();
                            let v2 = ctx.builder.build_left_shift(v1, r.into_int_value(), "");
                            ctx.builder.build_store(l, v2);
                        },
                        _ => {}
                    }
                    lhs.inter_val = None;
                    Some(lhs)
                },
                ">>=" => {
                    lhs.data_type = Type::Reference(Box::new(l), true);
                    rhs.data_type = r;
                    match (lhs.comp_val, rhs.comp_val, ctx.is_const.get()) {
                        (Some(PointerValue(l)), Some(r), false) => {
                            let v1 = ctx.builder.build_load(l, "").into_int_value();
                            let v2 = ctx.builder.build_right_shift(v1, r.into_int_value(), false, "");
                            ctx.builder.build_store(l, v2);
                        },
                        _ => {}
                    }
                    lhs.inter_val = None;
                    Some(lhs)
                },
                "^^=" => {
                    return None;
                    // TODO: implement exponents
                },
                _ => {
                    lhs.data_type = l;
                    rhs.data_type = r;
                    if !ctx.is_const.get() && lhs.data_type.register() {
                        if let Some(v) = lhs.comp_val {
                            lhs.comp_val = Some(ctx.builder.build_load(v.into_pointer_value(), ""));
                        }
                    }
                    bin_op(lhs, rhs, op, ctx)
                }
            },
            (x @ (Type::Float16 | Type::Float32 | Type::Float64 | Type::Float128), r @ (Type::IntLiteral | Type::Int(..))) => match op {
                "=" => {
                    match (lhs.comp_val, rhs.comp_val, ctx.is_const.get()) {
                        (Some(PointerValue(l)), Some(IntValue(rv)), false) => {
                            let v1 = match r {
                                Type::IntLiteral | Type::Int(_, false) => ctx.builder.build_signed_int_to_float(rv, x.llvm_type(ctx).unwrap().into_float_type(), ""),
                                _ => ctx.builder.build_unsigned_int_to_float(rv, x.llvm_type(ctx).unwrap().into_float_type(), "")
                            };
                            ctx.builder.build_store(l, v1);
                        },
                        _ => {},
                    }
                    lhs.inter_val = None;
                    lhs.data_type = Type::Reference(Box::new(x), true);
                    Some(lhs)
                },
                "+=" => {
                    match (lhs.comp_val, rhs.comp_val, ctx.is_const.get()) {
                        (Some(PointerValue(l)), Some(IntValue(rv)), false) => {
                            let v1 = match r {
                                Type::IntLiteral | Type::Int(_, false) => ctx.builder.build_signed_int_to_float(rv, x.llvm_type(ctx).unwrap().into_float_type(), ""),
                                _ => ctx.builder.build_unsigned_int_to_float(rv, x.llvm_type(ctx).unwrap().into_float_type(), "")
                            };
                            let v2 = ctx.builder.build_load(l, "").into_float_value();
                            let v3 = ctx.builder.build_float_add(v1, v2, "");
                            ctx.builder.build_store(l, v3);
                        },
                        _ => {},
                    }
                    lhs.inter_val = None;
                    lhs.data_type = Type::Reference(Box::new(x), true);
                    Some(lhs)
                },
                "-=" => {
                    match (lhs.comp_val, rhs.comp_val, ctx.is_const.get()) {
                        (Some(PointerValue(l)), Some(IntValue(rv)), false) => {
                            let v1 = match r {
                                Type::IntLiteral | Type::Int(_, false) => ctx.builder.build_signed_int_to_float(rv, x.llvm_type(ctx).unwrap().into_float_type(), ""),
                                _ => ctx.builder.build_unsigned_int_to_float(rv, x.llvm_type(ctx).unwrap().into_float_type(), "")
                            };
                            let v2 = ctx.builder.build_load(l, "").into_float_value();
                            let v3 = ctx.builder.build_float_sub(v1, v2, "");
                            ctx.builder.build_store(l, v3);
                        },
                        _ => {},
                    }
                    lhs.inter_val = None;
                    lhs.data_type = Type::Reference(Box::new(x), true);
                    Some(lhs)
                },
                "*=" => {
                    match (lhs.comp_val, rhs.comp_val, ctx.is_const.get()) {
                        (Some(PointerValue(l)), Some(IntValue(rv)), false) => {
                            let v1 = match r {
                                Type::IntLiteral | Type::Int(_, false) => ctx.builder.build_signed_int_to_float(rv, x.llvm_type(ctx).unwrap().into_float_type(), ""),
                                _ => ctx.builder.build_unsigned_int_to_float(rv, x.llvm_type(ctx).unwrap().into_float_type(), "")
                            };
                            let v2 = ctx.builder.build_load(l, "").into_float_value();
                            let v3 = ctx.builder.build_float_mul(v1, v2, "");
                            ctx.builder.build_store(l, v3);
                        },
                        _ => {},
                    }
                    lhs.inter_val = None;
                    lhs.data_type = Type::Reference(Box::new(x), true);
                    Some(lhs)
                },
                "/=" => {
                    match (lhs.comp_val, rhs.comp_val, ctx.is_const.get()) {
                        (Some(PointerValue(l)), Some(IntValue(rv)), false) => {
                            let v1 = match r {
                                Type::IntLiteral | Type::Int(_, false) => ctx.builder.build_signed_int_to_float(rv, x.llvm_type(ctx).unwrap().into_float_type(), ""),
                                _ => ctx.builder.build_unsigned_int_to_float(rv, x.llvm_type(ctx).unwrap().into_float_type(), "")
                            };
                            let v2 = ctx.builder.build_load(l, "").into_float_value();
                            let v3 = ctx.builder.build_float_div(v1, v2, "");
                            ctx.builder.build_store(l, v3);
                        },
                        _ => {},
                    }
                    lhs.inter_val = None;
                    lhs.data_type = Type::Reference(Box::new(x), true);
                    Some(lhs)
                },
                "%=" => None, // TODO: implement fmod
                "^^=" => None, // TODO: implement powf
                _ => None
            },
            (x @ Type::Pointer(..), y) if x == y => match op {
                "=" => {
                    lhs.data_type = x;
                    rhs.data_type = y;
                    match (lhs.comp_val, rhs.comp_val, ctx.is_const.get()) {
                        (Some(PointerValue(l)), Some(r), false) => {
                            ctx.builder.build_store(l, r);
                        }
                        _ => {},
                    }
                    lhs.inter_val = None;
                    Some(lhs)
                },
                _ => {
                    lhs.data_type = x;
                    rhs.data_type = y;
                    if lhs.data_type.register() {
                        if let Some(v) = lhs.comp_val {
                            lhs.comp_val = Some(ctx.builder.build_load(v.into_pointer_value(), ""));
                        }
                    }
                    bin_op(lhs, rhs, op, ctx)
                }
            }
            (Type::Pointer(b, m), r @ (Type::IntLiteral | Type::Int(..))) => match op {
                "+=" => {
                    match (lhs.comp_val, rhs.comp_val, b.size(), ctx.is_const.get()) {
                        (Some(PointerValue(l)), Some(IntValue(r)), SizeType::Static(_), false) => unsafe {
                            let lv = ctx.builder.build_load(l, "").into_pointer_value();
                            let v = ctx.builder.build_gep(lv, &[r], "");
                            ctx.builder.build_store(l, v);
                        },
                        _ => {},
                    }
                    lhs.inter_val = None;
                    lhs.data_type = Type::Pointer(b, m);
                    Some(lhs)
                },
                "-=" => {
                    match (lhs.comp_val, rhs.comp_val, b.size(), ctx.is_const.get()) {
                        (Some(PointerValue(l)), Some(IntValue(r)), SizeType::Static(_), false) => unsafe {
                            let lv = ctx.builder.build_load(l, "").into_pointer_value();
                            let rv = ctx.builder.build_int_neg(r, "");
                            let v = ctx.builder.build_gep(lv, &[rv], "");
                            ctx.builder.build_store(l, v);
                        },
                        _ => {},
                    }
                    lhs.inter_val = None;
                    lhs.data_type = Type::Pointer(b, m);
                    Some(lhs)
                },
                _ => {
                    lhs.data_type = Type::Pointer(b, m);
                    rhs.data_type = r;
                    if !ctx.is_const.get() && lhs.data_type.register() {
                        if let Some(v) = lhs.comp_val {
                            lhs.comp_val = Some(ctx.builder.build_load(v.into_pointer_value(), ""));
                        }
                    }
                    bin_op(lhs, rhs, op, ctx)
                }
            },
            (l, r) => {
                lhs.data_type = l;
                rhs.data_type = r;
                if !ctx.is_const.get() && lhs.data_type.register() {
                    if let Some(v) = lhs.comp_val {
                        lhs.comp_val = Some(ctx.builder.build_load(v.into_pointer_value(), ""));
                    }
                }
                bin_op(lhs, rhs, op, ctx)
            }
        },
        (Type::Int(ls, lu), Type::Int(rs, ru)) if ls > rs => {
            if let (Some(IntValue(val)), false) = (rhs.comp_val, ctx.is_const.get()) {
                rhs.comp_val = Some(IntValue(if ru {ctx.builder.build_int_z_extend(val, ctx.context.custom_width_int_type(ls as u32), "")}
                else {ctx.builder.build_int_s_extend(val, ctx.context.custom_width_int_type(ls as u32), "")}));
            }
            lhs.data_type = Type::Int(ls, lu);
            rhs.data_type = Type::Int(ls, ru);
            bin_op(lhs, rhs, op, ctx)
        },
        (Type::Int(ls, lu), Type::Int(rs, ru)) if ls < rs => {
            if let (Some(IntValue(val)), false) = (lhs.comp_val, ctx.is_const.get()) {
                lhs.comp_val = Some(IntValue(if ru {ctx.builder.build_int_z_extend(val, ctx.context.custom_width_int_type(rs as u32), "")}
                else {ctx.builder.build_int_s_extend(val, ctx.context.custom_width_int_type(rs as u32), "")}));
            }
            lhs.data_type = Type::Int(rs, lu);
            rhs.data_type = Type::Int(rs, ru);
            bin_op(lhs, rhs, op, ctx)
        },
        (Type::Int(ls, lu), Type::Int(rs, ru)) if ls == rs => match op {
            "+" => Some(Value {
                comp_val: match (lhs.comp_val, rhs.comp_val, ctx.is_const.get()) {
                    (Some(IntValue(l)), Some(IntValue(r)), false) => Some(IntValue(ctx.builder.build_int_add(l, r, ""))),
                    _ => None
                },
                inter_val: match (lhs.inter_val, rhs.inter_val) {
                    (Some(InterData::Int(l)), Some(InterData::Int(r))) => Some(InterData::Int(l + r)),
                    _ => None
                },
                data_type: Type::Int(max(ls, rs), lu && ru)
            }),
            "-" => Some(Value {
                comp_val: match (lhs.comp_val, rhs.comp_val, ctx.is_const.get()) {
                    (Some(IntValue(l)), Some(IntValue(r)), false) => Some(IntValue(ctx.builder.build_int_sub(l, r, ""))),
                    _ => None
                },
                inter_val: match (lhs.inter_val, rhs.inter_val) {
                    (Some(InterData::Int(l)), Some(InterData::Int(r))) => Some(InterData::Int(l - r)),
                    _ => None
                },
                data_type: Type::Int(max(ls, rs), lu && ru)
            }),
            "*" => Some(Value {
                comp_val: match (lhs.comp_val, rhs.comp_val, ctx.is_const.get()) {
                    (Some(IntValue(l)), Some(IntValue(r)), false) => Some(IntValue(ctx.builder.build_int_mul(l, r, ""))),
                    _ => None
                },
                inter_val: match (lhs.inter_val, rhs.inter_val) {
                    (Some(InterData::Int(l)), Some(InterData::Int(r))) => Some(InterData::Int(l * r)),
                    _ => None
                },
                data_type: Type::Int(max(ls, rs), lu && ru)
            }),
            "/" => Some(Value {
                comp_val: match (lhs.comp_val, rhs.comp_val, ctx.is_const.get()) {
                    (Some(IntValue(l)), Some(IntValue(r)), false) => Some(IntValue(if ru {ctx.builder.build_int_unsigned_div(l, r, "")} else {ctx.builder.build_int_signed_div(l, r, "")})),
                    _ => None
                },
                inter_val: match (lhs.inter_val, rhs.inter_val) {
                    (Some(InterData::Int(l)), Some(InterData::Int(r))) => Some(InterData::Int(l / r)),
                    _ => None
                },
                data_type: Type::Int(max(ls, rs), ru)
            }),
            "%" => Some(Value {
                comp_val: match (lhs.comp_val, rhs.comp_val, ctx.is_const.get()) {
                    (Some(IntValue(l)), Some(IntValue(r)), false) => Some(IntValue(if ru {ctx.builder.build_int_unsigned_rem(l, r, "")} else {ctx.builder.build_int_signed_rem(l, r, "")})),
                    _ => None
                },
                inter_val: match (lhs.inter_val, rhs.inter_val) {
                    (Some(InterData::Int(l)), Some(InterData::Int(r))) => Some(InterData::Int(l % r)),
                    _ => None
                },
                data_type: Type::Int(max(ls, rs), ru)
            }),
            "&" => Some(Value {
                comp_val: match (lhs.comp_val, rhs.comp_val, ctx.is_const.get()) {
                    (Some(IntValue(l)), Some(IntValue(r)), false) => Some(IntValue(ctx.builder.build_and(l, r, ""))),
                    _ => None
                },
                inter_val: match (lhs.inter_val, rhs.inter_val) {
                    (Some(InterData::Int(l)), Some(InterData::Int(r))) => Some(InterData::Int(l & r)),
                    _ => None
                },
                data_type: Type::Int(min(ls, rs), lu || ru)
            }),
            "|" => Some(Value {
                comp_val: match (lhs.comp_val, rhs.comp_val, ctx.is_const.get()) {
                    (Some(IntValue(l)), Some(IntValue(r)), false) => Some(IntValue(ctx.builder.build_or(l, r, ""))),
                    _ => None
                },
                inter_val: match (lhs.inter_val, rhs.inter_val) {
                    (Some(InterData::Int(l)), Some(InterData::Int(r))) => Some(InterData::Int(l | r)),
                    _ => None
                },
                data_type: Type::Int(max(ls, rs), lu || ru)
            }),
            "^" => Some(Value {
                comp_val: match (lhs.comp_val, rhs.comp_val, ctx.is_const.get()) {
                    (Some(IntValue(l)), Some(IntValue(r)), false) => Some(IntValue(ctx.builder.build_xor(l, r, ""))),
                    _ => None
                },
                inter_val: match (lhs.inter_val, rhs.inter_val) {
                    (Some(InterData::Int(l)), Some(InterData::Int(r))) => Some(InterData::Int(l ^ r)),
                    _ => None
                },
                data_type: Type::Int(max(ls, rs), lu || ru)
            }),
            ">>" => Some(Value {
                comp_val: match (lhs.comp_val, rhs.comp_val, ctx.is_const.get()) {
                    (Some(IntValue(l)), Some(IntValue(r)), false) => Some(IntValue(ctx.builder.build_left_shift(l, r, ""))),
                    _ => None
                },
                inter_val: match (lhs.inter_val, rhs.inter_val) {
                    (Some(InterData::Int(l)), Some(InterData::Int(r))) => Some(InterData::Int(l << r)),
                    _ => None
                },
                data_type: Type::Int(max(ls, rs), lu || ru)
            }),
            "<<" => Some(Value {
                comp_val: match (lhs.comp_val, rhs.comp_val, ctx.is_const.get()) {
                    (Some(IntValue(l)), Some(IntValue(r)), false) => Some(IntValue(ctx.builder.build_right_shift(l, r, false, ""))),
                    _ => None
                },
                inter_val: match (lhs.inter_val, rhs.inter_val) {
                    (Some(InterData::Int(l)), Some(InterData::Int(r))) => Some(InterData::Int(l >> r)),
                    _ => None
                },
                data_type: Type::Int(max(ls, rs), lu || ru)
            }),
            "<" => Some(Value {
                comp_val: match (lhs.comp_val, rhs.comp_val, ctx.is_const.get()) {
                    (Some(IntValue(l)), Some(IntValue(r)), false) => Some(IntValue(ctx.builder.build_int_compare(if lu && ru {ULT} else {SLT}, l, r, ""))),
                    _ => None
                },
                inter_val: match (lhs.inter_val, rhs.inter_val) {
                    (Some(InterData::Int(l)), Some(InterData::Int(r))) => Some(InterData::Int(if l < r {1} else {0})),
                    _ => None
                },
                data_type: Type::Int(1, false)
            }),
            ">" => Some(Value {
                comp_val: match (lhs.comp_val, rhs.comp_val, ctx.is_const.get()) {
                    (Some(IntValue(l)), Some(IntValue(r)), false) => Some(IntValue(ctx.builder.build_int_compare(if lu && ru {UGT} else {SGT}, l, r, ""))),
                    _ => None
                },
                inter_val: match (lhs.inter_val, rhs.inter_val) {
                    (Some(InterData::Int(l)), Some(InterData::Int(r))) => Some(InterData::Int(if l > r {1} else {0})),
                    _ => None
                },
                data_type: Type::Int(1, false)
            }),
            "<=" => Some(Value {
                comp_val: match (lhs.comp_val, rhs.comp_val, ctx.is_const.get()) {
                    (Some(IntValue(l)), Some(IntValue(r)), false) => Some(IntValue(ctx.builder.build_int_compare(if lu && ru {ULE} else {SLE}, l, r, ""))),
                    _ => None
                },
                inter_val: match (lhs.inter_val, rhs.inter_val) {
                    (Some(InterData::Int(l)), Some(InterData::Int(r))) => Some(InterData::Int(if l <= r {1} else {0})),
                    _ => None
                },
                data_type: Type::Int(1, false)
            }),
            ">=" => Some(Value {
                comp_val: match (lhs.comp_val, rhs.comp_val, ctx.is_const.get()) {
                    (Some(IntValue(l)), Some(IntValue(r)), false) => Some(IntValue(ctx.builder.build_int_compare(if lu && ru {UGE} else {SGE}, l, r, ""))),
                    _ => None
                },
                inter_val: match (lhs.inter_val, rhs.inter_val) {
                    (Some(InterData::Int(l)), Some(InterData::Int(r))) => Some(InterData::Int(if l >= r {1} else {0})),
                    _ => None
                },
                data_type: Type::Int(1, false)
            }),
            "==" => Some(Value {
                comp_val: match (lhs.comp_val, rhs.comp_val, ctx.is_const.get()) {
                    (Some(IntValue(l)), Some(IntValue(r)), false) => Some(IntValue(ctx.builder.build_int_compare(EQ, l, r, ""))),
                    _ => None
                },
                inter_val: match (lhs.inter_val, rhs.inter_val) {
                    (Some(InterData::Int(l)), Some(InterData::Int(r))) => Some(InterData::Int(if l == r {1} else {0})),
                    _ => None
                },
                data_type: Type::Int(1, false)
            }),
            "!=" => Some(Value {
                comp_val: match (lhs.comp_val, rhs.comp_val, ctx.is_const.get()) {
                    (Some(IntValue(l)), Some(IntValue(r)), false) => Some(IntValue(ctx.builder.build_int_compare(NE, l, r, ""))),
                    _ => None
                },
                inter_val: match (lhs.inter_val, rhs.inter_val) {
                    (Some(InterData::Int(l)), Some(InterData::Int(r))) => Some(InterData::Int(if l < r {1} else {0})),
                    _ => None
                },
<<<<<<< HEAD
                data_type: Type::Int(1, false)
            }),
            "^^" => None, // TODO: implement exponents
=======
                data_type: Type::Int(1, false)            }),
>>>>>>> 1d9c0c54
            _ => None
        },
        (x @ Type::Int(..), Type::IntLiteral) => bin_op(Value {data_type: x.clone(), ..lhs}, impl_convert(Value {data_type: Type::IntLiteral, ..rhs}, x, ctx)?, op, ctx),
        (Type::IntLiteral, x @ Type::Int(..)) => {
            let t = x.clone();
            lhs.data_type = Type::IntLiteral;
            bin_op(impl_convert(lhs, x, ctx)?, Value {data_type: t, ..rhs}, op, ctx)
        },
        (Type::IntLiteral, Type::IntLiteral) => match op {
            "+" => Some(Value {
                comp_val: match (lhs.comp_val, rhs.comp_val, ctx.is_const.get()) {
                    (Some(IntValue(l)), Some(IntValue(r)), false) => Some(IntValue(ctx.builder.build_int_add(l, r, ""))),
                    _ => None
                },
                inter_val: match (lhs.inter_val, rhs.inter_val) {
                    (Some(InterData::Int(l)), Some(InterData::Int(r))) => Some(InterData::Int(l + r)),
                    _ => None
                },
                data_type: Type::IntLiteral            }),
            "-" => Some(Value {
                comp_val: match (lhs.comp_val, rhs.comp_val, ctx.is_const.get()) {
                    (Some(IntValue(l)), Some(IntValue(r)), false) => Some(IntValue(ctx.builder.build_int_sub(l, r, ""))),
                    _ => None
                },
                inter_val: match (lhs.inter_val, rhs.inter_val) {
                    (Some(InterData::Int(l)), Some(InterData::Int(r))) => Some(InterData::Int(l - r)),
                    _ => None
                },
                data_type: Type::IntLiteral            }),
            "*" => Some(Value {
                comp_val: match (lhs.comp_val, rhs.comp_val, ctx.is_const.get()) {
                    (Some(IntValue(l)), Some(IntValue(r)), false) => Some(IntValue(ctx.builder.build_int_mul(l, r, ""))),
                    _ => None
                },
                inter_val: match (lhs.inter_val, rhs.inter_val) {
                    (Some(InterData::Int(l)), Some(InterData::Int(r))) => Some(InterData::Int(l * r)),
                    _ => None
                },
                data_type: Type::IntLiteral            }),
            "/" => Some(Value {
                comp_val: match (lhs.comp_val, rhs.comp_val, ctx.is_const.get()) {
                    (Some(IntValue(l)), Some(IntValue(r)), false) => Some(IntValue(ctx.builder.build_int_signed_div(l, r, ""))),
                    _ => None
                },
                inter_val: match (lhs.inter_val, rhs.inter_val) {
                    (Some(InterData::Int(l)), Some(InterData::Int(r))) => Some(InterData::Int(l / r)),
                    _ => None
                },
                data_type: Type::IntLiteral            }),
            "%" => Some(Value {
                comp_val: match (lhs.comp_val, rhs.comp_val, ctx.is_const.get()) {
                    (Some(IntValue(l)), Some(IntValue(r)), false) => Some(IntValue(ctx.builder.build_int_signed_rem(l, r, ""))),
                    _ => None
                },
                inter_val: match (lhs.inter_val, rhs.inter_val) {
                    (Some(InterData::Int(l)), Some(InterData::Int(r))) => Some(InterData::Int(l % r)),
                    _ => None
                },
                data_type: Type::IntLiteral            }),
            "&" => Some(Value {
                comp_val: match (lhs.comp_val, rhs.comp_val, ctx.is_const.get()) {
                    (Some(IntValue(l)), Some(IntValue(r)), false) => Some(IntValue(ctx.builder.build_and(l, r, ""))),
                    _ => None
                },
                inter_val: match (lhs.inter_val, rhs.inter_val) {
                    (Some(InterData::Int(l)), Some(InterData::Int(r))) => Some(InterData::Int(l & r)),
                    _ => None
                },
                data_type: Type::IntLiteral            }),
            "|" => Some(Value {
                comp_val: match (lhs.comp_val, rhs.comp_val, ctx.is_const.get()) {
                    (Some(IntValue(l)), Some(IntValue(r)), false) => Some(IntValue(ctx.builder.build_or(l, r, ""))),
                    _ => None
                },
                inter_val: match (lhs.inter_val, rhs.inter_val) {
                    (Some(InterData::Int(l)), Some(InterData::Int(r))) => Some(InterData::Int(l | r)),
                    _ => None
                },
                data_type: Type::IntLiteral            }),
            "^" => Some(Value {
                comp_val: match (lhs.comp_val, rhs.comp_val, ctx.is_const.get()) {
                    (Some(IntValue(l)), Some(IntValue(r)), false) => Some(IntValue(ctx.builder.build_xor(l, r, ""))),
                    _ => None
                },
                inter_val: match (lhs.inter_val, rhs.inter_val) {
                    (Some(InterData::Int(l)), Some(InterData::Int(r))) => Some(InterData::Int(l ^ r)),
                    _ => None
                },
                data_type: Type::IntLiteral            }),
            ">>" => Some(Value {
                comp_val: match (lhs.comp_val, rhs.comp_val, ctx.is_const.get()) {
                    (Some(IntValue(l)), Some(IntValue(r)), false) => Some(IntValue(ctx.builder.build_left_shift(l, r, ""))),
                    _ => None
                },
                inter_val: match (lhs.inter_val, rhs.inter_val) {
                    (Some(InterData::Int(l)), Some(InterData::Int(r))) => Some(InterData::Int(l << r)),
                    _ => None
                },
                data_type: Type::IntLiteral            }),
            "<<" => Some(Value {
                comp_val: match (lhs.comp_val, rhs.comp_val, ctx.is_const.get()) {
                    (Some(IntValue(l)), Some(IntValue(r)), false) => Some(IntValue(ctx.builder.build_right_shift(l, r, false, ""))),
                    _ => None
                },
                inter_val: match (lhs.inter_val, rhs.inter_val) {
                    (Some(InterData::Int(l)), Some(InterData::Int(r))) => Some(InterData::Int(l >> r)),
                    _ => None
                },
                data_type: Type::IntLiteral            }),
            "<" => Some(Value {
                comp_val: match (lhs.comp_val, rhs.comp_val, ctx.is_const.get()) {
                    (Some(IntValue(l)), Some(IntValue(r)), false) => Some(IntValue(ctx.builder.build_int_compare(SLT, l, r, ""))),
                    _ => None
                },
                inter_val: match (lhs.inter_val, rhs.inter_val) {
                    (Some(InterData::Int(l)), Some(InterData::Int(r))) => Some(InterData::Int(if l < r {1} else {0})),
                    _ => None
                },
                data_type: Type::Int(1, false)
            }),
            ">" => Some(Value {
                comp_val: match (lhs.comp_val, rhs.comp_val, ctx.is_const.get()) {
                    (Some(IntValue(l)), Some(IntValue(r)), false) => Some(IntValue(ctx.builder.build_int_compare(SGT, l, r, ""))),
                    _ => None
                },
                inter_val: match (lhs.inter_val, rhs.inter_val) {
                    (Some(InterData::Int(l)), Some(InterData::Int(r))) => Some(InterData::Int(if l > r {1} else {0})),
                    _ => None
                },
                data_type: Type::Int(1, false)
            }),
            "<=" => Some(Value {
                comp_val: match (lhs.comp_val, rhs.comp_val, ctx.is_const.get()) {
                    (Some(IntValue(l)), Some(IntValue(r)), false) => Some(IntValue(ctx.builder.build_int_compare(SLE, l, r, ""))),
                    _ => None
                },
                inter_val: match (lhs.inter_val, rhs.inter_val) {
                    (Some(InterData::Int(l)), Some(InterData::Int(r))) => Some(InterData::Int(if l <= r {1} else {0})),
                    _ => None
                },
                data_type: Type::Int(1, false)
            }),
            ">=" => Some(Value {
                comp_val: match (lhs.comp_val, rhs.comp_val, ctx.is_const.get()) {
                    (Some(IntValue(l)), Some(IntValue(r)), false) => Some(IntValue(ctx.builder.build_int_compare(SGE, l, r, ""))),
                    _ => None
                },
                inter_val: match (lhs.inter_val, rhs.inter_val) {
                    (Some(InterData::Int(l)), Some(InterData::Int(r))) => Some(InterData::Int(if l >= r {1} else {0})),
                    _ => None
                },
                data_type: Type::Int(1, false)
            }),
            "==" => Some(Value {
                comp_val: match (lhs.comp_val, rhs.comp_val, ctx.is_const.get()) {
                    (Some(IntValue(l)), Some(IntValue(r)), false) => Some(IntValue(ctx.builder.build_int_compare(EQ, l, r, ""))),
                    _ => None
                },
                inter_val: match (lhs.inter_val, rhs.inter_val) {
                    (Some(InterData::Int(l)), Some(InterData::Int(r))) => Some(InterData::Int(if l == r {1} else {0})),
                    _ => None
                },
                data_type: Type::Int(1, false)
            }),
            "!=" => Some(Value {
                comp_val: match (lhs.comp_val, rhs.comp_val, ctx.is_const.get()) {
                    (Some(IntValue(l)), Some(IntValue(r)), false) => Some(IntValue(ctx.builder.build_int_compare(NE, l, r, ""))),
                    _ => None
                },
                inter_val: match (lhs.inter_val, rhs.inter_val) {
                    (Some(InterData::Int(l)), Some(InterData::Int(r))) => Some(InterData::Int(if l < r {1} else {0})),
                    _ => None
                },
                data_type: Type::Int(1, false)
            }),
            _ => None
        },
        (Type::Pointer(b, s), Type::Int(..) | Type::IntLiteral) => match op {
            "+" => Some(Value {
                comp_val: match (lhs.comp_val, rhs.comp_val, b.size(), ctx.is_const.get()) {
                    (Some(PointerValue(l)), Some(IntValue(r)), SizeType::Static(_), false) => Some(unsafe {ctx.builder.build_gep(l, &[r], "").into()}),
                    _ => None
                },
                inter_val: None,
                data_type: Type::Pointer(b, s)
            }),
            "-" => Some(Value {
                comp_val: match (lhs.comp_val, rhs.comp_val, b.size(), ctx.is_const.get()) {
                    (Some(PointerValue(l)), Some(IntValue(r)), SizeType::Static(_), false) => Some(unsafe {
                        let v = ctx.builder.build_int_neg(r, "");
                        ctx.builder.build_gep(l, &[v], "").into()
                    }),
                    _ => None
                },
                inter_val: None,
                data_type: Type::Pointer(b, s)
    }),
            _ => None
        },
        (Type::Int(..) | Type::IntLiteral, Type::Pointer(b, s)) => match op {
            "+" => Some(Value {
                comp_val: match (rhs.comp_val, lhs.comp_val, b.size(), ctx.is_const.get()) { // I just swapped the sides here
                    (Some(PointerValue(l)), Some(IntValue(r)), SizeType::Static(_), false) => Some(unsafe {ctx.builder.build_gep(l, &[r], "").into()}),
                    _ => None
                },
                inter_val: None,
                data_type: Type::Pointer(b, s)
            }),
            _ => None
        },
        (l @ Type::Pointer(..), r @ Type::Pointer(..)) => match op {
            "-" if l == r => Some(Value {
                comp_val: match (lhs.comp_val, rhs.comp_val, ctx.is_const.get()) {
                    (Some(PointerValue(l)), Some(PointerValue(r)), false) => {
                        let pt = ctx.context.custom_width_int_type(ctx.flags.word_size as u32 * 8);
                        let v1 = ctx.builder.build_ptr_to_int(l, pt, "");
                        let v2 = ctx.builder.build_ptr_to_int(r, pt, "");
                        Some(IntValue(ctx.builder.build_int_sub(v1, v2, "")))
                    },
                    _ => None
                },
                inter_val: None,
                data_type: Type::Int(64, false)
            }),
            "<" => Some(Value {
                comp_val: match (lhs.comp_val, rhs.comp_val, ctx.is_const.get()) {
                    (Some(PointerValue(l)), Some(PointerValue(r)), false) => {
                        let pt = ctx.context.custom_width_int_type(ctx.flags.word_size as u32 * 8);
                        let v1 = ctx.builder.build_ptr_to_int(l, pt, "");
                        let v2 = ctx.builder.build_ptr_to_int(r, pt, "");
                        Some(IntValue(ctx.builder.build_int_compare(ULT, v1, v2, "")))
                    },
                    _ => None
                },
                inter_val: None,
                data_type: Type::Int(1, false)
            }),
            ">" => Some(Value {
                comp_val: match (lhs.comp_val, rhs.comp_val, ctx.is_const.get()) {
                    (Some(PointerValue(l)), Some(PointerValue(r)), false) => {
                        let pt = ctx.context.custom_width_int_type(ctx.flags.word_size as u32 * 8);
                        let v1 = ctx.builder.build_ptr_to_int(l, pt, "");
                        let v2 = ctx.builder.build_ptr_to_int(r, pt, "");
                        Some(IntValue(ctx.builder.build_int_compare(UGT, v1, v2, "")))
                    },
                    _ => None
                },
                inter_val: None,
                data_type: Type::Int(1, false)
            }),
            "<=" => Some(Value {
                comp_val: match (lhs.comp_val, rhs.comp_val, ctx.is_const.get()) {
                    (Some(PointerValue(l)), Some(PointerValue(r)), false) => {
                        let pt = ctx.context.custom_width_int_type(ctx.flags.word_size as u32 * 8);
                        let v1 = ctx.builder.build_ptr_to_int(l, pt, "");
                        let v2 = ctx.builder.build_ptr_to_int(r, pt, "");
                        Some(IntValue(ctx.builder.build_int_compare(ULE, v1, v2, "")))
                    },
                    _ => None
                },
                inter_val: None,
                data_type: Type::Int(1, false)
            }),
            ">=" => Some(Value {
                comp_val: match (lhs.comp_val, rhs.comp_val, ctx.is_const.get()) {
                    (Some(PointerValue(l)), Some(PointerValue(r)), false) => {
                        let pt = ctx.context.custom_width_int_type(ctx.flags.word_size as u32 * 8);
                        let v1 = ctx.builder.build_ptr_to_int(l, pt, "");
                        let v2 = ctx.builder.build_ptr_to_int(r, pt, "");
                        Some(IntValue(ctx.builder.build_int_compare(UGE, v1, v2, "")))
                    },
                    _ => None
                },
                inter_val: None,
                data_type: Type::Int(1, false)
            }),
            "==" => Some(Value {
                comp_val: match (lhs.comp_val, rhs.comp_val, ctx.is_const.get()) {
                    (Some(PointerValue(l)), Some(PointerValue(r)), false) => {
                        let pt = ctx.context.custom_width_int_type(ctx.flags.word_size as u32 * 8);
                        let v1 = ctx.builder.build_ptr_to_int(l, pt, "");
                        let v2 = ctx.builder.build_ptr_to_int(r, pt, "");
                        Some(IntValue(ctx.builder.build_int_compare(EQ, v1, v2, "")))
                    },
                    _ => None
                },
                inter_val: None,
                data_type: Type::Int(1, false)
            }),
            "!=" => Some(Value {
                comp_val: match (lhs.comp_val, rhs.comp_val, ctx.is_const.get()) {
                    (Some(PointerValue(l)), Some(PointerValue(r)), false) => {
                        let pt = ctx.context.custom_width_int_type(ctx.flags.word_size as u32 * 8);
                        let v1 = ctx.builder.build_ptr_to_int(l, pt, "");
                        let v2 = ctx.builder.build_ptr_to_int(r, pt, "");
                        Some(IntValue(ctx.builder.build_int_compare(NE, v1, v2, "")))
                    },
                    _ => None
                },
                inter_val: None,
                data_type: Type::Int(1, false)
            }),
            _ => None
        },
        (l @ (Type::Float16 | Type::Float32 | Type::Float64), r @ (Type::Float16 | Type::Float32 | Type::Float64 | Type::Float128)) if l.size() < r.size() => {
            lhs.comp_val = match (lhs.comp_val, ctx.is_const.get()) {
                (Some(FloatValue(l)), false) => Some(FloatValue(ctx.builder.build_float_cast(l, r.llvm_type(ctx).unwrap().into_float_type(), ""))),
                _ => None
            };
            lhs.data_type = r.clone();
            rhs.data_type = r;
            bin_op(lhs, rhs, op, ctx)
        },
        (l @ (Type::Float16 | Type::Float32 | Type::Float64 | Type::Float128), r @ (Type::Float16 | Type::Float32 | Type::Float64)) if l.size() > r.size() => {
            rhs.comp_val = match (rhs.comp_val, ctx.is_const.get()) {
                (Some(FloatValue(r)), false) => Some(FloatValue(ctx.builder.build_float_cast(r, l.llvm_type(ctx).unwrap().into_float_type(), ""))),
                _ => None
            };
            lhs.data_type = l.clone();
            rhs.data_type = l;
            bin_op(lhs, rhs, op, ctx)
        },
        (l @ (Type::Float16 | Type::Float32 | Type::Float64 | Type::Float128), r @ (Type::Float16 | Type::Float32 | Type::Float64 | Type::Float128)) if l == r => match op {
            "+" => Some(Value {
                comp_val: match (lhs.comp_val, rhs.comp_val, ctx.is_const.get()) {
                    (Some(FloatValue(l)), Some(FloatValue(r)), false) => Some(FloatValue(ctx.builder.build_float_add(l, r, ""))),
                    _ => None
                },
                inter_val: match (lhs.inter_val, rhs.inter_val) {
                    (Some(InterData::Float(l)), Some(InterData::Float(r))) => Some(InterData::Float(l + r)),
                    _ => None
                },
                data_type: l            }),
            "-" => Some(Value {
                comp_val: match (lhs.comp_val, rhs.comp_val, ctx.is_const.get()) {
                    (Some(FloatValue(l)), Some(FloatValue(r)), false) => Some(FloatValue(ctx.builder.build_float_sub(l, r, ""))),
                    _ => None
                },
                inter_val: match (lhs.inter_val, rhs.inter_val) {
                    (Some(InterData::Float(l)), Some(InterData::Float(r))) => Some(InterData::Float(l - r)),
                    _ => None
                },
                data_type: l            }),
            "*" => Some(Value {
                comp_val: match (lhs.comp_val, rhs.comp_val, ctx.is_const.get()) {
                    (Some(FloatValue(l)), Some(FloatValue(r)), false) => Some(FloatValue(ctx.builder.build_float_mul(l, r, ""))),
                    _ => None
                },
                inter_val: match (lhs.inter_val, rhs.inter_val) {
                    (Some(InterData::Float(l)), Some(InterData::Float(r))) => Some(InterData::Float(l * r)),
                    _ => None
                },
                data_type: l            }),
            "/" => Some(Value {
                comp_val: match (lhs.comp_val, rhs.comp_val, ctx.is_const.get()) {
                    (Some(FloatValue(l)), Some(FloatValue(r)), false) => Some(FloatValue(ctx.builder.build_float_div(l, r, ""))),
                    _ => None
                },
                inter_val: match (lhs.inter_val, rhs.inter_val) {
                    (Some(InterData::Float(l)), Some(InterData::Float(r))) => Some(InterData::Float(l / r)),
                    _ => None
                },
                data_type: l            }),
            "%" => Some(Value {
                comp_val: match (lhs.comp_val, rhs.comp_val, ctx.is_const.get()) {
                    (Some(FloatValue(_l)), Some(FloatValue(_r)), false) => None, // TODO: implement fmod
                    _ => None
                },
                inter_val: match (lhs.inter_val, rhs.inter_val) {
                    (Some(InterData::Float(l)), Some(InterData::Float(r))) => Some(InterData::Float(l.rem_euclid(r))),
                    _ => None
                },
                data_type: l            }),
<<<<<<< HEAD
            "^^" => Some(Value {
                comp_val: match (lhs.comp_val, rhs.comp_val, ctx.is_const.get()) {
                    (Some(FloatValue(_l)), Some(FloatValue(_r)), false) => None, // TODO: implement powf
                    _ => None
                },
                inter_val: match (lhs.inter_val, rhs.inter_val) {
                    (Some(InterData::Float(l)), Some(InterData::Float(r))) => Some(InterData::Float(l.powf(r))),
                    _ => None
                },
                data_type: bin_type(l, r, op)
            }),
=======
>>>>>>> 1d9c0c54
            "<" => Some(Value {
                comp_val: match (lhs.comp_val, rhs.comp_val, ctx.is_const.get()) {
                    (Some(FloatValue(l)), Some(FloatValue(r)), false) => Some(IntValue(ctx.builder.build_float_compare(OLT, l, r, ""))),
                    _ => None
                },
                inter_val: match (lhs.inter_val, rhs.inter_val) {
                    (Some(InterData::Float(l)), Some(InterData::Float(r))) => Some(InterData::Int(if l < r {1} else {0})),
                    _ => None
                },
                data_type: Type::Int(1, false)
            }),
            ">" => Some(Value {
                comp_val: match (lhs.comp_val, rhs.comp_val, ctx.is_const.get()) {
                    (Some(FloatValue(l)), Some(FloatValue(r)), false) => Some(IntValue(ctx.builder.build_float_compare(OGT, l, r, ""))),
                    _ => None
                },
                inter_val: match (lhs.inter_val, rhs.inter_val) {
                    (Some(InterData::Float(l)), Some(InterData::Float(r))) => Some(InterData::Int(if l > r {1} else {0})),
                    _ => None
                },
                data_type: Type::Int(1, false)
            }),
            "<=" => Some(Value {
                comp_val: match (lhs.comp_val, rhs.comp_val, ctx.is_const.get()) {
                    (Some(FloatValue(l)), Some(FloatValue(r)), false) => Some(IntValue(ctx.builder.build_float_compare(OLE, l, r, ""))),
                    _ => None
                },
                inter_val: match (lhs.inter_val, rhs.inter_val) {
                    (Some(InterData::Float(l)), Some(InterData::Float(r))) => Some(InterData::Int(if l <= r {1} else {0})),
                    _ => None
                },
                data_type: Type::Int(1, false)
            }),
            ">=" => Some(Value {
                comp_val: match (lhs.comp_val, rhs.comp_val, ctx.is_const.get()) {
                    (Some(FloatValue(l)), Some(FloatValue(r)), false) => Some(IntValue(ctx.builder.build_float_compare(OGE, l, r, ""))),
                    _ => None
                },
                inter_val: match (lhs.inter_val, rhs.inter_val) {
                    (Some(InterData::Float(l)), Some(InterData::Float(r))) => Some(InterData::Int(if l >= r {1} else {0})),
                    _ => None
                },
                data_type: Type::Int(1, false)
            }),
            "==" => Some(Value {
                comp_val: match (lhs.comp_val, rhs.comp_val, ctx.is_const.get()) {
                    (Some(FloatValue(l)), Some(FloatValue(r)), false) => Some(IntValue(ctx.builder.build_float_compare(OEQ, l, r, ""))),
                    _ => None
                },
                inter_val: match (lhs.inter_val, rhs.inter_val) {
                    (Some(InterData::Float(l)), Some(InterData::Float(r))) => Some(InterData::Int(if l == r {1} else {0})),
                    _ => None
                },
                data_type: Type::Int(1, false)
            }),
            "!=" => Some(Value {
                comp_val: match (lhs.comp_val, rhs.comp_val, ctx.is_const.get()) {
                    (Some(FloatValue(l)), Some(FloatValue(r)), false) => Some(IntValue(ctx.builder.build_float_compare(ONE, l, r, ""))),
                    _ => None
                },
                inter_val: match (lhs.inter_val, rhs.inter_val) {
                    (Some(InterData::Float(l)), Some(InterData::Float(r))) => Some(InterData::Int(if l != r {1} else {0})),
                    _ => None
                },
                data_type: Type::Int(1, false)
            }),
            _ => None
        },
        (l @ (Type::Float16 | Type::Float32 | Type::Float64 | Type::Float128), r @ (Type::IntLiteral | Type::Int(..))) => {
            if let (Some(IntValue(rv)), false) = (rhs.comp_val, ctx.is_const.get()) {
                rhs.comp_val = Some(FloatValue(match r {
                    Type::IntLiteral | Type::Int(_, false) => ctx.builder.build_signed_int_to_float(rv, l.llvm_type(ctx).unwrap().into_float_type(), ""),
                    _ => ctx.builder.build_unsigned_int_to_float(rv, l.llvm_type(ctx).unwrap().into_float_type(), "")
                }));
            }
            lhs.data_type = l.clone();
            rhs.data_type = l;
            bin_op(lhs, rhs, op, ctx)
        },
        (l @ (Type::IntLiteral | Type::Int(..)), r @ (Type::Float16 | Type::Float32 | Type::Float64 | Type::Float128)) => {
            if let (Some(IntValue(lv)), false) = (lhs.comp_val, ctx.is_const.get()) {
                lhs.comp_val = Some(FloatValue(match l {
                    Type::IntLiteral | Type::Int(_, false) => ctx.builder.build_signed_int_to_float(lv, r.llvm_type(ctx).unwrap().into_float_type(), ""),
                    _ => ctx.builder.build_unsigned_int_to_float(lv, r.llvm_type(ctx).unwrap().into_float_type(), "")
                }));
            }
            lhs.data_type = r.clone();
            rhs.data_type = r;
            bin_op(lhs, rhs, op, ctx)
        },
        _ => None
    }
}
pub fn pre_op<'ctx>(mut val: Value<'ctx>, op: &str, ctx: &CompCtx<'ctx>) -> Option<Value<'ctx>> {
    match val.data_type {
        Type::Borrow(x) => {
            val.data_type = *x;
            pre_op(val, op, ctx)
        },
        Type::Reference(x, false) => if op == "&" {
            val.data_type = Type::Pointer(x, false);
            Some(val)
        }
        else {
            val.data_type = *x;
            if !ctx.is_const.get() && val.data_type.register() {
                if let Some(v) = val.comp_val {
                    val.comp_val = Some(ctx.builder.build_load(v.into_pointer_value(), ""));
                }
            }
            pre_op(val, op, ctx)
        },
        Type::Reference(x, true) => if op == "&" {
            val.data_type = Type::Pointer(x, true);
            Some(val)
        }
        else {
            match *x {
                Type::IntLiteral => panic!("There shouldn't be a reference to an integer literal"),
                x @ Type::Int(..) => match op {
                    "++" => {
                        if let (Some(PointerValue(v)), false) = (val.comp_val, ctx.is_const.get()) {
                            let v1 = ctx.builder.build_load(v, "").into_int_value();
                            let v2 = ctx.builder.build_int_add(v1, x.llvm_type(ctx).unwrap().into_int_type().const_int(1, false), "");
                            ctx.builder.build_store(v, v2);
                        }
                        val.inter_val = None;
                        val.data_type = x;
                        Some(val)
                    },
                    "--" => {
                        if let (Some(PointerValue(v)), false) = (val.comp_val, ctx.is_const.get()) {
                            let v1 = ctx.builder.build_load(v, "").into_int_value();
                            let v2 = ctx.builder.build_int_sub(v1, x.llvm_type(ctx).unwrap().into_int_type().const_int(1, false), "");
                            ctx.builder.build_store(v, v2);
                        }
                        val.inter_val = None;
                        val.data_type = x;
                        Some(val)
                    },
                    _ => {
                        val.data_type = x;
                        if !ctx.is_const.get() && val.data_type.register() {
                            if let Some(v) = val.comp_val {
                                val.comp_val = Some(ctx.builder.build_load(v.into_pointer_value(), ""));
                            }
                        }
                        pre_op(val, op, ctx)
                    }
                },
                x @ (Type::Float16 | Type::Float32 | Type::Float64 | Type::Float128) => match op {
                    "++" => {
                        if let (Some(PointerValue(v)), false) = (val.comp_val, ctx.is_const.get()) {
                            let v1 = ctx.builder.build_load(v, "").into_float_value();
                            let v2 = ctx.builder.build_float_add(v1, x.llvm_type(ctx).unwrap().into_float_type().const_float(1.0), "");
                            ctx.builder.build_store(v, v2);
                        }
                        val.inter_val = None;
                        val.data_type = x;
                        Some(val)
                    },
                    "--" => {
                        if let (Some(PointerValue(v)), false) = (val.comp_val, ctx.is_const.get()) {
                            let v1 = ctx.builder.build_load(v, "").into_float_value();
                            let v2 = ctx.builder.build_float_sub(v1, x.llvm_type(ctx).unwrap().into_float_type().const_float(1.0), "");
                            ctx.builder.build_store(v, v2);
                        }
                        val.inter_val = None;
                        val.data_type = x;
                        Some(val)
                    },
                    _ => {
                        val.data_type = x;
                        if !ctx.is_const.get() && val.data_type.register() {
                            if let Some(v) = val.comp_val {
                                val.comp_val = Some(ctx.builder.build_load(v.into_pointer_value(), ""));
                            }
                        }
                        pre_op(val, op, ctx)
                    }
                },
                Type::Pointer(b, m) => match op {
                    "++" => {
                        if let (Some(PointerValue(v)), SizeType::Static(_), false) = (val.comp_val, b.size(), ctx.is_const.get()) {
                            let v1 = ctx.builder.build_load(v, "").into_pointer_value();
                            let v2 = unsafe {ctx.builder.build_gep(v1, &[ctx.context.i8_type().const_int(1, true)], "")};
                            ctx.builder.build_store(v, v2);
                        }
                        val.inter_val = None;
                        val.data_type = Type::Pointer(b, m);
                        Some(val)
                    },
                    "--" => {
                        if let (Some(PointerValue(v)), SizeType::Static(_), false) = (val.comp_val, b.size(), ctx.is_const.get()) {
                            let v1 = ctx.builder.build_load(v, "").into_pointer_value();
                            let v2 = unsafe {ctx.builder.build_gep(v1, &[ctx.context.i8_type().const_int(u64::MAX, true)], "")};
                            ctx.builder.build_store(v, v2);
                        }
                        val.inter_val = None;
                        val.data_type = Type::Pointer(b, m);
                        Some(val)
                    },
                    _ => {
                        val.data_type = Type::Pointer(b, m);
                        if !ctx.is_const.get() && val.data_type.register() {
                            if let Some(v) = val.comp_val {
                                val.comp_val = Some(ctx.builder.build_load(v.into_pointer_value(), ""));
                            }
                        }
                        pre_op(val, op, ctx)
                    }
                },
                x => {
                    val.data_type = x;
                    if !ctx.is_const.get() && val.data_type.register() {
                        if let Some(v) = val.comp_val {
                            val.comp_val = Some(ctx.builder.build_load(v.into_pointer_value(), ""));
                        }
                    }
                    pre_op(val, op, ctx)
                }
            }
        },
        Type::IntLiteral => match op {
            "+" => {
                val.data_type = Type::IntLiteral;
                Some(val)
            },
            "-" => Some(Value {
                comp_val: if let (Some(IntValue(v)), false) = (val.comp_val, ctx.is_const.get()) {Some(IntValue(ctx.builder.build_int_neg(v, "")))} else {None},
                inter_val: if let Some(InterData::Int(v)) = val.inter_val {Some(InterData::Int(-v))} else {None},
                data_type: Type::IntLiteral            }),
            "~" => Some(Value {
                comp_val: if let (Some(IntValue(v)), false) = (val.comp_val, ctx.is_const.get()) {Some(IntValue(ctx.builder.build_xor(v, ctx.context.i64_type().const_all_ones(), "")))} else {None},
                inter_val: if let Some(InterData::Int(v)) = val.inter_val {Some(InterData::Int(!v))} else {None},
                data_type: Type::IntLiteral            }),
            _ => None
        },
        Type::Int(s, u) => match op {
            "+" => {
                val.data_type = Type::Int(s, u);
                Some(val)
            },
            "-" => Some(Value {
                comp_val: if let (Some(IntValue(v)), false) = (val.comp_val, ctx.is_const.get()) {Some(IntValue(ctx.builder.build_int_neg(v, "")))} else {None},
                inter_val: if let Some(InterData::Int(v)) = val.inter_val {Some(InterData::Int(-v))} else {None},
                data_type: Type::Int(s, u)
            }),
            "~" => Some(Value {
                comp_val: if let (Some(IntValue(v)), false) = (val.comp_val, ctx.is_const.get()) {Some(IntValue(ctx.builder.build_xor(v, ctx.context.custom_width_int_type(s as u32).const_all_ones(), "")))} else {None},
                inter_val: if let Some(InterData::Int(v)) = val.inter_val {Some(InterData::Int(!v))} else {None},
                data_type: Type::Int(s, u)
            }),
            _ => None
        },
        x @ (Type::Float16 | Type::Float32 | Type::Float64 | Type::Float128) => match op {
            "+" => {
                val.data_type = x;
                Some(val)
            },
            "-" => Some(Value {
                comp_val: if let (Some(FloatValue(v)), false) = (val.comp_val, ctx.is_const.get()) {Some(FloatValue(ctx.builder.build_float_neg(v, "")))} else {None},
                inter_val: if let Some(InterData::Float(v)) = val.inter_val {Some(InterData::Float(-v))} else {None},
                data_type: x            }),
            _ => None
        }
        Type::Pointer(b, m) => match op {
            "*" => {
                val.data_type = Type::Reference(b, m);
                Some(val)
            },
            _ => None
        },
        _ => None
    }
}
pub fn post_op<'ctx>(val: Value<'ctx>, op: &str, _ctx: &CompCtx<'ctx>) -> Option<Value<'ctx>> {
    match val.data_type {
        Type::TypeData => match op {
            "mut&" => if let Some(InterData::Type(t)) = val.inter_val {Some(Value::make_type(Type::Reference(t, true)))} else {None},
            "mut*" => if let Some(InterData::Type(t)) = val.inter_val {Some(Value::make_type(Type::Pointer(t, true)))} else {None},
            "const&" => if let Some(InterData::Type(t)) = val.inter_val {Some(Value::make_type(Type::Reference(t, false)))} else {None},
            "const*" => if let Some(InterData::Type(t)) = val.inter_val {Some(Value::make_type(Type::Pointer(t, false)))} else {None},
            "^" => if let Some(InterData::Type(t)) = val.inter_val {Some(Value::make_type(Type::Borrow(t)))} else {None},
            _ => None
        },
        _ => None
    }
}
pub fn subscript<'ctx>(mut val: Value<'ctx>, mut idx: Value<'ctx>, ctx: &CompCtx<'ctx>) -> Option<Value<'ctx>> {
    match idx.data_type {
        Type::Borrow(x) => {
            idx.data_type = *x;
            subscript(val, idx, ctx)
        },
        Type::Reference(x, _) => {
            if x.register() && !ctx.is_const.get() {
                if let Some(PointerValue(v)) = idx.comp_val {
                    idx.comp_val = Some(ctx.builder.build_load(v, ""));
                }
            }
            idx.data_type = *x;
            subscript(val, idx, ctx)
        },
        a => {
            idx.data_type = a;
            match val.data_type.clone() {
                Type::Pointer(b, m) => match idx.data_type.clone() {
                    Type::IntLiteral | Type::Int(..) => Some(Value {
                        comp_val: match (val.comp_val, idx.value(ctx), b.size(), ctx.is_const.get()) {
                            (Some(PointerValue(l)), Some(IntValue(r)), SizeType::Static(_), false) => Some(unsafe {ctx.builder.build_gep(l, &[r], "").into()}),
                            _ => None
                        },
                        inter_val: None,
                        data_type: Type::Reference(b, m)                    }),
                    _ => None
                },
                Type::Reference(b, m) => match *b {
                    Type::Array(b, None) => match idx.data_type.clone() {
                        Type::IntLiteral | Type::Int(_, true) => Some(Value {
                            comp_val: if let (Some(StructValue(sv)), Some(IntValue(iv)), SizeType::Static(_), false) = (val.value(ctx), idx.value(ctx), b.size(), ctx.is_const.get()) {
                                let raw = ctx.builder.build_extract_value(sv, 0, "").unwrap().into_pointer_value();
                                if ctx.flags.bounds_checks {
                                    let len = ctx.builder.build_extract_value(sv, 1, "").unwrap().into_int_value();
                                    let f = ctx.builder.get_insert_block().unwrap().get_parent().unwrap();
                                    let ge0 = ctx.context.append_basic_block(f, "idx.ge0"); // greater than or equal to 0
                                    let ltm = ctx.context.append_basic_block(f, "idx.ltm"); // less than max
                                    let bad = ctx.context.append_basic_block(f, "idx.bad");
                                    let merge = ctx.context.append_basic_block(f, "merge");
                                    let lt0cmp = ctx.builder.build_int_compare(SLT, iv, idx.data_type.llvm_type(ctx).unwrap().const_zero().into_int_value(), "");
                                    ctx.builder.build_conditional_branch(lt0cmp, bad, ge0);
                                    ctx.builder.position_at_end(ge0);
                                    let gtmcmp = ctx.builder.build_int_compare(SLT, iv, len, "");
                                    ctx.builder.build_conditional_branch(gtmcmp, ltm, bad);
                                    ctx.builder.position_at_end(ltm);
                                    let val = unsafe {PointerValue(ctx.builder.build_gep(raw, &[iv], ""))};
                                    ctx.builder.build_unconditional_branch(merge);
                                    ctx.builder.position_at_end(bad);
                                    if let Some(ef) = ctx.module.get_function("cobalt.funcs.array_bounds") {
                                        let i64t = ctx.context.i64_type();
                                        ctx.builder.build_call(ef, &[ctx.builder.build_int_cast(iv, i64t, "").into(), ctx.builder.build_int_cast(len, i64t, "").into()], "");
                                    }
                                    ctx.builder.build_unconditional_branch(merge);
                                    ctx.builder.position_at_end(merge);
                                    let phi = ctx.builder.build_phi(val.get_type(), "");
                                    phi.add_incoming(&[(&val, ltm), (&val.get_type().const_zero(), bad)]);
                                    Some(phi.as_basic_value())
                                }
                                else {Some(unsafe {ctx.builder.build_gep(raw, &[iv], "").into()})}
                            } else {None},
                            inter_val: if let (Some(InterData::Array(vals)), Some(InterData::Int(val))) = (val.inter_val, idx.inter_val) {vals.get(val as usize).cloned()} else {None},
                            data_type: Type::Reference(b, m)                        }),
                        Type::Int(_, false) => Some(Value {
                            comp_val: if let (Some(StructValue(sv)), Some(IntValue(iv)), SizeType::Static(_), false) = (val.value(ctx), idx.value(ctx), b.size(), ctx.is_const.get()) {
                                let raw = ctx.builder.build_extract_value(sv, 0, "").unwrap().into_pointer_value();
                                if ctx.flags.bounds_checks {
                                    let len = ctx.builder.build_extract_value(sv, 1, "").unwrap().into_int_value();
                                    let f = ctx.builder.get_insert_block().unwrap().get_parent().unwrap();
                                    let ge0 = ctx.context.append_basic_block(f, "idx.ge0"); // greater than or equal to 0
                                    let ltm = ctx.context.append_basic_block(f, "idx.ltm"); // less than max
                                    let bad = ctx.context.append_basic_block(f, "idx.bad");
                                    let merge = ctx.context.append_basic_block(f, "merge");
                                    let lt0cmp = ctx.builder.build_int_compare(ULT, iv, idx.data_type.llvm_type(ctx).unwrap().const_zero().into_int_value(), "");
                                    ctx.builder.build_conditional_branch(lt0cmp, bad, ge0);
                                    ctx.builder.position_at_end(ge0);
                                    let gtmcmp = ctx.builder.build_int_compare(ULT, iv, len, "");
                                    ctx.builder.build_conditional_branch(gtmcmp, ltm, bad);
                                    ctx.builder.position_at_end(ltm);
                                    let val = unsafe {PointerValue(ctx.builder.build_gep(raw, &[iv], ""))};
                                    ctx.builder.build_unconditional_branch(merge);
                                    ctx.builder.position_at_end(bad);
                                    if let Some(ef) = ctx.module.get_function("cobalt.funcs.array_bounds") {
                                        let i64t = ctx.context.i64_type();
                                        ctx.builder.build_call(ef, &[ctx.builder.build_int_cast(iv, i64t, "").into(), ctx.builder.build_int_cast(len, i64t, "").into()], "");
                                    }
                                    ctx.builder.build_unconditional_branch(merge);
                                    ctx.builder.position_at_end(merge);
                                    let phi = ctx.builder.build_phi(val.get_type(), "");
                                    phi.add_incoming(&[(&val, ltm), (&val.get_type().const_zero(), bad)]);
                                    Some(phi.as_basic_value())
                                }
                                else {Some(unsafe {ctx.builder.build_gep(raw, &[iv], "").into()})}
                            } else {None},
                            inter_val: if let (Some(InterData::Array(vals)), Some(InterData::Int(val))) = (val.inter_val, idx.inter_val) {vals.get(val as usize).cloned()} else {None},
                            data_type: Type::Reference(b, m)                        }),
                        _ => None
                    },
                    Type::Array(b, Some(s)) => match idx.data_type.clone() {
                        Type::IntLiteral | Type::Int(_, true) => Some(Value {
                            comp_val: if let (Some(PointerValue(raw)), Some(IntValue(iv)), SizeType::Static(_), false) = (val.value(ctx), idx.value(ctx), b.size(), ctx.is_const.get()) {
                                if ctx.flags.bounds_checks {
                                    let len = idx.data_type.llvm_type(ctx).unwrap().into_int_type().const_int(s as u64, false);
                                    let f = ctx.builder.get_insert_block().unwrap().get_parent().unwrap();
                                    let ge0 = ctx.context.append_basic_block(f, "idx.ge0"); // greater than or equal to 0
                                    let ltm = ctx.context.append_basic_block(f, "idx.ltm"); // less than max
                                    let bad = ctx.context.append_basic_block(f, "idx.bad");
                                    let merge = ctx.context.append_basic_block(f, "merge");
                                    let lt0cmp = ctx.builder.build_int_compare(SLT, iv, idx.data_type.llvm_type(ctx).unwrap().const_zero().into_int_value(), "");
                                    ctx.builder.build_conditional_branch(lt0cmp, bad, ge0);
                                    ctx.builder.position_at_end(ge0);
                                    let gtmcmp = ctx.builder.build_int_compare(SLT, iv, len, "");
                                    ctx.builder.build_conditional_branch(gtmcmp, ltm, bad);
                                    ctx.builder.position_at_end(ltm);
                                    let val = unsafe {PointerValue(ctx.builder.build_gep(raw, &[iv], ""))};
                                    ctx.builder.build_unconditional_branch(merge);
                                    ctx.builder.position_at_end(bad);
                                    if let Some(ef) = ctx.module.get_function("cobalt.funcs.array_bounds") {
                                        let i64t = ctx.context.i64_type();
                                        ctx.builder.build_call(ef, &[ctx.builder.build_int_cast(iv, i64t, "").into(), ctx.builder.build_int_cast(len, i64t, "").into()], "");
                                    }
                                    ctx.builder.build_unconditional_branch(merge);
                                    ctx.builder.position_at_end(merge);
                                    let phi = ctx.builder.build_phi(val.get_type(), "");
                                    phi.add_incoming(&[(&val, ltm), (&val.get_type().const_zero(), bad)]);
                                    Some(phi.as_basic_value())
                                }
                                else {Some(unsafe {ctx.builder.build_gep(raw, &[iv], "").into()})}
                            } else {None},
                            inter_val: if let (Some(InterData::Array(vals)), Some(InterData::Int(val))) = (val.inter_val, idx.inter_val) {vals.get(val as usize).cloned()} else {None},
                            data_type: Type::Reference(b, m)                        }),
                        Type::Int(_, false) => Some(Value {
                            comp_val: if let (Some(PointerValue(raw)), Some(IntValue(iv)), SizeType::Static(_), false) = (val.value(ctx), idx.value(ctx), b.size(), ctx.is_const.get()) {
                                if ctx.flags.bounds_checks {
                                    let len = idx.data_type.llvm_type(ctx).unwrap().into_int_type().const_int(s as u64, false);
                                    let f = ctx.builder.get_insert_block().unwrap().get_parent().unwrap();
                                    let ge0 = ctx.context.append_basic_block(f, "idx.ge0"); // greater than or equal to 0
                                    let ltm = ctx.context.append_basic_block(f, "idx.ltm"); // less than max
                                    let bad = ctx.context.append_basic_block(f, "idx.bad");
                                    let merge = ctx.context.append_basic_block(f, "merge");
                                    let lt0cmp = ctx.builder.build_int_compare(ULT, iv, idx.data_type.llvm_type(ctx).unwrap().const_zero().into_int_value(), "");
                                    ctx.builder.build_conditional_branch(lt0cmp, bad, ge0);
                                    ctx.builder.position_at_end(ge0);
                                    let gtmcmp = ctx.builder.build_int_compare(ULT, iv, len, "");
                                    ctx.builder.build_conditional_branch(gtmcmp, ltm, bad);
                                    ctx.builder.position_at_end(ltm);
                                    let val = unsafe {PointerValue(ctx.builder.build_gep(raw, &[iv], ""))};
                                    ctx.builder.build_unconditional_branch(merge);
                                    ctx.builder.position_at_end(bad);
                                    if let Some(ef) = ctx.module.get_function("cobalt.funcs.array_bounds") {
                                        let i64t = ctx.context.i64_type();
                                        ctx.builder.build_call(ef, &[ctx.builder.build_int_cast(iv, i64t, "").into(), ctx.builder.build_int_cast(len, i64t, "").into()], "");
                                    }
                                    ctx.builder.build_unconditional_branch(merge);
                                    ctx.builder.position_at_end(merge);
                                    let phi = ctx.builder.build_phi(val.get_type(), "");
                                    phi.add_incoming(&[(&val, ltm), (&val.get_type().const_zero(), bad)]);
                                    Some(phi.as_basic_value())
                                }
                                else {Some(unsafe {ctx.builder.build_gep(raw, &[iv], "").into()})}
                            } else {None},
                            inter_val: if let (Some(InterData::Array(vals)), Some(InterData::Int(val))) = (val.inter_val, idx.inter_val) {vals.get(val as usize).cloned()} else {None},
                            data_type: Type::Reference(b, m)                        }),
                        _ => None
                    },
                    x => {
                        if !ctx.is_const.get() || x.register() {
                            if let Some(PointerValue(v)) = val.comp_val {
                                val.comp_val = Some(ctx.builder.build_load(v, ""));
                            }
                        }
                        val.data_type = x;
                        subscript(val, idx, ctx)
                    }
                },
                Type::TypeData => match idx.data_type {
                    Type::Null => if let Some(InterData::Type(t)) = val.inter_val {Some(Value::make_type(Type::Array(t, None)))} else {None},
                    Type::Int(..) | Type::IntLiteral => if let (Some(InterData::Type(t)), Some(InterData::Int(v))) = (val.inter_val, idx.inter_val) {Some(Value::make_type(Type::Array(t, Some(v as u32))))} else {None},
                    _ => None
                },
                _ => None
            }
        }
    }
}
pub fn impl_convert<'ctx>(mut val: Value<'ctx>, target: Type, ctx: &CompCtx<'ctx>) -> Option<Value<'ctx>> {
    if val.data_type == target {Some(val)}
    else if target == Type::Null {Some(Value::null())}
    else if target == Type::Error {Some(Value::error())}
    else {
        match val.data_type {
            Type::Borrow(b) => {
                val.data_type = *b;
                impl_convert(val, target, ctx)
            },
            Type::Reference(b, true) => {
                if &target == &Type::Reference(b.clone(), false) {return Some(Value {data_type: Type::Reference(b, false), ..val});}
                match *b {
                    Type::Array(b, Some(_)) => match target {
                        Type::Pointer(b2, m) if b == b2 => Some(Value {data_type: Type::Pointer(b, m), ..val}),
                        _ => None
                    },
                    Type::Array(b, None) => match target {
                        Type::Pointer(b2, m) if b == b2 => {
                            val.data_type = Type::Reference(Box::new(Type::Array(b.clone(), None)), true);
                            if let Some(StructValue(sv)) = val.value(ctx) {
                                val.comp_val = ctx.builder.build_extract_value(sv, 0, "");
                            }
                            Some(Value {data_type: Type::Pointer(b, m), ..val})
                        },
                        _ => None
                    },
                    b => {
                        if !ctx.is_const.get() && b.register() {
                            if let Some(PointerValue(v)) = val.comp_val {
                                val.comp_val = Some(ctx.builder.build_load(v, ""));
                            }
                        }
                        val.data_type = b;
                        impl_convert(val, target, ctx)
                    }
                }
            },
            Type::Reference(b, false) => match *b {
                Type::Array(b, Some(_)) => match target {
                    Type::Pointer(b2, false) if b == b2 => Some(Value {data_type: Type::Pointer(b, false), ..val}),
                    _ => None
                },
                Type::Array(b, None) => match target {
                    Type::Pointer(b2, false) if b == b2 => {
                        val.data_type = Type::Reference(Box::new(Type::Array(b.clone(), None)), false);
                        if let Some(StructValue(sv)) = val.value(ctx) {
                            val.comp_val = ctx.builder.build_extract_value(sv, 0, "");
                        }
                        Some(Value {data_type: Type::Pointer(b, false), ..val})
                    },
                    _ => None
                },
                b => {
                    if !ctx.is_const.get() && b.register() {
                        if let Some(PointerValue(v)) = val.comp_val {
                            val.comp_val = Some(ctx.builder.build_load(v, ""));
                        }
                    }
                    val.data_type = b;
                    impl_convert(val, target, ctx)
                }
            },
            Type::IntLiteral => match target {
                x @ Type::Int(..) => Some(Value {
                    comp_val: if let Some(InterData::Int(v)) = val.inter_val {Some(IntValue(x.llvm_type(ctx).unwrap().into_int_type().const_int(v as u64, true)))}
                              else if let Some(IntValue(v)) = val.comp_val {Some(IntValue(ctx.builder.build_int_z_extend(v, x.llvm_type(ctx).unwrap().into_int_type(), "")))}
                              else {None},
                    data_type: x,
                    ..val
                }),
                x @ (Type::Float16 | Type::Float32 | Type::Float64 | Type::Float128) => Some(Value {
                    comp_val: if let Some(InterData::Int(v)) = val.inter_val {Some(FloatValue(x.llvm_type(ctx).unwrap().into_float_type().const_float(v as f64)))}
                              else if let Some(IntValue(v)) = val.comp_val {Some(FloatValue(ctx.builder.build_signed_int_to_float(v, x.llvm_type(ctx).unwrap().into_float_type(), "")))}
                              else {None},
                    inter_val: if let Some(InterData::Int(v)) = val.inter_val {Some(InterData::Float(v as f64))} else {None},
                    data_type: x
                }),
                _ => None
            },
            Type::Int(ls, true) => match target {
                Type::Int(1, false) => Some(Value {
                    comp_val: if let (Some(IntValue(v)), false) = (val.value(ctx), ctx.is_const.get()) {Some(ctx.builder.build_int_compare(NE, v, ctx.context.custom_width_int_type(ls as u32).const_zero(), "").into())} else {None},
                    inter_val: if let Some(InterData::Int(v)) = val.inter_val {Some(InterData::Int(if v == 0 {0} else {1}))} else {None},
                    data_type: Type::Int(1, false)
                }),
                Type::Int(rs, true) if ls < rs => Some(Value {
                    comp_val: if let (Some(IntValue(v)), false) = (val.value(ctx), ctx.is_const.get()) {Some(ctx.builder.build_int_z_extend(v, ctx.context.custom_width_int_type(rs as u32), "").into())} else {None},
                    inter_val: val.inter_val,
                    data_type: Type::Int(rs, true)
                }),
                Type::Int(rs, false) if ls < rs => Some(Value {
                    comp_val: if let (Some(IntValue(v)), false) = (val.value(ctx), ctx.is_const.get()) {Some(ctx.builder.build_int_s_extend(v, ctx.context.custom_width_int_type(rs as u32), "").into())} else {None},
                    inter_val: val.inter_val,
                    data_type: Type::Int(rs, false)
                }),
                x @ (Type::Float16 | Type::Float32 | Type::Float64 | Type::Float128) => Some(Value {
                    comp_val: if let (Some(IntValue(v)), false) = (val.value(ctx), ctx.is_const.get()) {Some(ctx.builder.build_unsigned_int_to_float(v, x.llvm_type(ctx).unwrap().into_float_type(), "").into())} else {None},
                    inter_val: if let Some(InterData::Int(v)) = val.inter_val {Some(InterData::Float(v as f64))} else {None},
                    data_type: x
                }),
                _ => None
            },
            Type::Int(ls, false) => match target {
                Type::Int(1, false) => Some(Value {
                    comp_val: if let (Some(IntValue(v)), false) = (val.value(ctx), ctx.is_const.get()) {Some(ctx.builder.build_int_compare(NE, v, ctx.context.custom_width_int_type(ls as u32).const_zero(), "").into())} else {None},
                    inter_val: if let Some(InterData::Int(v)) = val.inter_val {Some(InterData::Int(if v == 0 {0} else {1}))} else {None},
                    data_type: Type::Int(1, false)
                }),
                Type::Int(rs, ru) if ls < rs => Some(Value {
                    comp_val: if let (Some(IntValue(v)), false) = (val.value(ctx), ctx.is_const.get()) {Some(ctx.builder.build_int_s_extend(v, ctx.context.custom_width_int_type(rs as u32), "").into())} else {None},
                    inter_val: val.inter_val,
                    data_type: Type::Int(rs, ru)
                }),
                x @ (Type::Float16 | Type::Float32 | Type::Float64 | Type::Float128) => Some(Value {
                    comp_val: if let (Some(IntValue(v)), false) = (val.value(ctx), ctx.is_const.get()) {Some(ctx.builder.build_signed_int_to_float(v, x.llvm_type(ctx).unwrap().into_float_type(), "").into())} else {None},
                    inter_val: if let Some(InterData::Int(v)) = val.inter_val {Some(InterData::Float(v as f64))} else {None},
                    data_type: x
                }),
                _ => None
            },
            Type::Pointer(_, false) => match target {
                Type::Pointer(rb, false) if *rb == Type::Null => Some(Value {
                    comp_val: val.value(ctx).map(|v| ctx.builder.build_bitcast(v, ctx.null_type.ptr_type(inkwell::AddressSpace::from(0u16)), "")),
                    inter_val: None,
                    data_type: Type::Pointer(Box::new(Type::Null), false)                }),
                _ => None
            },
            Type::Pointer(ref lb, true) => match target {
                Type::Pointer(rb, false) => match *rb {
                    Type::Null => Some(Value {
                        comp_val: val.value(ctx).map(|v| ctx.builder.build_bitcast(v, ctx.null_type.ptr_type(inkwell::AddressSpace::from(0u16)), "")),
                        inter_val: None,
                        data_type: Type::Pointer(Box::new(Type::Null), false)                    }),
                    x if x == **lb => Some(Value {data_type: Type::Pointer(Box::new(x), false), ..val}),
                    _ => None
                },
                _ => None
            },
            Type::Error => Some(Value {comp_val: None, inter_val: None, data_type: Type::Error}),
            _ => None
        }
    }
}
pub fn expl_convert<'ctx>(mut val: Value<'ctx>, target: Type, ctx: &CompCtx<'ctx>) -> Option<Value<'ctx>> {
    if val.data_type == target {return Some(val)}
    else if target == Type::Null {Some(Value::null())}
    else if target == Type::Error {Some(Value::error())}
    else {
        match val.data_type {
            Type::Borrow(b) => {
                val.data_type = *b;
                impl_convert(val, target, ctx)
            },
            Type::Reference(b, true) => {
                if &target == &Type::Reference(b.clone(), false) {return Some(Value {data_type: Type::Reference(b, false), ..val});}
                match *b {
                    Type::Array(b, Some(_)) => match target {
                        Type::Pointer(b2, m) if b == b2 => Some(Value {data_type: Type::Pointer(b, m), ..val}),
                        _ => None
                    },
                    Type::Array(b, None) => match target {
                        Type::Pointer(b2, m) if b == b2 => {
                            val.data_type = Type::Reference(Box::new(Type::Array(b.clone(), None)), true);
                            if let Some(StructValue(sv)) = val.value(ctx) {
                                val.comp_val = ctx.builder.build_extract_value(sv, 0, "");
                            }
                            Some(Value {data_type: Type::Pointer(b, m), ..val})
                        },
                        _ => None
                    },
                    b => {
                        if !ctx.is_const.get() && b.register() {
                            if let Some(PointerValue(v)) = val.comp_val {
                                val.comp_val = Some(ctx.builder.build_load(v, ""));
                            }
                        }
                        val.data_type = b;
                        impl_convert(val, target, ctx)
                    }
                }
            },
            Type::Reference(b, false) => match *b {
                Type::Array(b, Some(_)) => match target {
                    Type::Pointer(b2, false) if b == b2 => Some(Value {data_type: Type::Pointer(b, false), ..val}),
                    _ => None
                },
                Type::Array(b, None) => match target {
                    Type::Pointer(b2, false) if b == b2 => {
                        val.data_type = Type::Reference(Box::new(Type::Array(b.clone(), None)), false);
                        if let Some(StructValue(sv)) = val.value(ctx) {
                            val.comp_val = ctx.builder.build_extract_value(sv, 0, "");
                        }
                        Some(Value {data_type: Type::Pointer(b, false), ..val})
                    },
                    _ => None
                },
                b => {
                    if !ctx.is_const.get() && b.register() {
                        if let Some(PointerValue(v)) = val.comp_val {
                            val.comp_val = Some(ctx.builder.build_load(v, ""));
                        }
                    }
                    val.data_type = b;
                    impl_convert(val, target, ctx)
                }
            },
            Type::IntLiteral => match target {
                x @ Type::Int(..) => Some(Value {
                    comp_val: if let Some(InterData::Int(v)) = val.inter_val {Some(IntValue(x.llvm_type(ctx).unwrap().into_int_type().const_int(v as u64, true)))}
                              else if let Some(IntValue(v)) = val.comp_val {Some(IntValue(ctx.builder.build_int_z_extend(v, x.llvm_type(ctx).unwrap().into_int_type(), "")))}
                              else {None},
                    data_type: x,
                    ..val
                }),
                x @ (Type::Float16 | Type::Float32 | Type::Float64 | Type::Float128) => Some(Value {
                    comp_val: if let Some(InterData::Int(v)) = val.inter_val {Some(FloatValue(x.llvm_type(ctx).unwrap().into_float_type().const_float(v as f64)))}
                              else if let Some(IntValue(v)) = val.comp_val {Some(FloatValue(ctx.builder.build_signed_int_to_float(v, x.llvm_type(ctx).unwrap().into_float_type(), "")))}
                              else {None},
                    inter_val: if let Some(InterData::Int(v)) = val.inter_val {Some(InterData::Float(v as f64))} else {None},
                    data_type: x
                }),
                _ => None
            },
            Type::Int(ls, true) => match target {
                Type::Int(rs, ru) if ls == rs => Some(Value {data_type: Type::Int(rs, ru), ..val}),
                Type::Int(1, false) => Some(Value {
                    comp_val: if let (Some(IntValue(v)), false) = (val.value(ctx), ctx.is_const.get()) {Some(ctx.builder.build_int_compare(NE, v, ctx.context.custom_width_int_type(ls as u32).const_zero(), "").into())} else {None},
                    inter_val: if let Some(InterData::Int(v)) = val.inter_val {Some(InterData::Int(if v == 0 {0} else {1}))} else {None},
                    data_type: Type::Int(1, false)
                }),
                Type::Int(rs, true) if ls < rs => Some(Value {
                    comp_val: if let (Some(IntValue(v)), false) = (val.value(ctx), ctx.is_const.get()) {Some(ctx.builder.build_int_z_extend(v, ctx.context.custom_width_int_type(rs as u32), "").into())} else {None},
                    inter_val: val.inter_val,
                    data_type: Type::Int(rs, true)
                }),
                Type::Int(rs, false) if ls < rs => Some(Value {
                    comp_val: if let (Some(IntValue(v)), false) = (val.value(ctx), ctx.is_const.get()) {Some(ctx.builder.build_int_s_extend(v, ctx.context.custom_width_int_type(rs as u32), "").into())} else {None},
                    inter_val: val.inter_val,
                    data_type: Type::Int(rs, false)
                }),
                Type::Int(rs, ru) if ls > rs => Some(Value {
                    comp_val: if let (Some(IntValue(v)), false) = (val.value(ctx), ctx.is_const.get()) {Some(ctx.builder.build_int_truncate(v, ctx.context.custom_width_int_type(rs as u32), "").into())} else {None},
                    inter_val: val.inter_val,
                    data_type: Type::Int(rs, ru)
                }),
                x @ (Type::Float16 | Type::Float32 | Type::Float64 | Type::Float128) => Some(Value {
                    comp_val: if let (Some(IntValue(v)), false) = (val.value(ctx), ctx.is_const.get()) {Some(ctx.builder.build_unsigned_int_to_float(v, x.llvm_type(ctx).unwrap().into_float_type(), "").into())} else {None},
                    inter_val: if let Some(InterData::Int(v)) = val.inter_val {Some(InterData::Float(v as f64))} else {None},
                    data_type: x
                }),
                Type::Pointer(b, m) => Some(Value {
                    comp_val: if let (Some(IntValue(v)), false) = (val.value(ctx), ctx.is_const.get()) {Some(ctx.builder.build_int_to_ptr(v, Type::Pointer(b.clone(), m).llvm_type(ctx).unwrap().into_pointer_type(), "").into())} else {None},
                    inter_val: None,
                    data_type: Type::Pointer(b, m)
                }),
                _ => None
            },
            Type::Int(ls, false) => match target {
                Type::Int(rs, ru) if ls == rs => Some(Value {data_type: Type::Int(rs, ru), ..val}),
                Type::Int(1, false) => Some(Value {
                    comp_val: if let (Some(IntValue(v)), false) = (val.value(ctx), ctx.is_const.get()) {Some(ctx.builder.build_int_compare(NE, v, ctx.context.custom_width_int_type(ls as u32).const_zero(), "").into())} else {None},
                    inter_val: if let Some(InterData::Int(v)) = val.inter_val {Some(InterData::Int(if v == 0 {0} else {1}))} else {None},
                    data_type: Type::Int(1, false)                }),
                Type::Int(rs, ru) if ls < rs => Some(Value {
                    comp_val: if let (Some(IntValue(v)), false) = (val.value(ctx), ctx.is_const.get()) {Some(ctx.builder.build_int_s_extend(v, ctx.context.custom_width_int_type(rs as u32), "").into())} else {None},
                    inter_val: val.inter_val,
                    data_type: Type::Int(rs, ru)                }),
                Type::Int(rs, ru) if ls > rs => Some(Value {
                    comp_val: if let (Some(IntValue(v)), false) = (val.value(ctx), ctx.is_const.get()) {Some(ctx.builder.build_int_truncate(v, ctx.context.custom_width_int_type(rs as u32), "").into())} else {None},
                    inter_val: val.inter_val,
                    data_type: Type::Int(rs, ru)                }),
                x @ (Type::Float16 | Type::Float32 | Type::Float64 | Type::Float128) => Some(Value {
                    comp_val: if let (Some(IntValue(v)), false) = (val.value(ctx), ctx.is_const.get()) {Some(ctx.builder.build_signed_int_to_float(v, x.llvm_type(ctx).unwrap().into_float_type(), "").into())} else {None},
                    inter_val: if let Some(InterData::Int(v)) = val.inter_val {Some(InterData::Float(v as f64))} else {None},
                    data_type: x                }),
                Type::Pointer(b, m) => Some(Value {
                    comp_val: if let (Some(IntValue(v)), false) = (val.value(ctx), ctx.is_const.get()) {Some(ctx.builder.build_int_to_ptr(v, Type::Pointer(b.clone(), m).llvm_type(ctx).unwrap().into_pointer_type(), "").into())} else {None},
                    inter_val: None,
                    data_type: Type::Pointer(b, m)                }),
                _ => None
            },
            ref x @ (Type::Float16 | Type::Float32 | Type::Float64 | Type::Float128) => match target {
                Type::Int(1, false) => Some(Value {
                    comp_val: if let (Some(FloatValue(v)), false) = (val.value(ctx), ctx.is_const.get()) {Some(ctx.builder.build_float_compare(ONE, v, x.llvm_type(ctx).unwrap().into_float_type().const_zero(), "").into())} else {None},
                    inter_val: if let Some(InterData::Int(v)) = val.inter_val {Some(InterData::Int(if v == 0 {0} else {1}))} else {None},
                    data_type: Type::Int(1, false)                }),
                Type::Int(s, false) => Some(Value {
                    comp_val: if let (Some(FloatValue(v)), false) = (val.value(ctx), ctx.is_const.get()) {Some(ctx.builder.build_float_to_signed_int(v, ctx.context.custom_width_int_type(s as u32), "").into())} else {None},
                    inter_val: if let Some(InterData::Float(v)) = val.inter_val {Some(InterData::Int(v as i128))} else {None},
                    data_type: Type::Int(s, false)                }),
                Type::Int(s, true) => Some(Value {
                    comp_val: if let (Some(FloatValue(v)), false) = (val.value(ctx), ctx.is_const.get()) {Some(ctx.builder.build_float_to_unsigned_int(v, ctx.context.custom_width_int_type(s as u32), "").into())} else {None},
                    inter_val: if let Some(InterData::Float(v)) = val.inter_val {Some(InterData::Int(v as i128))} else {None},
                    data_type: Type::Int(s, false)                }),
                r @ (Type::Float16 | Type::Float32 | Type::Float64 | Type::Float128) => Some(Value {
                    comp_val: if let (Some(FloatValue(v)), false) = (val.value(ctx), ctx.is_const.get()) {Some(ctx.builder.build_float_cast(v, r.llvm_type(ctx).unwrap().into_float_type(), "").into())} else {None},
                    data_type: x.clone(),
                    ..val
                }),
                _ => None
            },
            Type::Pointer(ref lb, false) => match target {
                Type::Pointer(rb, false) if *rb == Type::Null => Some(Value {
                    comp_val: val.value(ctx).map(|v| ctx.builder.build_bitcast(v, ctx.null_type.ptr_type(inkwell::AddressSpace::from(0u16)), "")),
                    inter_val: None,
                    data_type: Type::Pointer(Box::new(Type::Null), false)                }),
                Type::Pointer(rb, false) if **lb == Type::Null => Some(Value {
                    comp_val: val.value(ctx).and_then(|v| Some(ctx.builder.build_bitcast(v, rb.llvm_type(ctx)?.ptr_type(inkwell::AddressSpace::from(0u16)), ""))),
                    inter_val: None,
                    data_type: Type::Pointer(rb, false)                }),
                _ => None
            },
            Type::Pointer(ref lb, true) => match target {
                Type::Pointer(rb, m) if *rb == Type::Null => Some(Value {
                    comp_val: val.value(ctx).map(|v| ctx.builder.build_bitcast(v, ctx.null_type.ptr_type(inkwell::AddressSpace::from(0u16)), "")),
                    inter_val: None,
                    data_type: Type::Pointer(Box::new(Type::Null), m)                }),
                Type::Pointer(rb, m) if **lb == Type::Null => Some(Value {
                    comp_val: val.value(ctx).and_then(|v| Some(ctx.builder.build_bitcast(v, rb.llvm_type(ctx)?.ptr_type(inkwell::AddressSpace::from(0u16)), ""))),
                    inter_val: None,
                    data_type: Type::Pointer(rb, m)                }),
                Type::Pointer(x, false) if x == *lb => Some(Value {data_type: Type::Pointer(x, false), ..val}),
                _ => None
            },
            Type::Null => Some(Value {comp_val: target.llvm_type(ctx).map(|t| t.const_zero()), inter_val: None, data_type: target}),
            Type::Error => Some(Value {comp_val: None, inter_val: None, data_type: Type::Error}),
            _ => None
        }
    }
}
fn prep_asm<'ctx>(mut arg: Value<'ctx>, ctx: &CompCtx<'ctx>) -> Option<(BasicMetadataTypeEnum<'ctx>, BasicMetadataValueEnum<'ctx>)> {
    let i64_ty = ctx.context.i64_type();
    let i32_ty = ctx.context.i32_type();
    let i16_ty = ctx.context.i16_type();
    let i8_ty = ctx.context.i8_type();
    match arg.data_type {
        Type::Borrow(b) => {
            arg.data_type = *b;
            prep_asm(arg, ctx)
        },
        Type::Reference(b, _) => {
            arg.data_type = *b;
            if let (Some(PointerValue(val)), true) = (arg.value(ctx), arg.data_type.register()) {
                arg.comp_val = Some(ctx.builder.build_load(val, ""));
            }
            prep_asm(arg, ctx)
        },
        Type::IntLiteral => Some((i64_ty.into(), arg.value(ctx)?.into())),
        Type::Int(64, _) => Some((i64_ty.into(), arg.value(ctx)?.into())),
        Type::Int(33..=63, true) => Some((i64_ty.into(), ctx.builder.build_int_z_extend(arg.value(ctx)?.into_int_value(), i64_ty, "").into())),
        Type::Int(33..=63, false) => Some((i64_ty.into(), ctx.builder.build_int_s_extend(arg.value(ctx)?.into_int_value(), i64_ty, "").into())),
        Type::Int(32, _) => Some((i32_ty.into(), arg.value(ctx)?.into())),
        Type::Int(17..=31, true) => Some((i32_ty.into(), ctx.builder.build_int_z_extend(arg.value(ctx)?.into_int_value(), i32_ty, "").into())),
        Type::Int(17..=31, false) => Some((i32_ty.into(), ctx.builder.build_int_s_extend(arg.value(ctx)?.into_int_value(), i32_ty, "").into())),
        Type::Int(16, _) => Some((i64_ty.into(), arg.value(ctx)?.into())),
        Type::Int(9..=15, true) => Some((i16_ty.into(), ctx.builder.build_int_z_extend(arg.value(ctx)?.into_int_value(), i16_ty, "").into())),
        Type::Int(9..=15, false) => Some((i16_ty.into(), ctx.builder.build_int_s_extend(arg.value(ctx)?.into_int_value(), i16_ty, "").into())),
        Type::Int(8, _) => Some((i64_ty.into(), arg.value(ctx)?.into())),
        Type::Int(1..=7, true) => Some((i8_ty.into(), ctx.builder.build_int_z_extend(arg.value(ctx)?.into_int_value(), i8_ty, "").into())),
        Type::Int(1..=7, false) => Some((i8_ty.into(), ctx.builder.build_int_s_extend(arg.value(ctx)?.into_int_value(), i8_ty, "").into())),
        t @ (Type::Float16 | Type::Float32 | Type::Float64 | Type::Float128 | Type::Pointer(..)) => Some((t.llvm_type(ctx).unwrap().into(), arg.comp_val.or_else(|| arg.inter_val.and_then(|x| x.into_compiled(ctx)))?.into())),
        _ => None
    }
}
pub fn call<'ctx>(mut target: Value<'ctx>, loc: Location, cparen: Location, mut args: Vec<(Value<'ctx>, Location)>, ctx: &CompCtx<'ctx>) -> Result<Value<'ctx>, Diagnostic> {
    match target.data_type {
        Type::Error => Ok(Value::error()),
        Type::Borrow(b) => {
            target.data_type = *b;
            call(target, loc, cparen, args, ctx)
        },
        Type::Reference(b, _) => {
            if !ctx.is_const.get() && b.register() {
                if let Some(PointerValue(v)) = target.comp_val {
                    target.comp_val = Some(ctx.builder.build_load(v, ""));
                }
            }
            target.data_type = *b;
            call(target, loc, cparen, args, ctx)
        },
        Type::Function(ret, params) => {
            let mut err = Diagnostic::error(loc.clone(), 313, Some(format!("function type is {}", Type::Function(ret.clone(), params.clone())))).note(loc.clone(), {
                let mut out = format!("argument types are (");
                args.iter().for_each(|(Value {data_type, ..}, _)| out += format!("{data_type}, ").as_str());
                out.truncate(out.len() - 2);
                out.push(')');
                out
            });
            let suffixes = ["st", "nd", "rd", "th", "th", "th", "th", "th", "th", "th"]; // 1st, 2nd, 3rd, 4th, 5th, 6th, 7th, 8th, 9th, 0th
            let mut good = true;
            let p = params.len();
            let mut a = args.len();
            if a > p {
                err.add_note(cparen.clone(), format!("expected {p} parameters, got {a}"));
                args.truncate(p);
                a = p;
            }
            let (c, r) = args.into_iter().chain(if let Some(InterData::Function(FnData {defaults, ..})) = target.inter_val {
                let d = defaults.len();
                defaults.iter().zip(params.iter().skip(p - d)).skip(a + d - p).map(|(v, (t, c))| (Value {
                    comp_val: if *c {None} else {v.into_compiled(ctx)},
                    inter_val: Some(v.clone()),
                    data_type: t.clone()                }, cparen.clone())).collect()
            } else {vec![]}).zip(params.iter()).enumerate().map(|(n, ((v, l), (t, c)))| {
                let e = format!("expected value of type {t} in {}{} argument, got {}", n + 1, if  n % 100 / 10 == 1 {"th"} else {suffixes[n % 10]}, v.data_type);
                (if let Some(val) = impl_convert(v.clone(), t.clone(), ctx) {
                    if *c && val.inter_val.is_none() {
                        good = false;
                        err.add_note(l.clone(), format!("{}{} argument must be const, but argument is not", n + 1, if  n % 100 / 10 == 1 {"th"} else {suffixes[n % 10]}));
                    }
                    val
                }
                else {
                    good = false;
                    err.add_note(l.clone(), e);
                    Value::error()
                }, c)
            }).partition::<Vec<_>, _>(|(_, c)| **c);
            if !good {return Err(err)}
            if c.len() > 0 {return Err(Diagnostic::error(loc.clone(), 900, None))}
            good = true;
            let val: Option<inkwell::values::CallableValue> = if let Some(PointerValue(v)) = target.comp_val {v.try_into().ok()} else {None};
            let args: Vec<inkwell::values::BasicMetadataValueEnum> = r.into_iter().filter_map(|(Value {comp_val, ..}, _)| comp_val.map(|v| v.into()).or_else(|| {good = false; None})).collect();
            Ok(Value {
                comp_val: val.and_then(|v| ctx.builder.build_call(v, args.as_slice(), "").try_as_basic_value().left()),
                inter_val: None,
                data_type: *ret            })
        },
        Type::InlineAsm => if let (Some(InterData::InlineAsm(r, c, b)), false) = (target.inter_val, ctx.is_const.get()) {
            let mut params = Vec::with_capacity(args.len());
            let mut comp_args = Vec::with_capacity(args.len());
            let suffixes = ["st", "nd", "rd", "th", "th", "th", "th", "th", "th", "th"]; // 1st, 2nd, 3rd, 4th, 5th, 6th, 7th, 8th, 9th, 0th
            let mut good = true;
            let mut err = Diagnostic::error(loc, 432, None);
            for (n, (arg, l)) in args.into_iter().enumerate() {
                let e = format!("cannot pass value of type {}({}{} argument) to assembly", arg.data_type, n + 1, if  n % 100 / 10 == 1 {"th"} else {suffixes[n % 10]});
                if let Some((ty, val)) = prep_asm(arg, ctx) {
                    params.push(ty);
                    comp_args.push(val);
                }
                else {
                    good = false;
                    err.add_note(l, e);
                }
            }
            if !good {return Err(err)}
            if let Some(llt) = r.llvm_type(ctx) {
                let fty = llt.fn_type(&params, false);
                let asm = ctx.context.create_inline_asm(fty, b, c, true, true, None, false);
                let ret = ctx.builder.build_call(CallableValue::try_from(asm).unwrap(), &comp_args, "");
                Ok(Value {
                    comp_val: ret.try_as_basic_value().left(),
                    inter_val: None,
                    data_type: *r                })
            }
            else {
                let fty = ctx.context.void_type().fn_type(&params, false);
                let asm = ctx.context.create_inline_asm(fty, b, c, true, true, None, false);
                ctx.builder.build_call(CallableValue::try_from(asm).unwrap(), &comp_args, "");
                Ok(Value::null())
            }
        } else {Ok(Value::error())},
        t => Err(Diagnostic::error(loc.clone(), 313, Some(format!("target type is {t}"))).info({
            let mut out = format!("argument types are (");
            args.iter().for_each(|(Value {data_type, ..}, _)| out += format!("{data_type}, ").as_str());
            out.truncate(out.len() - 2);
            out.push(')');
            out
        }))
    }
}
pub fn common(lhs: &Type, rhs: &Type) -> Option<Type> {
    if lhs == rhs {return Some(lhs.clone())}
    match (lhs, rhs) {
        (lhs, &Type::Reference(ref base, _) | &Type::Borrow(ref base)) if lhs == &**base => Some(lhs.clone()),
        (&Type::Reference(ref base, _) | &Type::Borrow(ref base), rhs) if rhs == &**base => Some(rhs.clone()),
        (Type::IntLiteral, x @ Type::Int(..)) | (x @ Type::Int(..), Type::IntLiteral) => Some(x.clone()),
        (Type::IntLiteral | Type::Int(..), x @ (Type::Float16 | Type::Float32 | Type::Float64 | Type::Float128)) | (x @ (Type::Float16 | Type::Float32 | Type::Float64 | Type::Float128), Type::IntLiteral | Type::Int(..)) => Some(x.clone()),
        (Type::Float32, Type::Float16) | (Type::Float16, Type::Float32) => Some(Type::Float32),
        (Type::Float64, Type::Float16 | Type::Float32) | (Type::Float16 | Type::Float32, Type::Float64) => Some(Type::Float64),
        (Type::Float128, Type::Float16 | Type::Float32 | Type::Float64) | (Type::Float16 | Type::Float32 | Type::Float64, Type::Float128) => Some(Type::Float128),
        _ => None
    }
}<|MERGE_RESOLUTION|>--- conflicted
+++ resolved
@@ -741,13 +741,8 @@
                     (Some(InterData::Int(l)), Some(InterData::Int(r))) => Some(InterData::Int(if l < r {1} else {0})),
                     _ => None
                 },
-<<<<<<< HEAD
-                data_type: Type::Int(1, false)
-            }),
-            "^^" => None, // TODO: implement exponents
-=======
-                data_type: Type::Int(1, false)            }),
->>>>>>> 1d9c0c54
+                data_type: Type::Int(1, false)
+            }),
             _ => None
         },
         (x @ Type::Int(..), Type::IntLiteral) => bin_op(Value {data_type: x.clone(), ..lhs}, impl_convert(Value {data_type: Type::IntLiteral, ..rhs}, x, ctx)?, op, ctx),
@@ -1121,20 +1116,6 @@
                     _ => None
                 },
                 data_type: l            }),
-<<<<<<< HEAD
-            "^^" => Some(Value {
-                comp_val: match (lhs.comp_val, rhs.comp_val, ctx.is_const.get()) {
-                    (Some(FloatValue(_l)), Some(FloatValue(_r)), false) => None, // TODO: implement powf
-                    _ => None
-                },
-                inter_val: match (lhs.inter_val, rhs.inter_val) {
-                    (Some(InterData::Float(l)), Some(InterData::Float(r))) => Some(InterData::Float(l.powf(r))),
-                    _ => None
-                },
-                data_type: bin_type(l, r, op)
-            }),
-=======
->>>>>>> 1d9c0c54
             "<" => Some(Value {
                 comp_val: match (lhs.comp_val, rhs.comp_val, ctx.is_const.get()) {
                     (Some(FloatValue(l)), Some(FloatValue(r)), false) => Some(IntValue(ctx.builder.build_float_compare(OLT, l, r, ""))),
