use crate::*;
use std::cmp::{min, max};
use inkwell::values::BasicValueEnum::*;
use inkwell::types::BasicType;
use inkwell::{
    IntPredicate::{SLT, ULT, SGT, UGT, SLE, ULE, SGE, UGE, EQ, NE},
    FloatPredicate::{OLT, OGT, OLE, OGE, OEQ, ONE}
};
pub fn bin_type(lhs: Type, rhs: Type, op: &str) -> Type {
    match (lhs, rhs) {
        (l, Type::Reference(x, _) | Type::Borrow(x)) => bin_type(l, *x, op),
        (Type::Int(ls, lu), Type::Int(rs, ru)) => match op {
            "+" | "-" | "*" | "/" | "%" | "&" | "|" | "^" | "<<" | ">>" | "^^" => Type::Int(max(ls, rs), lu && ru),
            _ => Type::Null
        },
        (x @ Type::Int(..), Type::IntLiteral) | (Type::IntLiteral, x @ Type::Int(..)) => match op {
            "+" | "-" | "*" | "/" | "%" | "&" | "|" | "^" | "<<" | ">>" | "^^" => x,
            _ => Type::Null
        },
        (Type::IntLiteral, Type::IntLiteral) => match op {
            "+" | "-" | "*" | "/" | "%" | "&" | "|" | "^" | "<<" | ">>" | "^^" => Type::IntLiteral,
            _ => Type::Null
        },
        (Type::Int(..) | Type::IntLiteral, x @ (Type::Float16 | Type::Float32 | Type::Float64 | Type::Float128)) | (x @ (Type::Float16 | Type::Float32 | Type::Float64 | Type::Float128), Type::Int(..) | Type::IntLiteral) => match op {
            "+" | "-" | "*" | "/" | "%" => x,
            _ => Type::Null
        },
        (Type::Float16, Type::Float16) => match op {
            "+" | "-" | "*" | "/" | "%" => Type::Float16,
            _ => Type::Null
        },
        (Type::Float32, Type::Float16 | Type::Float32) | (Type::Float16, Type::Float32) => match op {
            "+" | "-" | "*" | "/" | "%" => Type::Float32,
            _ => Type::Null
        },
        (Type::Float64, Type::Float16 | Type::Float32 | Type::Float64) | (Type::Float16 | Type::Float32, Type::Float64) => match op {
            "+" | "-" | "*" | "/" | "%" => Type::Float64,
            _ => Type::Null
        },
        (Type::Float128, Type::Float16 | Type::Float32 | Type::Float64 | Type::Float128) | (Type::Float16 | Type::Float32 | Type::Float64, Type::Float128) => match op {
            "+" | "-" | "*" | "/" | "%" => Type::Float128,
            _ => Type::Null
        },
        (x @ Type::Pointer(..), Type::IntLiteral | Type::Int(..)) | (Type::IntLiteral | Type::Int(..), x @ Type::Pointer(..)) => match op {
            "+" | "-" => x,
            _ => Type::Null
        }
        (Type::Reference(x, true), r) => match (*x, r) {
            (Type::IntLiteral, _) => panic!("There shouldn't be a reference to an integer literal"),
            (x @ Type::Int(..), r @ (Type::IntLiteral | Type::Int(..))) => match op {
                "=" | "+=" | "-=" | "*=" | "/=" | "%=" | "&=" | "|=" | "^=" | "<<=" | ">>=" | "^^=" => Type::Reference(Box::new(x), true),
                _ => bin_type(x, r, op)
            },
            (x @ (Type::Float16 | Type::Float32 | Type::Float64 | Type::Float128), r @ (Type::IntLiteral | Type::Int(..) | Type::Float16 | Type::Float32 | Type::Float64 | Type::Float128)) => match op {
                "=" | "+=" | "-=" | "*=" | "/=" | "%=" | "^^=" => Type::Reference(Box::new(x), true),
                _ => bin_type(x, r, op)
            },
            (x @ Type::Pointer(..), r @ (Type::IntLiteral | Type::Int(..))) => match op {
                "+=" | "-=" => Type::Reference(Box::new(x), true),
                _ => bin_type(x, r, op)
            },
            (x @ Type::Pointer(..), y @ Type::Pointer(..)) if x == y => match op {
                "=" => Type::Reference(Box::new(x), true),
                _ => bin_type(x, y, op)
            },
            (x, r) => bin_type(x, r, op)
        },
        (Type::Reference(x, false) | Type::Borrow(x), r) => bin_type(*x, r, op),
        _ => Type::Null
    }
}
pub fn pre_type(val: Type, op: &str) -> Type {
    match val {
        Type::Reference(x, true) => match *x {
            Type::IntLiteral => panic!("There shouldn't be a reference to an integer literal"),
            x @ (Type::Int(..) | Type::Float16 | Type::Float32 | Type::Float64 | Type::Float128 | Type::Pointer(..)) => match op {
                "++" | "--" => Type::Reference(Box::new(x), true),
                _ => Type::Null
            }
            x => pre_type(x, op)
        }
        Type::Reference(x, false) | Type::Borrow(x) => pre_type(*x, op),
        x @ (Type::IntLiteral | Type::Int(..)) => match op {
            "+" | "-" | "~" => x,
            _ => Type::Null
        },
        x @ (Type::Float16 | Type::Float32 | Type::Float64 | Type::Float128) => match op {
            "+" | "-" => x,
            _ => Type::Null
        }
        Type::Pointer(b, c) => match op {
            "+" | "-" => Type::Pointer(b, c),
            "*" => Type::Reference(b, c),
            _ => Type::Null
        }
        _ => Type::Null
    }
}
pub fn post_type(val: Type, op: &str) -> Type {
    match val {
        Type::Reference(x, _) | Type::Borrow(x) => post_type(*x, op),
        _ => Type::Null
    }
}
pub fn bin_op<'ctx>(mut lhs: Variable<'ctx>, mut rhs: Variable<'ctx>, op: &str, ctx: &CompCtx<'ctx>) -> Option<Variable<'ctx>> {
    match (lhs.data_type, rhs.data_type) {
        (Type::Borrow(l), r) => {
            lhs.data_type = *l;
            rhs.data_type = r;
            bin_op(lhs, rhs, op, ctx)
        },
        (l, Type::Borrow(r)) => {
            lhs.data_type = l;
            rhs.data_type = *r;
            bin_op(lhs, rhs, op, ctx)
        },
        (Type::Reference(l, false), r) => {
            lhs.data_type = *l;
            rhs.data_type = r;
            if !ctx.is_const.get() && lhs.data_type.register() {
                if let Some(v) = lhs.comp_val {
                    lhs.comp_val = Some(ctx.builder.build_load(v.into_pointer_value(), ""));
                }
            }
            bin_op(lhs, rhs, op, ctx)
        },
        (l, Type::Reference(r, _)) => {
            lhs.data_type = l;
            rhs.data_type = *r;
            if !ctx.is_const.get() && rhs.data_type.register() {
                if let Some(v) = rhs.comp_val {
                    rhs.comp_val = Some(ctx.builder.build_load(v.into_pointer_value(), ""));
                }
            }
            bin_op(lhs, rhs, op, ctx)
        },
        (Type::Reference(l, true), r) => match (*l, r) {
            (Type::IntLiteral, _) => panic!("There shouldn't be a reference to an integer literal"),
            (l @ Type::Int(..), r @ (Type::IntLiteral | Type::Int(..))) => match op {
                "=" => {
                    lhs.data_type = Type::Reference(Box::new(l), true);
                    rhs.data_type = r;
                    match (lhs.comp_val, rhs.comp_val, ctx.is_const.get()) {
                        (Some(PointerValue(l)), Some(r), false) => {ctx.builder.build_store(l, r);}
                        _ => {}
                    }
                    lhs.inter_val = None;
                    Some(lhs)
                },
                "+=" => {
                    lhs.data_type = Type::Reference(Box::new(l), true);
                    rhs.data_type = r;
                    match (lhs.comp_val, rhs.comp_val, ctx.is_const.get()) {
                        (Some(PointerValue(l)), Some(r), false) => {
                            let v1 = ctx.builder.build_load(l, "").into_int_value();
                            let v2 = ctx.builder.build_int_add(v1, r.into_int_value(), "");
                            ctx.builder.build_store(l, v2);
                        },
                        _ => {}
                    }
                    lhs.inter_val = None;
                    Some(lhs)
                },
                "-=" => {
                    lhs.data_type = Type::Reference(Box::new(l), true);
                    rhs.data_type = r;
                    match (lhs.comp_val, rhs.comp_val, ctx.is_const.get()) {
                        (Some(PointerValue(l)), Some(r), false) => {
                            let v1 = ctx.builder.build_load(l, "").into_int_value();
                            let v2 = ctx.builder.build_int_sub(v1, r.into_int_value(), "");
                            ctx.builder.build_store(l, v2);
                        },
                        _ => {}
                    }
                    lhs.inter_val = None;
                    Some(lhs)
                },
                "*=" => {
                    lhs.data_type = Type::Reference(Box::new(l), true);
                    rhs.data_type = r;
                    match (lhs.comp_val, rhs.comp_val, ctx.is_const.get()) {
                        (Some(PointerValue(l)), Some(r), false) => {
                            let v1 = ctx.builder.build_load(l, "").into_int_value();
                            let v2 = ctx.builder.build_int_mul(v1, r.into_int_value(), "");
                            ctx.builder.build_store(l, v2);
                        },
                        _ => {}
                    }
                    lhs.inter_val = None;
                    Some(lhs)
                },
                "/=" => {
                    lhs.data_type = Type::Reference(Box::new(l), true);
                    let unsigned = if let Type::Int(s, true) = r {rhs.data_type = Type::Int(s, true); true}
                    else {rhs.data_type = r; false};
                    match (lhs.comp_val, rhs.comp_val, ctx.is_const.get()) {
                        (Some(PointerValue(l)), Some(r), false) => {
                            let v1 = ctx.builder.build_load(l, "").into_int_value();
                            let v2 = if unsigned {ctx.builder.build_int_unsigned_div(v1, r.into_int_value(), "")} else {ctx.builder.build_int_signed_div(v1, r.into_int_value(), "")};
                            ctx.builder.build_store(l, v2);
                        },
                        _ => {}
                    }
                    lhs.inter_val = None;
                    Some(lhs)
                },
                "%=" => {
                    lhs.data_type = Type::Reference(Box::new(l), true);
                    let unsigned = if let Type::Int(s, true) = r {rhs.data_type = Type::Int(s, true); true}
                    else {rhs.data_type = r; false};
                    match (lhs.comp_val, rhs.comp_val, ctx.is_const.get()) {
                        (Some(PointerValue(l)), Some(r), false) => {
                            let v1 = ctx.builder.build_load(l, "").into_int_value();
                            let v2 = if unsigned {ctx.builder.build_int_unsigned_rem(v1, r.into_int_value(), "")} else {ctx.builder.build_int_signed_rem(v1, r.into_int_value(), "")};
                            ctx.builder.build_store(l, v2);
                        },
                        _ => {}
                    }
                    lhs.inter_val = None;
                    Some(lhs)
                },
                "&=" => {
                    lhs.data_type = Type::Reference(Box::new(l), true);
                    rhs.data_type = r;
                    match (lhs.comp_val, rhs.comp_val, ctx.is_const.get()) {
                        (Some(PointerValue(l)), Some(r), false) => {
                            let v1 = ctx.builder.build_load(l, "").into_int_value();
                            let v2 = ctx.builder.build_and(v1, r.into_int_value(), "");
                            ctx.builder.build_store(l, v2);
                        },
                        _ => {}
                    }
                    lhs.inter_val = None;
                    Some(lhs)
                },
                "|=" => {
                    lhs.data_type = Type::Reference(Box::new(l), true);
                    rhs.data_type = r;
                    match (lhs.comp_val, rhs.comp_val, ctx.is_const.get()) {
                        (Some(PointerValue(l)), Some(r), false) => {
                            let v1 = ctx.builder.build_load(l, "").into_int_value();
                            let v2 = ctx.builder.build_or(v1, r.into_int_value(), "");
                            ctx.builder.build_store(l, v2);
                        },
                        _ => {}
                    }
                    lhs.inter_val = None;
                    Some(lhs)
                },
                "^=" => {
                    lhs.data_type = Type::Reference(Box::new(l), true);
                    rhs.data_type = r;
                    match (lhs.comp_val, rhs.comp_val, ctx.is_const.get()) {
                        (Some(PointerValue(l)), Some(r), false) => {
                            let v1 = ctx.builder.build_load(l, "").into_int_value();
                            let v2 = ctx.builder.build_xor(v1, r.into_int_value(), "");
                            ctx.builder.build_store(l, v2);
                        },
                        _ => {}
                    }
                    lhs.inter_val = None;
                    Some(lhs)
                },
                "<<=" => {
                    lhs.data_type = Type::Reference(Box::new(l), true);
                    rhs.data_type = r;
                    match (lhs.comp_val, rhs.comp_val, ctx.is_const.get()) {
                        (Some(PointerValue(l)), Some(r), false) => {
                            let v1 = ctx.builder.build_load(l, "").into_int_value();
                            let v2 = ctx.builder.build_left_shift(v1, r.into_int_value(), "");
                            ctx.builder.build_store(l, v2);
                        },
                        _ => {}
                    }
                    lhs.inter_val = None;
                    Some(lhs)
                },
                ">>=" => {
                    lhs.data_type = Type::Reference(Box::new(l), true);
                    rhs.data_type = r;
                    match (lhs.comp_val, rhs.comp_val, ctx.is_const.get()) {
                        (Some(PointerValue(l)), Some(r), false) => {
                            let v1 = ctx.builder.build_load(l, "").into_int_value();
                            let v2 = ctx.builder.build_right_shift(v1, r.into_int_value(), false, "");
                            ctx.builder.build_store(l, v2);
                        },
                        _ => {}
                    }
                    lhs.inter_val = None;
                    Some(lhs)
                },
                "^^=" => {
                    return None;
                    // TODO: implement exponents
                },
                _ => {
                    lhs.data_type = l;
                    rhs.data_type = r;
                    if !ctx.is_const.get() && lhs.data_type.register() {
                        if let Some(v) = lhs.comp_val {
                            lhs.comp_val = Some(ctx.builder.build_load(v.into_pointer_value(), ""));
                        }
                    }
                    bin_op(lhs, rhs, op, ctx)
                }
            },
            (x @ (Type::Float16 | Type::Float32 | Type::Float64 | Type::Float128), r @ (Type::IntLiteral | Type::Int(..))) => match op {
                "=" => {
                    match (lhs.comp_val, rhs.comp_val, ctx.is_const.get()) {
                        (Some(PointerValue(l)), Some(IntValue(rv)), false) => {
                            let v1 = match r {
                                Type::IntLiteral | Type::Int(_, false) => ctx.builder.build_signed_int_to_float(rv, x.llvm_type(ctx).unwrap().into_float_type(), ""),
                                _ => ctx.builder.build_unsigned_int_to_float(rv, x.llvm_type(ctx).unwrap().into_float_type(), "")
                            };
                            ctx.builder.build_store(l, v1);
                        },
                        _ => {},
                    }
                    lhs.inter_val = None;
                    lhs.data_type = Type::Reference(Box::new(x), true);
                    Some(lhs)
                },
                "+=" => {
                    match (lhs.comp_val, rhs.comp_val, ctx.is_const.get()) {
                        (Some(PointerValue(l)), Some(IntValue(rv)), false) => {
                            let v1 = match r {
                                Type::IntLiteral | Type::Int(_, false) => ctx.builder.build_signed_int_to_float(rv, x.llvm_type(ctx).unwrap().into_float_type(), ""),
                                _ => ctx.builder.build_unsigned_int_to_float(rv, x.llvm_type(ctx).unwrap().into_float_type(), "")
                            };
                            let v2 = ctx.builder.build_load(l, "").into_float_value();
                            let v3 = ctx.builder.build_float_add(v1, v2, "");
                            ctx.builder.build_store(l, v3);
                        },
                        _ => {},
                    }
                    lhs.inter_val = None;
                    lhs.data_type = Type::Reference(Box::new(x), true);
                    Some(lhs)
                },
                "-=" => {
                    match (lhs.comp_val, rhs.comp_val, ctx.is_const.get()) {
                        (Some(PointerValue(l)), Some(IntValue(rv)), false) => {
                            let v1 = match r {
                                Type::IntLiteral | Type::Int(_, false) => ctx.builder.build_signed_int_to_float(rv, x.llvm_type(ctx).unwrap().into_float_type(), ""),
                                _ => ctx.builder.build_unsigned_int_to_float(rv, x.llvm_type(ctx).unwrap().into_float_type(), "")
                            };
                            let v2 = ctx.builder.build_load(l, "").into_float_value();
                            let v3 = ctx.builder.build_float_sub(v1, v2, "");
                            ctx.builder.build_store(l, v3);
                        },
                        _ => {},
                    }
                    lhs.inter_val = None;
                    lhs.data_type = Type::Reference(Box::new(x), true);
                    Some(lhs)
                },
                "*=" => {
                    match (lhs.comp_val, rhs.comp_val, ctx.is_const.get()) {
                        (Some(PointerValue(l)), Some(IntValue(rv)), false) => {
                            let v1 = match r {
                                Type::IntLiteral | Type::Int(_, false) => ctx.builder.build_signed_int_to_float(rv, x.llvm_type(ctx).unwrap().into_float_type(), ""),
                                _ => ctx.builder.build_unsigned_int_to_float(rv, x.llvm_type(ctx).unwrap().into_float_type(), "")
                            };
                            let v2 = ctx.builder.build_load(l, "").into_float_value();
                            let v3 = ctx.builder.build_float_mul(v1, v2, "");
                            ctx.builder.build_store(l, v3);
                        },
                        _ => {},
                    }
                    lhs.inter_val = None;
                    lhs.data_type = Type::Reference(Box::new(x), true);
                    Some(lhs)
                },
                "/=" => {
                    match (lhs.comp_val, rhs.comp_val, ctx.is_const.get()) {
                        (Some(PointerValue(l)), Some(IntValue(rv)), false) => {
                            let v1 = match r {
                                Type::IntLiteral | Type::Int(_, false) => ctx.builder.build_signed_int_to_float(rv, x.llvm_type(ctx).unwrap().into_float_type(), ""),
                                _ => ctx.builder.build_unsigned_int_to_float(rv, x.llvm_type(ctx).unwrap().into_float_type(), "")
                            };
                            let v2 = ctx.builder.build_load(l, "").into_float_value();
                            let v3 = ctx.builder.build_float_div(v1, v2, "");
                            ctx.builder.build_store(l, v3);
                        },
                        _ => {},
                    }
                    lhs.inter_val = None;
                    lhs.data_type = Type::Reference(Box::new(x), true);
                    Some(lhs)
                },
                "%=" => None, // TODO: implement fmod
                "^^=" => None, // TODO: implement powf
                _ => None
            },
            (x @ Type::Pointer(..), y) if x == y => match op {
                "=" => {
                    lhs.data_type = x;
                    rhs.data_type = y;
                    match (lhs.comp_val, rhs.comp_val, ctx.is_const.get()) {
                        (Some(PointerValue(l)), Some(r), false) => {
                            ctx.builder.build_store(l, r);
                        }
                        _ => {},
                    }
                    lhs.inter_val = None;
                    Some(lhs)
                },
                _ => {
                    lhs.data_type = x;
                    rhs.data_type = y;
                    if lhs.data_type.register() {
                        if let Some(v) = lhs.comp_val {
                            lhs.comp_val = Some(ctx.builder.build_load(v.into_pointer_value(), ""));
                        }
                    }
                    bin_op(lhs, rhs, op, ctx)
                }
            }
            (Type::Pointer(b, m), r @ (Type::IntLiteral | Type::Int(..))) => match op {
                "+=" => {
                    match (lhs.comp_val, rhs.comp_val, b.size(), ctx.is_const.get()) {
                        (Some(PointerValue(l)), Some(IntValue(r)), SizeType::Static(x), false) => {
                            let pt = ctx.context.i64_type();
                            let v1 = ctx.builder.build_load(l, "").into_pointer_value();
                            let v2 = ctx.builder.build_int_mul(r, pt.const_int(x, false), "");
                            let v3 = ctx.builder.build_ptr_to_int(v1, pt, "");
                            let v4 = ctx.builder.build_int_add(v3, v2, "");
                            let v5 = ctx.builder.build_int_to_ptr(v4, b.llvm_type(ctx).unwrap().ptr_type(inkwell::AddressSpace::from(0u16)), "");
                            ctx.builder.build_store(l, v5);
                        }
                        _ => {},
                    }
                    lhs.inter_val = None;
                    lhs.data_type = Type::Pointer(b, m);
                    Some(lhs)
                },
                "-=" => {
                    match (lhs.comp_val, rhs.comp_val, b.size(), ctx.is_const.get()) {
                        (Some(PointerValue(l)), Some(IntValue(r)), SizeType::Static(x), false) => {
                            let pt = ctx.context.i64_type();
                            let v1 = ctx.builder.build_load(l, "").into_pointer_value();
                            let v2 = ctx.builder.build_int_mul(r, pt.const_int(x, false), "");
                            let v3 = ctx.builder.build_ptr_to_int(v1, pt, "");
                            let v4 = ctx.builder.build_int_sub(v3, v2, "");
                            let v5 = ctx.builder.build_int_to_ptr(v4, b.llvm_type(ctx).unwrap().ptr_type(inkwell::AddressSpace::from(0u16)), "");
                            ctx.builder.build_store(l, v5);
                        }
                        _ => {},
                    }
                    lhs.inter_val = None;
                    lhs.data_type = Type::Pointer(b, m);
                    Some(lhs)
                },
                _ => {
                    lhs.data_type = Type::Pointer(b, m);
                    rhs.data_type = r;
                    if !ctx.is_const.get() && lhs.data_type.register() {
                        if let Some(v) = lhs.comp_val {
                            lhs.comp_val = Some(ctx.builder.build_load(v.into_pointer_value(), ""));
                        }
                    }
                    bin_op(lhs, rhs, op, ctx)
                }
            },
            (l, r) => {
                lhs.data_type = l;
                rhs.data_type = r;
                if !ctx.is_const.get() && lhs.data_type.register() {
                    if let Some(v) = lhs.comp_val {
                        lhs.comp_val = Some(ctx.builder.build_load(v.into_pointer_value(), ""));
                    }
                }
                bin_op(lhs, rhs, op, ctx)
            }
        },
        (Type::Int(ls, lu), Type::Int(rs, ru)) if ls > rs => {
            if let (Some(IntValue(val)), false) = (rhs.comp_val, ctx.is_const.get()) {
                rhs.comp_val = Some(IntValue(if ru {ctx.builder.build_int_z_extend(val, ctx.context.custom_width_int_type(ls as u32), "")}
                else {ctx.builder.build_int_s_extend(val, ctx.context.custom_width_int_type(ls as u32), "")}));
            }
            lhs.data_type = Type::Int(ls, lu);
            rhs.data_type = Type::Int(ls, ru);
            bin_op(lhs, rhs, op, ctx)
        },
        (Type::Int(ls, lu), Type::Int(rs, ru)) if ls < rs => {
            if let (Some(IntValue(val)), false) = (lhs.comp_val, ctx.is_const.get()) {
                lhs.comp_val = Some(IntValue(if ru {ctx.builder.build_int_z_extend(val, ctx.context.custom_width_int_type(rs as u32), "")}
                else {ctx.builder.build_int_s_extend(val, ctx.context.custom_width_int_type(rs as u32), "")}));
            }
            lhs.data_type = Type::Int(rs, lu);
            rhs.data_type = Type::Int(rs, ru);
            bin_op(lhs, rhs, op, ctx)
        },
        (Type::Int(ls, lu), Type::Int(rs, ru)) if ls == rs => match op {
            "+" => Some(Variable {
                comp_val: match (lhs.comp_val, rhs.comp_val, ctx.is_const.get()) {
                    (Some(IntValue(l)), Some(IntValue(r)), false) => Some(IntValue(ctx.builder.build_int_add(l, r, ""))),
                    _ => None
                },
                inter_val: match (lhs.inter_val, rhs.inter_val) {
                    (Some(InterData::Int(l)), Some(InterData::Int(r))) => Some(InterData::Int(l + r)),
                    _ => None
                },
                data_type: Type::Int(max(ls, rs), lu && ru),
                export: true
            }),
            "-" => Some(Variable {
                comp_val: match (lhs.comp_val, rhs.comp_val, ctx.is_const.get()) {
                    (Some(IntValue(l)), Some(IntValue(r)), false) => Some(IntValue(ctx.builder.build_int_sub(l, r, ""))),
                    _ => None
                },
                inter_val: match (lhs.inter_val, rhs.inter_val) {
                    (Some(InterData::Int(l)), Some(InterData::Int(r))) => Some(InterData::Int(l - r)),
                    _ => None
                },
                data_type: Type::Int(max(ls, rs), lu && ru),
                export: true
            }),
            "*" => Some(Variable {
                comp_val: match (lhs.comp_val, rhs.comp_val, ctx.is_const.get()) {
                    (Some(IntValue(l)), Some(IntValue(r)), false) => Some(IntValue(ctx.builder.build_int_mul(l, r, ""))),
                    _ => None
                },
                inter_val: match (lhs.inter_val, rhs.inter_val) {
                    (Some(InterData::Int(l)), Some(InterData::Int(r))) => Some(InterData::Int(l * r)),
                    _ => None
                },
                data_type: Type::Int(max(ls, rs), lu && ru),
                export: true
            }),
            "/" => Some(Variable {
                comp_val: match (lhs.comp_val, rhs.comp_val, ctx.is_const.get()) {
                    (Some(IntValue(l)), Some(IntValue(r)), false) => Some(IntValue(if ru {ctx.builder.build_int_unsigned_div(l, r, "")} else {ctx.builder.build_int_signed_div(l, r, "")})),
                    _ => None
                },
                inter_val: match (lhs.inter_val, rhs.inter_val) {
                    (Some(InterData::Int(l)), Some(InterData::Int(r))) => Some(InterData::Int(l / r)),
                    _ => None
                },
                data_type: Type::Int(max(ls, rs), ru),
                export: true
            }),
            "%" => Some(Variable {
                comp_val: match (lhs.comp_val, rhs.comp_val, ctx.is_const.get()) {
                    (Some(IntValue(l)), Some(IntValue(r)), false) => Some(IntValue(if ru {ctx.builder.build_int_unsigned_rem(l, r, "")} else {ctx.builder.build_int_signed_rem(l, r, "")})),
                    _ => None
                },
                inter_val: match (lhs.inter_val, rhs.inter_val) {
                    (Some(InterData::Int(l)), Some(InterData::Int(r))) => Some(InterData::Int(l % r)),
                    _ => None
                },
                data_type: Type::Int(max(ls, rs), ru),
                export: true
            }),
            "&" => Some(Variable {
                comp_val: match (lhs.comp_val, rhs.comp_val, ctx.is_const.get()) {
                    (Some(IntValue(l)), Some(IntValue(r)), false) => Some(IntValue(ctx.builder.build_and(l, r, ""))),
                    _ => None
                },
                inter_val: match (lhs.inter_val, rhs.inter_val) {
                    (Some(InterData::Int(l)), Some(InterData::Int(r))) => Some(InterData::Int(l & r)),
                    _ => None
                },
                data_type: Type::Int(min(ls, rs), lu || ru),
                export: true
            }),
            "|" => Some(Variable {
                comp_val: match (lhs.comp_val, rhs.comp_val, ctx.is_const.get()) {
                    (Some(IntValue(l)), Some(IntValue(r)), false) => Some(IntValue(ctx.builder.build_or(l, r, ""))),
                    _ => None
                },
                inter_val: match (lhs.inter_val, rhs.inter_val) {
                    (Some(InterData::Int(l)), Some(InterData::Int(r))) => Some(InterData::Int(l | r)),
                    _ => None
                },
                data_type: Type::Int(max(ls, rs), lu || ru),
                export: true
            }),
            "^" => Some(Variable {
                comp_val: match (lhs.comp_val, rhs.comp_val, ctx.is_const.get()) {
                    (Some(IntValue(l)), Some(IntValue(r)), false) => Some(IntValue(ctx.builder.build_xor(l, r, ""))),
                    _ => None
                },
                inter_val: match (lhs.inter_val, rhs.inter_val) {
                    (Some(InterData::Int(l)), Some(InterData::Int(r))) => Some(InterData::Int(l ^ r)),
                    _ => None
                },
                data_type: Type::Int(max(ls, rs), lu || ru),
                export: true
            }),
            ">>" => Some(Variable {
                comp_val: match (lhs.comp_val, rhs.comp_val, ctx.is_const.get()) {
                    (Some(IntValue(l)), Some(IntValue(r)), false) => Some(IntValue(ctx.builder.build_left_shift(l, r, ""))),
                    _ => None
                },
                inter_val: match (lhs.inter_val, rhs.inter_val) {
                    (Some(InterData::Int(l)), Some(InterData::Int(r))) => Some(InterData::Int(l << r)),
                    _ => None
                },
                data_type: Type::Int(max(ls, rs), lu || ru),
                export: true
            }),
            "<<" => Some(Variable {
                comp_val: match (lhs.comp_val, rhs.comp_val, ctx.is_const.get()) {
                    (Some(IntValue(l)), Some(IntValue(r)), false) => Some(IntValue(ctx.builder.build_right_shift(l, r, false, ""))),
                    _ => None
                },
                inter_val: match (lhs.inter_val, rhs.inter_val) {
                    (Some(InterData::Int(l)), Some(InterData::Int(r))) => Some(InterData::Int(l >> r)),
                    _ => None
                },
                data_type: Type::Int(max(ls, rs), lu || ru),
                export: true
            }),
            "<" => Some(Variable {
                comp_val: match (lhs.comp_val, rhs.comp_val, ctx.is_const.get()) {
                    (Some(IntValue(l)), Some(IntValue(r)), false) => Some(IntValue(ctx.builder.build_int_compare(if lu && ru {ULT} else {SLT}, l, r, ""))),
                    _ => None
                },
                inter_val: match (lhs.inter_val, rhs.inter_val) {
                    (Some(InterData::Int(l)), Some(InterData::Int(r))) => Some(InterData::Int(if l < r {1} else {0})),
                    _ => None
                },
                data_type: Type::Int(1, false),
                export: true
            }),
            ">" => Some(Variable {
                comp_val: match (lhs.comp_val, rhs.comp_val, ctx.is_const.get()) {
                    (Some(IntValue(l)), Some(IntValue(r)), false) => Some(IntValue(ctx.builder.build_int_compare(if lu && ru {UGT} else {SGT}, l, r, ""))),
                    _ => None
                },
                inter_val: match (lhs.inter_val, rhs.inter_val) {
                    (Some(InterData::Int(l)), Some(InterData::Int(r))) => Some(InterData::Int(if l > r {1} else {0})),
                    _ => None
                },
                data_type: Type::Int(1, false),
                export: true
            }),
            "<=" => Some(Variable {
                comp_val: match (lhs.comp_val, rhs.comp_val, ctx.is_const.get()) {
                    (Some(IntValue(l)), Some(IntValue(r)), false) => Some(IntValue(ctx.builder.build_int_compare(if lu && ru {ULE} else {SLE}, l, r, ""))),
                    _ => None
                },
                inter_val: match (lhs.inter_val, rhs.inter_val) {
                    (Some(InterData::Int(l)), Some(InterData::Int(r))) => Some(InterData::Int(if l <= r {1} else {0})),
                    _ => None
                },
                data_type: Type::Int(1, false),
                export: true
            }),
            ">=" => Some(Variable {
                comp_val: match (lhs.comp_val, rhs.comp_val, ctx.is_const.get()) {
                    (Some(IntValue(l)), Some(IntValue(r)), false) => Some(IntValue(ctx.builder.build_int_compare(if lu && ru {UGE} else {SGE}, l, r, ""))),
                    _ => None
                },
                inter_val: match (lhs.inter_val, rhs.inter_val) {
                    (Some(InterData::Int(l)), Some(InterData::Int(r))) => Some(InterData::Int(if l >= r {1} else {0})),
                    _ => None
                },
                data_type: Type::Int(1, false),
                export: true
            }),
            "==" => Some(Variable {
                comp_val: match (lhs.comp_val, rhs.comp_val, ctx.is_const.get()) {
                    (Some(IntValue(l)), Some(IntValue(r)), false) => Some(IntValue(ctx.builder.build_int_compare(EQ, l, r, ""))),
                    _ => None
                },
                inter_val: match (lhs.inter_val, rhs.inter_val) {
                    (Some(InterData::Int(l)), Some(InterData::Int(r))) => Some(InterData::Int(if l == r {1} else {0})),
                    _ => None
                },
                data_type: Type::Int(1, false),
                export: true
            }),
            "!=" => Some(Variable {
                comp_val: match (lhs.comp_val, rhs.comp_val, ctx.is_const.get()) {
                    (Some(IntValue(l)), Some(IntValue(r)), false) => Some(IntValue(ctx.builder.build_int_compare(NE, l, r, ""))),
                    _ => None
                },
                inter_val: match (lhs.inter_val, rhs.inter_val) {
                    (Some(InterData::Int(l)), Some(InterData::Int(r))) => Some(InterData::Int(if l < r {1} else {0})),
                    _ => None
                },
                data_type: Type::Int(1, false),
                export: true
            }),
            "^^" => None, // TODO: implement exponents
            _ => None
        },
        (x @ Type::Int(..), Type::IntLiteral) => bin_op(Variable {data_type: x.clone(), ..lhs}, impl_convert(Variable {data_type: Type::IntLiteral, ..rhs}, x, ctx)?, op, ctx),
        (Type::IntLiteral, x @ Type::Int(..)) => {
            let t = x.clone();
            lhs.data_type = Type::IntLiteral;
            bin_op(impl_convert(lhs, x, ctx)?, Variable {data_type: t, ..rhs}, op, ctx)
        },
        (Type::IntLiteral, Type::IntLiteral) => match op {
            "+" => Some(Variable {
                comp_val: match (lhs.comp_val, rhs.comp_val, ctx.is_const.get()) {
                    (Some(IntValue(l)), Some(IntValue(r)), false) => Some(IntValue(ctx.builder.build_int_add(l, r, ""))),
                    _ => None
                },
                inter_val: match (lhs.inter_val, rhs.inter_val) {
                    (Some(InterData::Int(l)), Some(InterData::Int(r))) => Some(InterData::Int(l + r)),
                    _ => None
                },
                data_type: Type::IntLiteral,
                export: true
            }),
            "-" => Some(Variable {
                comp_val: match (lhs.comp_val, rhs.comp_val, ctx.is_const.get()) {
                    (Some(IntValue(l)), Some(IntValue(r)), false) => Some(IntValue(ctx.builder.build_int_sub(l, r, ""))),
                    _ => None
                },
                inter_val: match (lhs.inter_val, rhs.inter_val) {
                    (Some(InterData::Int(l)), Some(InterData::Int(r))) => Some(InterData::Int(l - r)),
                    _ => None
                },
                data_type: Type::IntLiteral,
                export: true
            }),
            "*" => Some(Variable {
                comp_val: match (lhs.comp_val, rhs.comp_val, ctx.is_const.get()) {
                    (Some(IntValue(l)), Some(IntValue(r)), false) => Some(IntValue(ctx.builder.build_int_mul(l, r, ""))),
                    _ => None
                },
                inter_val: match (lhs.inter_val, rhs.inter_val) {
                    (Some(InterData::Int(l)), Some(InterData::Int(r))) => Some(InterData::Int(l * r)),
                    _ => None
                },
                data_type: Type::IntLiteral,
                export: true
            }),
            "/" => Some(Variable {
                comp_val: match (lhs.comp_val, rhs.comp_val, ctx.is_const.get()) {
                    (Some(IntValue(l)), Some(IntValue(r)), false) => Some(IntValue(ctx.builder.build_int_signed_div(l, r, ""))),
                    _ => None
                },
                inter_val: match (lhs.inter_val, rhs.inter_val) {
                    (Some(InterData::Int(l)), Some(InterData::Int(r))) => Some(InterData::Int(l / r)),
                    _ => None
                },
                data_type: Type::IntLiteral,
                export: true
            }),
            "%" => Some(Variable {
                comp_val: match (lhs.comp_val, rhs.comp_val, ctx.is_const.get()) {
                    (Some(IntValue(l)), Some(IntValue(r)), false) => Some(IntValue(ctx.builder.build_int_signed_rem(l, r, ""))),
                    _ => None
                },
                inter_val: match (lhs.inter_val, rhs.inter_val) {
                    (Some(InterData::Int(l)), Some(InterData::Int(r))) => Some(InterData::Int(l % r)),
                    _ => None
                },
                data_type: Type::IntLiteral,
                export: true
            }),
            "&" => Some(Variable {
                comp_val: match (lhs.comp_val, rhs.comp_val, ctx.is_const.get()) {
                    (Some(IntValue(l)), Some(IntValue(r)), false) => Some(IntValue(ctx.builder.build_and(l, r, ""))),
                    _ => None
                },
                inter_val: match (lhs.inter_val, rhs.inter_val) {
                    (Some(InterData::Int(l)), Some(InterData::Int(r))) => Some(InterData::Int(l & r)),
                    _ => None
                },
                data_type: Type::IntLiteral,
                export: true
            }),
            "|" => Some(Variable {
                comp_val: match (lhs.comp_val, rhs.comp_val, ctx.is_const.get()) {
                    (Some(IntValue(l)), Some(IntValue(r)), false) => Some(IntValue(ctx.builder.build_or(l, r, ""))),
                    _ => None
                },
                inter_val: match (lhs.inter_val, rhs.inter_val) {
                    (Some(InterData::Int(l)), Some(InterData::Int(r))) => Some(InterData::Int(l | r)),
                    _ => None
                },
                data_type: Type::IntLiteral,
                export: true
            }),
            "^" => Some(Variable {
                comp_val: match (lhs.comp_val, rhs.comp_val, ctx.is_const.get()) {
                    (Some(IntValue(l)), Some(IntValue(r)), false) => Some(IntValue(ctx.builder.build_xor(l, r, ""))),
                    _ => None
                },
                inter_val: match (lhs.inter_val, rhs.inter_val) {
                    (Some(InterData::Int(l)), Some(InterData::Int(r))) => Some(InterData::Int(l ^ r)),
                    _ => None
                },
                data_type: Type::IntLiteral,
                export: true
            }),
            ">>" => Some(Variable {
                comp_val: match (lhs.comp_val, rhs.comp_val, ctx.is_const.get()) {
                    (Some(IntValue(l)), Some(IntValue(r)), false) => Some(IntValue(ctx.builder.build_left_shift(l, r, ""))),
                    _ => None
                },
                inter_val: match (lhs.inter_val, rhs.inter_val) {
                    (Some(InterData::Int(l)), Some(InterData::Int(r))) => Some(InterData::Int(l << r)),
                    _ => None
                },
                data_type: Type::IntLiteral,
                export: true
            }),
            "<<" => Some(Variable {
                comp_val: match (lhs.comp_val, rhs.comp_val, ctx.is_const.get()) {
                    (Some(IntValue(l)), Some(IntValue(r)), false) => Some(IntValue(ctx.builder.build_right_shift(l, r, false, ""))),
                    _ => None
                },
                inter_val: match (lhs.inter_val, rhs.inter_val) {
                    (Some(InterData::Int(l)), Some(InterData::Int(r))) => Some(InterData::Int(l >> r)),
                    _ => None
                },
                data_type: Type::IntLiteral,
                export: true
            }),
            "^^" => None, // TODO: implement exponents
            "<" => Some(Variable {
                comp_val: match (lhs.comp_val, rhs.comp_val, ctx.is_const.get()) {
                    (Some(IntValue(l)), Some(IntValue(r)), false) => Some(IntValue(ctx.builder.build_int_compare(SLT, l, r, ""))),
                    _ => None
                },
                inter_val: match (lhs.inter_val, rhs.inter_val) {
                    (Some(InterData::Int(l)), Some(InterData::Int(r))) => Some(InterData::Int(if l < r {1} else {0})),
                    _ => None
                },
                data_type: Type::Int(1, false),
                export: true
            }),
            ">" => Some(Variable {
                comp_val: match (lhs.comp_val, rhs.comp_val, ctx.is_const.get()) {
                    (Some(IntValue(l)), Some(IntValue(r)), false) => Some(IntValue(ctx.builder.build_int_compare(SGT, l, r, ""))),
                    _ => None
                },
                inter_val: match (lhs.inter_val, rhs.inter_val) {
                    (Some(InterData::Int(l)), Some(InterData::Int(r))) => Some(InterData::Int(if l > r {1} else {0})),
                    _ => None
                },
                data_type: Type::Int(1, false),
                export: true
            }),
            "<=" => Some(Variable {
                comp_val: match (lhs.comp_val, rhs.comp_val, ctx.is_const.get()) {
                    (Some(IntValue(l)), Some(IntValue(r)), false) => Some(IntValue(ctx.builder.build_int_compare(SLE, l, r, ""))),
                    _ => None
                },
                inter_val: match (lhs.inter_val, rhs.inter_val) {
                    (Some(InterData::Int(l)), Some(InterData::Int(r))) => Some(InterData::Int(if l <= r {1} else {0})),
                    _ => None
                },
                data_type: Type::Int(1, false),
                export: true
            }),
            ">=" => Some(Variable {
                comp_val: match (lhs.comp_val, rhs.comp_val, ctx.is_const.get()) {
                    (Some(IntValue(l)), Some(IntValue(r)), false) => Some(IntValue(ctx.builder.build_int_compare(SGE, l, r, ""))),
                    _ => None
                },
                inter_val: match (lhs.inter_val, rhs.inter_val) {
                    (Some(InterData::Int(l)), Some(InterData::Int(r))) => Some(InterData::Int(if l >= r {1} else {0})),
                    _ => None
                },
                data_type: Type::Int(1, false),
                export: true
            }),
            "==" => Some(Variable {
                comp_val: match (lhs.comp_val, rhs.comp_val, ctx.is_const.get()) {
                    (Some(IntValue(l)), Some(IntValue(r)), false) => Some(IntValue(ctx.builder.build_int_compare(EQ, l, r, ""))),
                    _ => None
                },
                inter_val: match (lhs.inter_val, rhs.inter_val) {
                    (Some(InterData::Int(l)), Some(InterData::Int(r))) => Some(InterData::Int(if l == r {1} else {0})),
                    _ => None
                },
                data_type: Type::Int(1, false),
                export: true
            }),
            "!=" => Some(Variable {
                comp_val: match (lhs.comp_val, rhs.comp_val, ctx.is_const.get()) {
                    (Some(IntValue(l)), Some(IntValue(r)), false) => Some(IntValue(ctx.builder.build_int_compare(NE, l, r, ""))),
                    _ => None
                },
                inter_val: match (lhs.inter_val, rhs.inter_val) {
                    (Some(InterData::Int(l)), Some(InterData::Int(r))) => Some(InterData::Int(if l < r {1} else {0})),
                    _ => None
                },
                data_type: Type::Int(1, false),
                export: true
            }),
            _ => None
        },
        (Type::Pointer(b, s), Type::Int(..) | Type::IntLiteral) => match op {
            "+" => Some(Variable {
                comp_val: match (lhs.comp_val, rhs.comp_val, b.size(), ctx.is_const.get()) {
                    (Some(PointerValue(l)), Some(IntValue(r)), SizeType::Static(x), false) => Some({
                        let pt = ctx.context.i64_type();
                        let v1 = ctx.builder.build_ptr_to_int(l, pt, "");
                        let v2 = ctx.builder.build_int_mul(r, pt.const_int(x, false), "");
                        let v3 = ctx.builder.build_int_add(v1, v2, "");
                        PointerValue(ctx.builder.build_int_to_ptr(v3, b.llvm_type(ctx).unwrap().ptr_type(inkwell::AddressSpace::from(0u16)), ""))
                    }),
                    _ => None
                },
                inter_val: None,
                data_type: Type::Pointer(b, s),
                export: true
            }),
            "-" => Some(Variable {
                comp_val: match (lhs.comp_val, rhs.comp_val, b.size(), ctx.is_const.get()) {
                    (Some(PointerValue(l)), Some(IntValue(r)), SizeType::Static(x), false) => Some({
                        let pt = ctx.context.i64_type();
                        let v1 = ctx.builder.build_ptr_to_int(l, pt, "");
                        let v2 = ctx.builder.build_int_mul(r, pt.const_int(x, false), "");
                        let v3 = ctx.builder.build_int_sub(v1, v2, "");
                        PointerValue(ctx.builder.build_int_to_ptr(v3, b.llvm_type(ctx).unwrap().ptr_type(inkwell::AddressSpace::from(0u16)), ""))
                    }),
                    _ => None
                },
                inter_val: None,
                data_type: Type::Pointer(b, s),
                export: true
            }),
            _ => None
        },
        (Type::Int(..) | Type::IntLiteral, Type::Pointer(b, s)) => match op {
            "+" => Some(Variable {
                comp_val: match (rhs.comp_val, lhs.comp_val, b.size(), ctx.is_const.get()) { // I just swapped the sides here
                    (Some(PointerValue(l)), Some(IntValue(r)), SizeType::Static(x), false) => Some({
                        let pt = ctx.context.i64_type();
                        let v1 = ctx.builder.build_ptr_to_int(l, pt, "");
                        let v2 = ctx.builder.build_int_mul(r, pt.const_int(x, false), "");
                        let v3 = ctx.builder.build_int_add(v1, v2, "");
                        PointerValue(ctx.builder.build_int_to_ptr(v3, b.llvm_type(ctx).unwrap().ptr_type(inkwell::AddressSpace::from(0u16)), ""))
                    }),
                    _ => None
                },
                inter_val: None,
                data_type: Type::Pointer(b, s),
                export: true
            }),
            _ => None
        },
        (l @ Type::Pointer(..), r @ Type::Pointer(..)) => match op {
            "-" if l == r => Some(Variable {
                comp_val: match (lhs.comp_val, rhs.comp_val, ctx.is_const.get()) {
                    (Some(PointerValue(l)), Some(PointerValue(r)), false) => {
                        let pt = ctx.context.i64_type();
                        let v1 = ctx.builder.build_ptr_to_int(l, pt, "");
                        let v2 = ctx.builder.build_ptr_to_int(r, pt, "");
                        Some(IntValue(ctx.builder.build_int_sub(v1, v2, "")))
                    },
                    _ => None
                },
                inter_val: None,
                data_type: Type::Int(64, false),
                export: true
            }),
            "<" => Some(Variable {
                comp_val: match (lhs.comp_val, rhs.comp_val, ctx.is_const.get()) {
                    (Some(PointerValue(l)), Some(PointerValue(r)), false) => {
                        let pt = ctx.context.i64_type();
                        let v1 = ctx.builder.build_ptr_to_int(l, pt, "");
                        let v2 = ctx.builder.build_ptr_to_int(r, pt, "");
                        Some(IntValue(ctx.builder.build_int_compare(ULT, v1, v2, "")))
                    },
                    _ => None
                },
                inter_val: None,
                data_type: Type::Int(1, false),
                export: true
            }),
            ">" => Some(Variable {
                comp_val: match (lhs.comp_val, rhs.comp_val, ctx.is_const.get()) {
                    (Some(PointerValue(l)), Some(PointerValue(r)), false) => {
                        let pt = ctx.context.i64_type();
                        let v1 = ctx.builder.build_ptr_to_int(l, pt, "");
                        let v2 = ctx.builder.build_ptr_to_int(r, pt, "");
                        Some(IntValue(ctx.builder.build_int_compare(UGT, v1, v2, "")))
                    },
                    _ => None
                },
                inter_val: None,
                data_type: Type::Int(1, false),
                export: true
            }),
            "<=" => Some(Variable {
                comp_val: match (lhs.comp_val, rhs.comp_val, ctx.is_const.get()) {
                    (Some(PointerValue(l)), Some(PointerValue(r)), false) => {
                        let pt = ctx.context.i64_type();
                        let v1 = ctx.builder.build_ptr_to_int(l, pt, "");
                        let v2 = ctx.builder.build_ptr_to_int(r, pt, "");
                        Some(IntValue(ctx.builder.build_int_compare(ULE, v1, v2, "")))
                    },
                    _ => None
                },
                inter_val: None,
                data_type: Type::Int(1, false),
                export: true
            }),
            ">=" => Some(Variable {
                comp_val: match (lhs.comp_val, rhs.comp_val, ctx.is_const.get()) {
                    (Some(PointerValue(l)), Some(PointerValue(r)), false) => {
                        let pt = ctx.context.i64_type();
                        let v1 = ctx.builder.build_ptr_to_int(l, pt, "");
                        let v2 = ctx.builder.build_ptr_to_int(r, pt, "");
                        Some(IntValue(ctx.builder.build_int_compare(UGE, v1, v2, "")))
                    },
                    _ => None
                },
                inter_val: None,
                data_type: Type::Int(1, false),
                export: true
            }),
            "==" => Some(Variable {
                comp_val: match (lhs.comp_val, rhs.comp_val, ctx.is_const.get()) {
                    (Some(PointerValue(l)), Some(PointerValue(r)), false) => {
                        let pt = ctx.context.i64_type();
                        let v1 = ctx.builder.build_ptr_to_int(l, pt, "");
                        let v2 = ctx.builder.build_ptr_to_int(r, pt, "");
                        Some(IntValue(ctx.builder.build_int_compare(EQ, v1, v2, "")))
                    },
                    _ => None
                },
                inter_val: None,
                data_type: Type::Int(1, false),
                export: true
            }),
            "!=" => Some(Variable {
                comp_val: match (lhs.comp_val, rhs.comp_val, ctx.is_const.get()) {
                    (Some(PointerValue(l)), Some(PointerValue(r)), false) => {
                        let pt = ctx.context.i64_type();
                        let v1 = ctx.builder.build_ptr_to_int(l, pt, "");
                        let v2 = ctx.builder.build_ptr_to_int(r, pt, "");
                        Some(IntValue(ctx.builder.build_int_compare(NE, v1, v2, "")))
                    },
                    _ => None
                },
                inter_val: None,
                data_type: Type::Int(1, false),
                export: true
            }),
            _ => None
        },
        (l @ (Type::Float16 | Type::Float32 | Type::Float64), r @ (Type::Float16 | Type::Float32 | Type::Float64 | Type::Float128)) if l.size() < r.size() => {
            lhs.comp_val = match (lhs.comp_val, ctx.is_const.get()) {
                (Some(FloatValue(l)), false) => Some(FloatValue(ctx.builder.build_float_cast(l, r.llvm_type(ctx).unwrap().into_float_type(), ""))),
                _ => None
            };
            lhs.data_type = r.clone();
            rhs.data_type = r;
            bin_op(lhs, rhs, op, ctx)
        },
        (l @ (Type::Float16 | Type::Float32 | Type::Float64 | Type::Float128), r @ (Type::Float16 | Type::Float32 | Type::Float64)) if l.size() > r.size() => {
            rhs.comp_val = match (rhs.comp_val, ctx.is_const.get()) {
                (Some(FloatValue(r)), false) => Some(FloatValue(ctx.builder.build_float_cast(r, l.llvm_type(ctx).unwrap().into_float_type(), ""))),
                _ => None
            };
            lhs.data_type = l.clone();
            rhs.data_type = l;
            bin_op(lhs, rhs, op, ctx)
        },
        (l @ (Type::Float16 | Type::Float32 | Type::Float64 | Type::Float128), r @ (Type::Float16 | Type::Float32 | Type::Float64 | Type::Float128)) if l == r => match op {
            "+" => Some(Variable {
                comp_val: match (lhs.comp_val, rhs.comp_val, ctx.is_const.get()) {
                    (Some(FloatValue(l)), Some(FloatValue(r)), false) => Some(FloatValue(ctx.builder.build_float_add(l, r, ""))),
                    _ => None
                },
                inter_val: match (lhs.inter_val, rhs.inter_val) {
                    (Some(InterData::Float(l)), Some(InterData::Float(r))) => Some(InterData::Float(l + r)),
                    _ => None
                },
                data_type: l,
                export: true
            }),
            "-" => Some(Variable {
                comp_val: match (lhs.comp_val, rhs.comp_val, ctx.is_const.get()) {
                    (Some(FloatValue(l)), Some(FloatValue(r)), false) => Some(FloatValue(ctx.builder.build_float_sub(l, r, ""))),
                    _ => None
                },
                inter_val: match (lhs.inter_val, rhs.inter_val) {
                    (Some(InterData::Float(l)), Some(InterData::Float(r))) => Some(InterData::Float(l - r)),
                    _ => None
                },
                data_type: l,
                export: true
            }),
            "*" => Some(Variable {
                comp_val: match (lhs.comp_val, rhs.comp_val, ctx.is_const.get()) {
                    (Some(FloatValue(l)), Some(FloatValue(r)), false) => Some(FloatValue(ctx.builder.build_float_mul(l, r, ""))),
                    _ => None
                },
                inter_val: match (lhs.inter_val, rhs.inter_val) {
                    (Some(InterData::Float(l)), Some(InterData::Float(r))) => Some(InterData::Float(l * r)),
                    _ => None
                },
                data_type: l,
                export: true
            }),
            "/" => Some(Variable {
                comp_val: match (lhs.comp_val, rhs.comp_val, ctx.is_const.get()) {
                    (Some(FloatValue(l)), Some(FloatValue(r)), false) => Some(FloatValue(ctx.builder.build_float_div(l, r, ""))),
                    _ => None
                },
                inter_val: match (lhs.inter_val, rhs.inter_val) {
                    (Some(InterData::Float(l)), Some(InterData::Float(r))) => Some(InterData::Float(l / r)),
                    _ => None
                },
                data_type: l,
                export: true
            }),
            "%" => Some(Variable {
                comp_val: match (lhs.comp_val, rhs.comp_val, ctx.is_const.get()) {
                    (Some(FloatValue(_l)), Some(FloatValue(_r)), false) => None, // TODO: implement fmod
                    _ => None
                },
                inter_val: match (lhs.inter_val, rhs.inter_val) {
                    (Some(InterData::Float(l)), Some(InterData::Float(r))) => Some(InterData::Float(l.rem_euclid(r))),
                    _ => None
                },
                data_type: l,
                export: true
            }),
            "^^" => Some(Variable {
                comp_val: match (lhs.comp_val, rhs.comp_val, ctx.is_const.get()) {
                    (Some(FloatValue(_l)), Some(FloatValue(_r)), false) => None, // TODO: implement powf
                    _ => None
                },
                inter_val: match (lhs.inter_val, rhs.inter_val) {
                    (Some(InterData::Float(l)), Some(InterData::Float(r))) => Some(InterData::Float(l.powf(r))),
                    _ => None
                },
                data_type: bin_type(l, r, op),
                export: true
            }),
            "<" => Some(Variable {
                comp_val: match (lhs.comp_val, rhs.comp_val, ctx.is_const.get()) {
                    (Some(FloatValue(l)), Some(FloatValue(r)), false) => Some(IntValue(ctx.builder.build_float_compare(OLT, l, r, ""))),
                    _ => None
                },
                inter_val: match (lhs.inter_val, rhs.inter_val) {
                    (Some(InterData::Float(l)), Some(InterData::Float(r))) => Some(InterData::Int(if l < r {1} else {0})),
                    _ => None
                },
                data_type: Type::Int(1, false),
                export: true
            }),
            ">" => Some(Variable {
                comp_val: match (lhs.comp_val, rhs.comp_val, ctx.is_const.get()) {
                    (Some(FloatValue(l)), Some(FloatValue(r)), false) => Some(IntValue(ctx.builder.build_float_compare(OGT, l, r, ""))),
                    _ => None
                },
                inter_val: match (lhs.inter_val, rhs.inter_val) {
                    (Some(InterData::Float(l)), Some(InterData::Float(r))) => Some(InterData::Int(if l > r {1} else {0})),
                    _ => None
                },
                data_type: Type::Int(1, false),
                export: true
            }),
            "<=" => Some(Variable {
                comp_val: match (lhs.comp_val, rhs.comp_val, ctx.is_const.get()) {
                    (Some(FloatValue(l)), Some(FloatValue(r)), false) => Some(IntValue(ctx.builder.build_float_compare(OLE, l, r, ""))),
                    _ => None
                },
                inter_val: match (lhs.inter_val, rhs.inter_val) {
                    (Some(InterData::Float(l)), Some(InterData::Float(r))) => Some(InterData::Int(if l <= r {1} else {0})),
                    _ => None
                },
                data_type: Type::Int(1, false),
                export: true
            }),
            ">=" => Some(Variable {
                comp_val: match (lhs.comp_val, rhs.comp_val, ctx.is_const.get()) {
                    (Some(FloatValue(l)), Some(FloatValue(r)), false) => Some(IntValue(ctx.builder.build_float_compare(OGE, l, r, ""))),
                    _ => None
                },
                inter_val: match (lhs.inter_val, rhs.inter_val) {
                    (Some(InterData::Float(l)), Some(InterData::Float(r))) => Some(InterData::Int(if l >= r {1} else {0})),
                    _ => None
                },
                data_type: Type::Int(1, false),
                export: true
            }),
            "==" => Some(Variable {
                comp_val: match (lhs.comp_val, rhs.comp_val, ctx.is_const.get()) {
                    (Some(FloatValue(l)), Some(FloatValue(r)), false) => Some(IntValue(ctx.builder.build_float_compare(OEQ, l, r, ""))),
                    _ => None
                },
                inter_val: match (lhs.inter_val, rhs.inter_val) {
                    (Some(InterData::Float(l)), Some(InterData::Float(r))) => Some(InterData::Int(if l == r {1} else {0})),
                    _ => None
                },
                data_type: Type::Int(1, false),
                export: true
            }),
            "!=" => Some(Variable {
                comp_val: match (lhs.comp_val, rhs.comp_val, ctx.is_const.get()) {
                    (Some(FloatValue(l)), Some(FloatValue(r)), false) => Some(IntValue(ctx.builder.build_float_compare(ONE, l, r, ""))),
                    _ => None
                },
                inter_val: match (lhs.inter_val, rhs.inter_val) {
                    (Some(InterData::Float(l)), Some(InterData::Float(r))) => Some(InterData::Int(if l != r {1} else {0})),
                    _ => None
                },
                data_type: Type::Int(1, false),
                export: true
            }),
            _ => None
        },
        (l @ (Type::Float16 | Type::Float32 | Type::Float64 | Type::Float128), r @ (Type::IntLiteral | Type::Int(..))) => {
            if let (Some(IntValue(rv)), false) = (rhs.comp_val, ctx.is_const.get()) {
                rhs.comp_val = Some(FloatValue(match r {
                    Type::IntLiteral | Type::Int(_, false) => ctx.builder.build_signed_int_to_float(rv, l.llvm_type(ctx).unwrap().into_float_type(), ""),
                    _ => ctx.builder.build_unsigned_int_to_float(rv, l.llvm_type(ctx).unwrap().into_float_type(), "")
                }));
            }
            lhs.data_type = l.clone();
            rhs.data_type = l;
            bin_op(lhs, rhs, op, ctx)
        },
        (l @ (Type::IntLiteral | Type::Int(..)), r @ (Type::Float16 | Type::Float32 | Type::Float64 | Type::Float128)) => {
            if let (Some(IntValue(lv)), false) = (lhs.comp_val, ctx.is_const.get()) {
                lhs.comp_val = Some(FloatValue(match l {
                    Type::IntLiteral | Type::Int(_, false) => ctx.builder.build_signed_int_to_float(lv, r.llvm_type(ctx).unwrap().into_float_type(), ""),
                    _ => ctx.builder.build_unsigned_int_to_float(lv, r.llvm_type(ctx).unwrap().into_float_type(), "")
                }));
            }
            lhs.data_type = r.clone();
            rhs.data_type = r;
            bin_op(lhs, rhs, op, ctx)
        },
        _ => None
    }
}
pub fn pre_op<'ctx>(mut val: Variable<'ctx>, op: &str, ctx: &CompCtx<'ctx>) -> Option<Variable<'ctx>> {
    match val.data_type {
        Type::Borrow(x) => {
            val.data_type = *x;
            pre_op(val, op, ctx)
        },
        Type::Reference(x, false) => if op == "&" {
            val.data_type = Type::Pointer(x, false);
            Some(val)
        }
        else if op == "&&" {
            val.data_type = Type::Pointer(x, false);
            pre_op(val, "&", ctx)
        }
        else {
            val.data_type = *x;
            if !ctx.is_const.get() && val.data_type.register() {
                if let Some(v) = val.comp_val {
                    val.comp_val = Some(ctx.builder.build_load(v.into_pointer_value(), ""));
                }
            }
            pre_op(val, op, ctx)
        },
        Type::Reference(x, true) => if op == "&" {
            val.data_type = Type::Pointer(x, true);
            Some(val)
        }
        else if op == "&&" {
            val.data_type = Type::Pointer(x, true);
            pre_op(val, "&", ctx)
        }
        else {
            match *x {
                Type::IntLiteral => panic!("There shouldn't be a reference to an integer literal"),
                x @ Type::Int(..) => match op {
                    "++" => {
                        if let (Some(PointerValue(v)), false) = (val.comp_val, ctx.is_const.get()) {
                            let v1 = ctx.builder.build_load(v, "").into_int_value();
                            let v2 = ctx.builder.build_int_add(v1, x.llvm_type(ctx).unwrap().into_int_type().const_int(1, false), "");
                            ctx.builder.build_store(v, v2);
                        }
                        val.inter_val = None;
                        val.data_type = x;
                        Some(val)
                    },
                    "--" => {
                        if let (Some(PointerValue(v)), false) = (val.comp_val, ctx.is_const.get()) {
                            let v1 = ctx.builder.build_load(v, "").into_int_value();
                            let v2 = ctx.builder.build_int_sub(v1, x.llvm_type(ctx).unwrap().into_int_type().const_int(1, false), "");
                            ctx.builder.build_store(v, v2);
                        }
                        val.inter_val = None;
                        val.data_type = x;
                        Some(val)
                    },
                    _ => {
                        val.data_type = x;
                        if !ctx.is_const.get() && val.data_type.register() {
                            if let Some(v) = val.comp_val {
                                val.comp_val = Some(ctx.builder.build_load(v.into_pointer_value(), ""));
                            }
                        }
                        pre_op(val, op, ctx)
                    }
                },
                x @ (Type::Float16 | Type::Float32 | Type::Float64 | Type::Float128) => match op {
                    "++" => {
                        if let (Some(PointerValue(v)), false) = (val.comp_val, ctx.is_const.get()) {
                            let v1 = ctx.builder.build_load(v, "").into_float_value();
                            let v2 = ctx.builder.build_float_add(v1, x.llvm_type(ctx).unwrap().into_float_type().const_float(1.0), "");
                            ctx.builder.build_store(v, v2);
                        }
                        val.inter_val = None;
                        val.data_type = x;
                        Some(val)
                    },
                    "--" => {
                        if let (Some(PointerValue(v)), false) = (val.comp_val, ctx.is_const.get()) {
                            let v1 = ctx.builder.build_load(v, "").into_float_value();
                            let v2 = ctx.builder.build_float_sub(v1, x.llvm_type(ctx).unwrap().into_float_type().const_float(1.0), "");
                            ctx.builder.build_store(v, v2);
                        }
                        val.inter_val = None;
                        val.data_type = x;
                        Some(val)
                    },
                    _ => {
                        val.data_type = x;
                        if !ctx.is_const.get() && val.data_type.register() {
                            if let Some(v) = val.comp_val {
                                val.comp_val = Some(ctx.builder.build_load(v.into_pointer_value(), ""));
                            }
                        }
                        pre_op(val, op, ctx)
                    }
                },
                Type::Pointer(b, m) => match op {
                    "++" => {
                        if let (Some(PointerValue(v)), SizeType::Static(x), false) = (val.comp_val, b.size(), ctx.is_const.get()) {
                            let pt = ctx.context.i64_type();
                            let v1 = ctx.builder.build_load(v, "").into_pointer_value();
                            let v2 = ctx.builder.build_ptr_to_int(v1, pt, "");
                            let v3 = ctx.builder.build_int_add(v2, pt.const_int(x, false), "");
                            let v4 = ctx.builder.build_int_to_ptr(v3, b.llvm_type(ctx).unwrap().ptr_type(inkwell::AddressSpace::from(0u16)), "");
                            ctx.builder.build_store(v, v4);
                        }
                        val.inter_val = None;
                        val.data_type = Type::Pointer(b, m);
                        Some(val)
                    },
                    "--" => {
                        if let (Some(PointerValue(v)), SizeType::Static(x), false) = (val.comp_val, b.size(), ctx.is_const.get()) {
                            let pt = ctx.context.i64_type();
                            let v1 = ctx.builder.build_load(v, "").into_pointer_value();
                            let v2 = ctx.builder.build_ptr_to_int(v1, pt, "");
                            let v3 = ctx.builder.build_int_sub(v2, pt.const_int(x, false), "");
                            let v4 = ctx.builder.build_int_to_ptr(v3, b.llvm_type(ctx).unwrap().ptr_type(inkwell::AddressSpace::from(0u16)), "");
                            ctx.builder.build_store(v, v4);
                        }
                        val.inter_val = None;
                        val.data_type = Type::Pointer(b, m);
                        Some(val)
                    },
                    _ => {
                        val.data_type = Type::Pointer(b, m);
                        if !ctx.is_const.get() && val.data_type.register() {
                            if let Some(v) = val.comp_val {
                                val.comp_val = Some(ctx.builder.build_load(v.into_pointer_value(), ""));
                            }
                        }
                        pre_op(val, op, ctx)
                    }
                },
                x => {
                    val.data_type = x;
                    if !ctx.is_const.get() && val.data_type.register() {
                        if let Some(v) = val.comp_val {
                            val.comp_val = Some(ctx.builder.build_load(v.into_pointer_value(), ""));
                        }
                    }
                    pre_op(val, op, ctx)
                }
            }
        },
        Type::IntLiteral => match op {
            "+" => {
                val.data_type = Type::IntLiteral;
                Some(val)
            },
            "-" => Some(Variable {
                comp_val: if let (Some(IntValue(v)), false) = (val.comp_val, ctx.is_const.get()) {Some(IntValue(ctx.builder.build_int_neg(v, "")))} else {None},
                inter_val: if let Some(InterData::Int(v)) = val.inter_val {Some(InterData::Int(-v))} else {None},
                data_type: Type::IntLiteral,
                export: true
            }),
            "~" => Some(Variable {
                comp_val: if let (Some(IntValue(v)), false) = (val.comp_val, ctx.is_const.get()) {Some(IntValue(ctx.builder.build_xor(v, ctx.context.i64_type().const_all_ones(), "")))} else {None},
                inter_val: if let Some(InterData::Int(v)) = val.inter_val {Some(InterData::Int(!v))} else {None},
                data_type: Type::IntLiteral,
                export: true
            }),
            _ => None
        },
        Type::Int(s, u) => match op {
            "+" => {
                val.data_type = Type::Int(s, u);
                Some(val)
            },
            "-" => Some(Variable {
                comp_val: if let (Some(IntValue(v)), false) = (val.comp_val, ctx.is_const.get()) {Some(IntValue(ctx.builder.build_int_neg(v, "")))} else {None},
                inter_val: if let Some(InterData::Int(v)) = val.inter_val {Some(InterData::Int(-v))} else {None},
                data_type: Type::Int(s, u),
                export: true
            }),
            "~" => Some(Variable {
                comp_val: if let (Some(IntValue(v)), false) = (val.comp_val, ctx.is_const.get()) {Some(IntValue(ctx.builder.build_xor(v, ctx.context.custom_width_int_type(s as u32).const_all_ones(), "")))} else {None},
                inter_val: if let Some(InterData::Int(v)) = val.inter_val {Some(InterData::Int(!v))} else {None},
                data_type: Type::Int(s, u),
                export: true
            }),
            _ => None
        },
        x @ (Type::Float16 | Type::Float32 | Type::Float64 | Type::Float128) => match op {
            "+" => {
                val.data_type = x;
                Some(val)
            },
            "-" => Some(Variable {
                comp_val: if let (Some(FloatValue(v)), false) = (val.comp_val, ctx.is_const.get()) {Some(FloatValue(ctx.builder.build_float_neg(v, "")))} else {None},
                inter_val: if let Some(InterData::Float(v)) = val.inter_val {Some(InterData::Float(-v))} else {None},
                data_type: x,
                export: true
            }),
            _ => None
        }
        Type::Pointer(b, m) => match op {
            "*" => {
                val.data_type = Type::Reference(b, m);
                Some(val)
            },
            _ => None
        },
        _ => None
    }
}
pub fn post_op<'ctx>(val: Variable<'ctx>, _op: &str, _ctx: &CompCtx<'ctx>) -> Option<Variable<'ctx>> {
    match val.data_type { // The only posfix operators are ? and !, and they're for error handling
        _ => None
    }
}
pub fn impl_convert<'ctx>(mut val: Variable<'ctx>, target: Type, ctx: &CompCtx<'ctx>) -> Option<Variable<'ctx>> {
    if val.data_type == target {Some(val)}
    else {
        match val.data_type {
            Type::Borrow(b) => {
                val.data_type = *b;
                impl_convert(val, target, ctx)
            },
            Type::Reference(b, true) => {
                if &target == &Type::Reference(b.clone(), false) {Some(Variable {data_type: Type::Reference(b, false), ..val})}
                else {
                    if !ctx.is_const.get() && b.register() {
                        if let Some(PointerValue(v)) = val.comp_val {
                            val.comp_val = Some(ctx.builder.build_load(v, ""));
                        }
                    }
                    val.data_type = *b;
                    impl_convert(val, target, ctx)
                }
            },
            Type::Reference(b, false) => {
                if !ctx.is_const.get() && b.register() {
                    if let Some(PointerValue(v)) = val.comp_val {
                        val.comp_val = Some(ctx.builder.build_load(v, ""));
                    }
                }
                val.data_type = *b;
                impl_convert(val, target, ctx)
            },
            Type::IntLiteral => match target {
                x @ Type::Int(..) => Some(Variable {
                    comp_val: if let Some(InterData::Int(v)) = val.inter_val {Some(IntValue(x.llvm_type(ctx).unwrap().into_int_type().const_int(v as u64, true)))}
                              else if let Some(IntValue(v)) = val.comp_val {Some(IntValue(ctx.builder.build_int_z_extend(v, x.llvm_type(ctx).unwrap().into_int_type(), "")))}
                              else {None},
                    data_type: x,
                    ..val
                }),
                x @ (Type::Float16 | Type::Float32 | Type::Float64 | Type::Float128) => Some(Variable {
                    comp_val: if let Some(InterData::Int(v)) = val.inter_val {Some(FloatValue(x.llvm_type(ctx).unwrap().into_float_type().const_float(v as f64)))}
                              else if let Some(IntValue(v)) = val.comp_val {Some(FloatValue(ctx.builder.build_signed_int_to_float(v, x.llvm_type(ctx).unwrap().into_float_type(), "")))}
                              else {None},
                    inter_val: if let Some(InterData::Int(v)) = val.inter_val {Some(InterData::Float(v as f64))} else {None},
                    data_type: x,
                    export: true
                }),
                _ => None
            },
            _ => None
        }
    }
}
pub fn expl_convert<'ctx>(val: Variable<'ctx>, target: Type, ctx: &CompCtx<'ctx>) -> Option<Variable<'ctx>> {impl_convert(val, target, ctx)}
pub fn call<'ctx>(mut target: Variable<'ctx>, loc: Location, cparen: Location, mut args: Vec<(Variable<'ctx>, Location)>, ctx: &CompCtx<'ctx>) -> Result<Variable<'ctx>, Diagnostic> {
    match target.data_type {
        Type::Borrow(b) => {
            target.data_type = *b;
            call(target, loc, cparen, args, ctx)
        },
        Type::Reference(b, _) => {
            if !ctx.is_const.get() && b.register() {
                if let Some(PointerValue(v)) = target.comp_val {
                    target.comp_val = Some(ctx.builder.build_load(v, ""));
                }
            }
            target.data_type = *b;
            call(target, loc, cparen, args, ctx)
        },
        Type::Function(ret, params) => {
            let mut err = Diagnostic::error(loc.clone(), 313, Some(format!("function type is {}", Type::Function(ret.clone(), params.clone())))).note(loc.clone(), {
                let mut out = format!("argument types are (");
                args.iter().for_each(|(Variable {data_type, ..}, _)| out += format!("{data_type}, ").as_str());
                out.truncate(out.len() - 2);
                out.push(')');
                out
            });
            let suffixes = ["st", "nd", "rd", "th", "th", "th", "th", "th", "th", "th"]; // 1st, 2nd, 3rd, 4th, 5th, 6th, 7th, 8th, 9th, 0th
            let mut good = true;
            let p = params.len();
            let mut a = args.len();
            if a > p {
                err.add_note(cparen.clone(), format!("expected {p} parameters, got {a}"));
                args.truncate(p);
                a = p;
            }
            let (c, r) = args.into_iter().chain(if let Some(InterData::Function(FnData {defaults, ..})) = target.inter_val {
                let d = defaults.len();
                defaults.iter().zip(params.iter().skip(p - d)).skip(a + d - p).map(|(v, (t, c))| (Variable {
                    comp_val: if *c {None} else {v.into_compiled(ctx)},
                    inter_val: Some(v.clone()),
                    data_type: t.clone(),
<<<<<<< HEAD
                    export: true
                }, Location::null())).collect()
=======
                    good: Cell::new(true)
                }, cparen.clone())).collect()
>>>>>>> fd13e30e
            } else {vec![]}).zip(params.iter()).enumerate().map(|(n, ((v, l), (t, c)))| {
                let e = format!("expected value of type {t} in {}{} argument, got {}", n + 1, suffixes[n % 10], v.data_type);
                (if let Some(val) = impl_convert(v.clone(), t.clone(), ctx) {
                    if *c && val.inter_val.is_none() {
                        good = false;
                        err.add_note(l.clone(), format!("{}{} argument must be const, but argument is not", n + 1, suffixes[n % 10]));
                    }
                    val
                }
                else {
                    good = false;
                    err.add_note(l.clone(), e);
                    Variable::error()
                }, c)
            }).partition::<Vec<_>, _>(|(_, c)| **c);
            if !good {return Err(err)}
            if c.len() > 0 {return Err(Diagnostic::error(loc.clone(), 900, None))}
            good = true;
            let val: Option<inkwell::values::CallableValue> = if let Some(PointerValue(v)) = target.comp_val {v.try_into().ok()} else {None};
            let args: Vec<inkwell::values::BasicMetadataValueEnum> = r.into_iter().filter_map(|(Variable {comp_val, ..}, _)| comp_val.map(|v| v.into()).or_else(|| {good = false; None})).collect();
            Ok(Variable { // maybe there should be an error if val or args fails
                comp_val: if good {val.and_then(|v| ctx.builder.build_call(v, args.as_slice(), "").try_as_basic_value().left())} else {None},
                inter_val: None,
                data_type: *ret,
                export: true
            })
        },
        t => Err(Diagnostic::error(loc.clone(), 313, Some(format!("target type is {t}"))).info({
            let mut out = format!("argument types are (");
            args.iter().for_each(|(Variable {data_type, ..}, _)| out += format!("{data_type}, ").as_str());
            out.truncate(out.len() - 2);
            out.push(')');
            out
        }))
    }
}
pub fn common(lhs: &Type, rhs: &Type) -> Option<Type> {
    if lhs == rhs {return Some(lhs.clone())}
    match (lhs, rhs) {
        (lhs, &Type::Reference(ref base, _) | &Type::Borrow(ref base)) if lhs == &**base => Some(lhs.clone()),
        (&Type::Reference(ref base, _) | &Type::Borrow(ref base), rhs) if rhs == &**base => Some(rhs.clone()),
        (Type::IntLiteral, x @ Type::Int(..)) | (x @ Type::Int(..), Type::IntLiteral) => Some(x.clone()),
        (Type::IntLiteral | Type::Int(..), x @ (Type::Float16 | Type::Float32 | Type::Float64 | Type::Float128)) | (x @ (Type::Float16 | Type::Float32 | Type::Float64 | Type::Float128), Type::IntLiteral | Type::Int(..)) => Some(x.clone()),
        (Type::Float32, Type::Float16) | (Type::Float16, Type::Float32) => Some(Type::Float32),
        (Type::Float64, Type::Float16 | Type::Float32) | (Type::Float16 | Type::Float32, Type::Float64) => Some(Type::Float64),
        (Type::Float128, Type::Float16 | Type::Float32 | Type::Float64) | (Type::Float16 | Type::Float32 | Type::Float64, Type::Float128) => Some(Type::Float128),
        _ => None
    }
}<|MERGE_RESOLUTION|>--- conflicted
+++ resolved
@@ -1531,13 +1531,8 @@
                     comp_val: if *c {None} else {v.into_compiled(ctx)},
                     inter_val: Some(v.clone()),
                     data_type: t.clone(),
-<<<<<<< HEAD
                     export: true
-                }, Location::null())).collect()
-=======
-                    good: Cell::new(true)
                 }, cparen.clone())).collect()
->>>>>>> fd13e30e
             } else {vec![]}).zip(params.iter()).enumerate().map(|(n, ((v, l), (t, c)))| {
                 let e = format!("expected value of type {t} in {}{} argument, got {}", n + 1, suffixes[n % 10], v.data_type);
                 (if let Some(val) = impl_convert(v.clone(), t.clone(), ctx) {
