use codespan_reporting::term::{self, termcolor::{ColorChoice, StandardStream}};
use std::collections::HashMap;
use std::path::{Path, PathBuf};
use std::ffi::OsString;
use std::process::Command;
use std::cell::RefCell;
use serde::*;
use either::Either;
use semver::{Version, VersionReq};
use path_calculate::*;
<<<<<<< HEAD
use cobalt::{CompCtx, Value, Type, InterData, AST, ast::TopLevelAST};
use super::{libs, opt, package};
=======
use cobalt::{CompCtx, Value, Type, InterData};
use super::{libs, opt, package, warning, error};
>>>>>>> 89223a02
#[derive(Debug, Clone, Deserialize)]
pub struct Project {
    pub name: String,
    pub version: Version,
    pub author: Option<String>,
    pub co_version: Option<VersionReq>,
    #[serde(alias = "description")]
    pub desc: Option<String>,
    #[serde(alias = "target")]
    targets: Option<Vec<Target>>,
    #[serde(alias = "lib")]
    library: Option<Vec<Library>>,
    #[serde(alias = "exe")]
    #[serde(alias = "bin")]
    #[serde(alias = "executable")]
    executable: Option<Vec<Executable>>,
    meta: Option<Vec<Meta>>
}
impl Project {
    pub fn into_targets(self) -> impl Iterator<Item = Target> {
        self.targets.unwrap_or_default().into_iter()
        .chain(self.executable.unwrap_or_default().into_iter().map(|Executable {name, files, deps}| Target {target_type: TargetType::Executable, name, files, deps}))
        .chain(self.library.unwrap_or_default().into_iter().map(|Library {name, files, deps}| Target {target_type: TargetType::Library, name, files, deps}))
        .chain(self.meta.unwrap_or_default().into_iter().map(|Meta {name, deps}| Target {target_type: TargetType::Library, files: None, name, deps}))
    }
}
#[derive(Debug, Clone, Deserialize)]
pub enum TargetType {
    #[serde(rename = "exe")]
    #[serde(alias = "executable")]
    #[serde(alias = "bin")]
    #[serde(alias = "binary")]
    Executable,
    #[serde(rename = "lib")]
    #[serde(alias = "library")]
    Library,
    #[serde(rename = "meta")]
    Meta
}
#[derive(Debug, Clone, Deserialize)]
pub struct Target {
    pub name: String,
    #[serde(rename = "type")]
    pub target_type: TargetType,
    #[serde(with = "either::serde_untagged_optional")]
    pub files: Option<Either<String, Vec<String>>>,
    #[serde(default)]
    #[serde(alias = "dependencies")]
    pub deps: HashMap<String, String>
}
#[derive(Debug, Clone, Deserialize)]
struct Executable {
    pub name: String,
    #[serde(with = "either::serde_untagged_optional")]
    pub files: Option<Either<String, Vec<String>>>,
    #[serde(default)]
    #[serde(alias = "dependencies")]
    pub deps: HashMap<String, String>
}
#[derive(Debug, Clone, Deserialize)]
struct Library {
    pub name: String,
    #[serde(with = "either::serde_untagged_optional")]
    pub files: Option<Either<String, Vec<String>>>,
    #[serde(default)]
    #[serde(alias = "dependencies")]
    pub deps: HashMap<String, String>
}
#[derive(Debug, Clone, Deserialize)]
struct Meta {
    pub name: String,
    #[serde(default)]
    #[serde(alias = "dependencies")]
    pub deps: HashMap<String, String>
}
#[derive(Debug, Clone)]
pub struct BuildOptions<'a, 'b, 'c, 'd, 'e> {
    pub source_dir: &'a Path,
    pub build_dir: &'b Path,
    pub continue_build: bool,
    pub continue_comp: bool,
    pub triple: &'c inkwell::targets::TargetTriple,
    pub profile: &'d str,
    pub link_dirs: Vec<&'e str>
}
enum LibInfo {
    Name(String),
    Path(PathBuf)
}
#[derive(Default)]
struct TargetData {
    pub libs: Vec<LibInfo>,
    pub deps: Vec<String>
}
impl TargetData {
    pub fn init_lib(&mut self, name: &str, path: &Path, targets: &HashMap<String, (Target, RefCell<Option<TargetData>>)>) {
        for lib in self.libs.iter_mut() {
            if let LibInfo::Name(l) = lib {
                if l == name {
                    *lib = LibInfo::Path(path.to_path_buf());
                }
            }
        }
        for dep in self.deps.iter() {
            targets.get(dep).expect("Dependency should exist!").1.borrow_mut().as_mut().expect("Dependency should be initialized!").init_lib(name, path, targets);
        }
    }
    fn missing_libs<'a, 'b: 'a>(&'b self, targets: &'a HashMap<String, (Target, RefCell<Option<TargetData>>)>) -> Vec<String> {
        let mut out = self.libs.iter().filter_map(|lib| if let LibInfo::Name(lib) = lib {Some(lib.clone())} else {None}).collect::<Vec<_>>();
        for dep in self.deps.iter() {out.extend(targets.get(dep).expect("Dependency should exist!").1.borrow().as_ref().expect("Dependency should be initialized!").missing_libs(targets))}
        out
    }
    pub fn init_all(&mut self, targets: &HashMap<String, (Target, RefCell<Option<TargetData>>)>, link_dirs: &Vec<&str>) -> Result<(), i32> {
        let mut libs = self.missing_libs(targets);
        libs.sort();
        libs.dedup();
        match libs::find_libs(libs.clone(), link_dirs, None) {
            Ok((libs, notfound, failed)) => {
                for nf in notfound.iter() {error!("couldn't find library {nf}");}
                if !notfound.is_empty() {return Err(102)}
                libs.into_iter().for_each(|(path, name)| self.init_lib(&name, &path, targets));
                if failed {Err(99)} else {Ok(())}
            },
            Err(e) => {
                error!("{e}");
                Err(100)
            }
        }
    }
    pub fn initialized_libs<'a, 'b: 'a>(&'b self, targets: &'a HashMap<String, (Target, RefCell<Option<TargetData>>)>) -> Vec<PathBuf> {
        let mut out = self.libs.iter().filter_map(|lib| if let LibInfo::Path(p) = lib {Some(p.clone())} else {None}).collect::<Vec<_>>();
        for dep in self.deps.iter() {out.extend(targets.get(dep).expect("Dependency should exist!").1.borrow().as_ref().expect("Dependency should be initialized!").initialized_libs(targets))}
        out
    }
}
fn clear_mod<'ctx>(this: &HashMap<String, cobalt::Symbol<'ctx>>) {
    for (_, sym) in this.iter() {
        match sym {
            cobalt::Symbol(Value {data_type: Type::Module, inter_val: Some(InterData::Module(m, ..)), ..}, _) => clear_mod(m),
            cobalt::Symbol(v, _) => if let Some(inkwell::values::BasicValueEnum::PointerValue(pv)) = v.comp_val {
                unsafe {
                    if matches!(v.data_type, Type::Function(..)) {
                        let f = std::mem::transmute::<_, inkwell::values::FunctionValue>(pv);
                        while let Some(bb) = f.get_first_basic_block() {bb.remove_from_function().unwrap();}
                    }
                    else {
                        std::mem::transmute::<_, inkwell::values::GlobalValue>(pv).set_externally_initialized(true)
                    }
                }
            }
        }
    }
}
fn build_file_1<'ctx>(path: &Path, ctx: &CompCtx<'ctx>, opts: &BuildOptions) -> Result<((PathBuf, bool), Option<TopLevelAST>), i32> {
    let mut out_path = opts.build_dir.to_path_buf();
    out_path.push(".artifacts");
    out_path.push(path.strip_prefix(opts.source_dir).unwrap_or(path));
    out_path.set_extension("o");
    let pname = match path.related_to(opts.source_dir) {
        Ok(p) => p,
        Err(e) => {
            eprintln!("error occured when finding relative path: {e}");
            return Err(100)
        }
    };
    if out_path.exists() && (|| Ok::<bool, std::io::Error>(path.metadata()?.modified()? < out_path.metadata()?.modified()?))().unwrap_or(false) { // lambda to propagate errors
        println!("{} has already been built", pname.display());
        return Ok(((out_path, false), None));
    }
    println!("Compiling {}", pname.display());
    let mut stdout = &mut StandardStream::stdout(ColorChoice::Always);
    let config = term::Config::default();
    let name = path.to_str().expect("File name must be valid UTF-8");
    ctx.module.set_name(name);
    ctx.module.set_source_file_name(name);
    let mut fail = false;
    let mut overall_fail = false;
    let code = match std::fs::read_to_string(path.as_absolute_path().unwrap()) {
        Ok(code) => code,
        Err(e) => {
            eprintln!("error occured when trying to open file: {e}");
            return Err(100)
        }
    };
    let file = cobalt::errors::files::add_file(name.to_string(), code.clone());
    let files = &*cobalt::errors::files::FILES.read().unwrap();
    let (toks, errs) = cobalt::parser::lexer::lex(&code, (file, 0), &ctx.flags);
    for err in errs {term::emit(&mut stdout, &config, files, &err.0).unwrap(); fail |= err.is_err();}
    if fail && !opts.continue_comp {println!(); return Err(101)}
    overall_fail |= fail;
    fail = false;
    let (ast, errs) = cobalt::parser::ast::parse(toks.as_slice(), &ctx.flags);
    for err in errs {term::emit(&mut stdout, &config, files, &err.0).unwrap(); fail |= err.is_err();}
    if fail && !opts.continue_comp {println!(); return Err(101)}
    Ok(((out_path, overall_fail), Some(ast)))
}
fn build_file_2<'ctx>(ast: TopLevelAST, ctx: &CompCtx<'ctx>, opts: &BuildOptions, out_path: &Path, mut overall_fail: bool) -> Result<(), i32> {
    let ERROR = &"error".bright_red().bold();
    let MODULE = &"module".blue().bold();
    let files = &*cobalt::errors::files::FILES.read().unwrap();
    let mut stdout = &mut StandardStream::stdout(ColorChoice::Always);
    let config = term::Config::default();
    let (_, errs) = ast.codegen(ctx);
    let mut fail = false;
    for err in errs {term::emit(&mut stdout, &config, files, &err.0).unwrap(); fail |= err.is_err();}
    overall_fail |= fail;
    if fail && !opts.continue_comp {
        ctx.with_vars(|v| clear_mod(&v.symbols));
        return Err(101)
    }
    if let Err(msg) = ctx.module.verify() {
<<<<<<< HEAD
        eprintln!("{ERROR}: {MODULE}: {}", msg.to_string());
        ctx.with_vars(|v| clear_mod(&v.symbols));
=======
        error!("\n{}", msg.to_string());
        let new = ctx.context.create_module("");
        new.set_triple(&ctx.module.get_triple());
        ctx.with_vars(|v| clear_mod(&mut v.symbols, &new));
        ctx.module = new;
>>>>>>> 89223a02
        return Err(101)
    }
    if overall_fail {
        ctx.with_vars(|v| clear_mod(&v.symbols));
        return Err(101)
    }
    let pm = inkwell::passes::PassManager::create(());
    opt::load_profile(Some(opts.profile), &pm);
    pm.run_on(&ctx.module);
    let target_machine = inkwell::targets::Target::from_triple(opts.triple).unwrap().create_target_machine(
        opts.triple,
        "",
        "",
        inkwell::OptimizationLevel::None,
        inkwell::targets::RelocMode::PIC,
        inkwell::targets::CodeModel::Small
    ).expect("failed to create target machine");
    println!("made target machine for {out_path:?}");
    if let Err(e) = if out_path.parent().unwrap().exists() {Ok(())} else {std::fs::create_dir_all(out_path.parent().unwrap())} {
        eprintln!("error when creating directory {}: {e}", out_path.parent().unwrap().display());
        return Err(100)
    }
    target_machine.write_to_file(&ctx.module, inkwell::targets::FileType::Object, out_path).unwrap();
    println!("built artifact for {out_path:?}");
    ctx.with_vars(|v| clear_mod(&v.symbols));
    Ok(())
}
<<<<<<< HEAD
fn build_target<'ctx>(t: &Target, data: &RefCell<Option<TargetData>>, targets: &HashMap<String, (Target, RefCell<Option<TargetData>>)>, ctx: &CompCtx<'ctx>, opts: &BuildOptions) -> i32 {
    let ERROR = &"error".bright_red().bold();
    let WARNING = &"warning".bright_yellow().bold();
=======
fn build_target<'ctx>(t: &Target, data: &RefCell<Option<TargetData>>, targets: &HashMap<String, (Target, RefCell<Option<TargetData>>)>, ctx: &mut CompCtx<'ctx>, opts: &BuildOptions) -> i32 {
>>>>>>> 89223a02
    let name = &t.name;
    println!("Building target {name}");
    match t.target_type {
        TargetType::Executable => {
            for (target, version) in t.deps.iter() {
                match version.as_str() {
                    "project" => {
                        let (t, d) = if let Some(t) = targets.get(target.as_str()) {t} else {
                            println!("Failed to build {name} because of a failure in dependencies");
                            error!("target {target:?} is not a target in this project");
                            return 105
                        };
                        if d.borrow().is_some() {continue}
                        else {*d.borrow_mut() = Some(TargetData::default())}
                        let res = build_target(t, d, targets, ctx, opts);
                        if res != 0 {
                            println!("Failed to build {name} because of a failure in dependencies");
                            return res
                        }
                        data.borrow_mut().as_mut().unwrap().deps.push(target.clone());
                    },
                    "system" => {
                        data.borrow_mut().as_mut().unwrap().libs.push(LibInfo::Name(target.clone()));
                    },
                    x => if let Ok(v) = x.parse::<VersionReq>() {
                        if let Some(pkg) = package::Package::registry().get(target) {
                            match pkg.install(opts.triple.as_str().to_str().unwrap(), Some(v), package::InstallOptions::default()) {
                                Err(package::InstallError::NoInstallDirectory) => panic!("This would only be reachable if $HOME was deleted in a data race, which may or may not even be possible"),
                                Err(package::InstallError::DownloadError(e)) => {
                                    error!("{e}");
                                    println!("Failed to build {name} because of a failure in dependencies");
                                    return 4
                                },
                                Err(package::InstallError::StdIoError(e)) => {
                                    error!("{e}");
                                    println!("Failed to build {name} because of a failure in dependencies");
                                    return 3
                                },
                                Err(package::InstallError::GitCloneError(e)) => {
                                    error!("{e}");
                                    println!("Failed to build {name} because of a failure in dependencies");
                                    return 2
                                },
                                Err(package::InstallError::ZipExtractError(e)) => {
                                    error!("{e}");
                                    println!("Failed to build {name} because of a failure in dependencies");
                                    return 5
                                },
                                Err(package::InstallError::BuildFailed(e)) => {
                                    eprintln!("failed to build package {target}");
                                    println!("Failed to build {name} because of a failure in dependencies");
                                    return e
                                },
                                Err(package::InstallError::NoMatchesError) => {
                                    eprintln!("package {target:?} has no releases");
                                    println!("Failed to build {name} because of a failure in dependencies");
                                    return 7
                                },
                                Err(package::InstallError::CfgFileError(e)) => {
                                    error!("could not parse {target}'s config file: {e}");
                                    println!("Failed to build {name} because of a failure in dependencies");
                                    return 8
                                },
                                Err(package::InstallError::InvalidVersionSpec(_, v)) => {
                                    error!("could not parse {target}'s dependencies: invalid version spec {v}");
                                    println!("Failed to build {name} because of a failure in dependencies");
                                    return 9
                                },
                                Err(package::InstallError::PkgNotFound(p)) => {
                                    error!("could not parse {target}'s dependencies: can't find package {p}");
                                    println!("Failed to build {name} because of a failure in dependencies");
                                    return 10
                                },
                                _ => {}
                            }
                        }
                        else {
                            error!("can't find package {target}");
                            println!("Failed to build {name} because of a failure in dependencies");
                            return 10
                        }
                    }
                    else {
                        error!("unknown version specification {x:?}");
                        println!("Failed to build {name} because of a failure in dependencies");
                        return 107
                    }
                }
            }
            let mut paths = vec![];
            let mut asts = vec![];
            match t.files.as_ref() {
                Some(either::Left(files)) => {
                    let mut passed = false;
                    let mut ecode = 0;
                    for file in (match glob::glob((opts.source_dir.to_str().unwrap_or("").to_string() + "/" + files).as_str()) {
                        Ok(f) => f,
                        Err(e) => {
                            eprintln!("error in file glob: {e}");
                            return 108;
                        }
                    }).filter_map(Result::ok) {
                        if std::fs::metadata(&file).map(|m| !m.file_type().is_file()).unwrap_or(true) {continue}
                        match build_file_1(file.as_path(), ctx, opts) {
                            Ok((path, ast)) => {
                                paths.push(path);
                                asts.push(ast);
                            },
                            Err(code) => if  opts.continue_build {ecode = code} else {
                                println!("Failed to build {name} because of compile errors");
                                return code
                            }
                        }
                        passed = true;
                    }
                    if ecode != 0 {
                        println!("Failed to build {name} because of compile errors");
                        return ecode;
                    }
                    if !passed {warning!("no files matching glob {files}")}
                },
                Some(either::Right(files)) => {
                    let mut failed = false;
                    let mut ecode = 0;
                    for file in files.iter().filter_map(|f| Some(opts.source_dir.to_str()?.to_string() + "/" + f)) {
                        if std::fs::metadata(&file).map(|m| !m.file_type().is_file()).unwrap_or(true) {
                            error!("couldn't find file {file}");
                            if opts.continue_build {
                                failed = true;
                                continue
                            }
                            else {
                                println!("Failed to build {name} because of missing files");
                                return 120
                            }
                        }
                        match build_file_1(Path::new(&file), ctx, opts) {
                            Ok((path, ast)) => {
                                paths.push(path);
                                asts.push(ast);
                            },
                            Err(code) => if opts.continue_build {ecode = code} else {
                                println!("Failed to build {name} because of compile errors");
                                return code
                            }
                        }
                    }
                    if ecode != 0 {
                        println!("Failed to build {name} because of compile errors");
                        return ecode;
                    }
                    if failed {
                        println!("Failed to build {name} because of missing files");
                        return 120
                    }
                },
                None => {
                    error!("library target must have files");
                    println!("Failed to build {name} because no files were specified");
                    return 106;
                }
            }
            asts.iter().for_each(|ast| if let Some(ast) = ast {ast.run_passes(ctx)});
            if let Err(err) = paths.iter().zip(asts).try_for_each(|((path, fail), ast)| if let Some(ast) = ast {build_file_2(ast, ctx, opts, &path, *fail)} else {Ok(())}) {return err}
            let mut output = opts.build_dir.to_path_buf();
            output.push(&t.name);
            let mut args = vec![OsString::from("-o"), output.into_os_string()];
            args.extend(paths.into_iter().map(|x| x.0.into_os_string()));
            if let Err(e) = data.borrow_mut().as_mut().unwrap().init_all(targets, &opts.link_dirs) {return e}
            for lib in data.borrow().as_ref().unwrap().initialized_libs(targets) {
                let parent = lib.parent().unwrap().as_os_str().to_os_string();
                args.push(OsString::from("-L"));
                args.push(parent.clone());
                args.push(OsString::from("-rpath"));
                args.push(parent);
                args.push(OsString::from((std::borrow::Cow::Borrowed("-l:") + lib.file_name().unwrap().to_string_lossy()).into_owned()));
            }
            let code = Command::new("cc").args(args.iter()).status()
            .or_else(|_| Command::new("clang").args(args.iter()).status())
            .or_else(|_| Command::new("gcc").args(args.iter()).status())
            .ok().and_then(|x| x.code()).unwrap_or(-1);
            if code == 0 {println!("Built {name}");}
            else {println!("Failed to build {name} because of link errors");}
            code
        },
        TargetType::Library => {
            for (target, version) in t.deps.iter() {
                match version.as_str() {
                    "project" => {
                        let (t, d) = if let Some(t) = targets.get(target.as_str()) {t} else {
                            println!("Failed to build {name} because of a failure in dependencies");
                            error!("target {target:?} is not a target in this project");
                            return 105
                        };
                        if d.borrow().is_some() {continue}
                        else {*d.borrow_mut() = Some(TargetData::default())}
                        let res = build_target(t, d, targets, ctx, opts);
                        if res != 0 {
                            println!("Failed to build {name} because of a failure in dependencies");
                            return res
                        }
                        data.borrow_mut().as_mut().unwrap().deps.push(target.clone());
                    },
                    "system" => {
                        data.borrow_mut().as_mut().unwrap().libs.push(LibInfo::Name(target.clone()));
                    },
                    x => if let Ok(v) = x.parse::<VersionReq>() {
                        if let Some(pkg) = package::Package::registry().get(target) {
                            match pkg.install(opts.triple.as_str().to_str().unwrap(), Some(v), package::InstallOptions::default()) {
                                Err(package::InstallError::NoInstallDirectory) => panic!("This would only be reachable if $HOME was deleted in a data race, which may or may not even be possible"),
                                Err(package::InstallError::DownloadError(e)) => {
                                    error!("{e}");
                                    println!("Failed to build {name} because of a failure in dependencies");
                                    return 4
                                },
                                Err(package::InstallError::StdIoError(e)) => {
                                    error!("{e}");
                                    println!("Failed to build {name} because of a failure in dependencies");
                                    return 3
                                },
                                Err(package::InstallError::GitCloneError(e)) => {
                                    error!("{e}");
                                    println!("Failed to build {name} because of a failure in dependencies");
                                    return 2
                                },
                                Err(package::InstallError::ZipExtractError(e)) => {
                                    error!("{e}");
                                    println!("Failed to build {name} because of a failure in dependencies");
                                    return 5
                                },
                                Err(package::InstallError::BuildFailed(e)) => {
                                    eprintln!("failed to build package {target}");
                                    println!("Failed to build {name} because of a failure in dependencies");
                                    return e
                                },
                                Err(package::InstallError::NoMatchesError) => {
                                    eprintln!("package {target:?} has no releases");
                                    println!("Failed to build {name} because of a failure in dependencies");
                                    return 7
                                },
                                Err(package::InstallError::CfgFileError(e)) => {
                                    error!("could not parse {target}'s config file: {e}");
                                    println!("Failed to build {name} because of a failure in dependencies");
                                    return 8
                                },
                                Err(package::InstallError::InvalidVersionSpec(_, v)) => {
                                    error!("could not parse {target}'s dependencies: invalid version spec {v}");
                                    println!("Failed to build {name} because of a failure in dependencies");
                                    return 9
                                },
                                Err(package::InstallError::PkgNotFound(p)) => {
                                    error!("could not parse {target}'s dependencies: can't find package {p}");
                                    println!("Failed to build {name} because of a failure in dependencies");
                                    return 10
                                },
                                _ => {}
                            }
                        }
                        else {
                            error!("can't find package {target}");
                            println!("Failed to build {name} because of a failure in dependencies");
                            return 10
                        }
                    }
                    else {
                        error!("unknown version specification {x:?}");
                        println!("Failed to build {name} because of a failure in dependencies");
                        return 107
                    }
                }
            }
            let mut paths = vec![];
            let mut asts = vec![];
            match t.files.as_ref() {
                Some(either::Left(files)) => {
                    let mut passed = false;
                    let mut ecode = 0;
                    for file in (match glob::glob((opts.source_dir.to_str().unwrap_or("").to_string() + "/" + files).as_str()) {
                        Ok(f) => f,
                        Err(e) => {
                            eprintln!("error in file glob: {e}");
                            return 108;
                        }
                    }).filter_map(Result::ok) {
                        if std::fs::metadata(&file).map(|m| !m.file_type().is_file()).unwrap_or(true) {continue}
                        match build_file_1(file.as_path(), ctx, opts) {
                            Ok((path, ast)) => {
                                paths.push(path);
                                asts.push(ast);
                            },
                            Err(code) => if  opts.continue_build {ecode = code} else {
                                println!("Failed to build {name} because of compile errors");
                                return code
                            }
                        }
                        passed = true;
                    }
                    if ecode != 0 {
                        println!("Failed to build {name} because of compile errors");
                        return ecode;
                    }
                    if !passed {warning!("no files matching glob {files}")}
                },
                Some(either::Right(files)) => {
                    let mut failed = false;
                    let mut ecode = 0;
                    for file in files.iter().filter_map(|f| Some(opts.source_dir.to_str()?.to_string() + "/" + f)) {
                        if std::fs::metadata(&file).map(|m| !m.file_type().is_file()).unwrap_or(true) {
                            error!("couldn't find file {file}");
                            if opts.continue_build {
                                failed = true;
                                continue
                            }
                            else {
                                println!("Failed to build {name} because of missing files");
                                return 120
                            }
                        }
                        match build_file_1(Path::new(&file), ctx, opts) {
                            Ok((path, ast)) => {
                                paths.push(path);
                                asts.push(ast);
                            },
                            Err(code) => if opts.continue_build {ecode = code} else {
                                println!("Failed to build {name} because of compile errors");
                                return code
                            }
                        }
                    }
                    if ecode != 0 {
                        println!("Failed to build {name} because of compile errors");
                        return ecode;
                    }
                    if failed {
                        println!("Failed to build {name} because of missing files");
                        return 120
                    }
                },
                None => {
                    error!("library target must have files");
                    println!("Failed to build {name} because no files were specified");
                    return 106;
                }
            }
            asts.iter().for_each(|ast| if let Some(ast) = ast {ast.run_passes(ctx)});
            if let Err(err) = paths.iter().zip(asts).try_for_each(|((path, fail), ast)| if let Some(ast) = ast {build_file_2(ast, ctx, opts, &path, *fail)} else {Ok(())}) {return err}
            let mut output = opts.build_dir.to_path_buf();
            output.push(format!("lib{}.so", t.name));
            let mut cmd = Command::new("ld");
            cmd.args(["--shared", "-o"]).arg(&output);
            cmd.args(paths.into_iter().map(|(x, _)| x));
            let code = cmd.status().ok().and_then(|x| x.code()).unwrap_or(-1);
            if code != 0 {println!("Failed to build {name} because of link errors"); return code}
            let mut buf = Vec::<u8>::new();
            if let Err(e) = ctx.save(&mut buf) {
                error!("{e}");
                return 4
            }
            let tmp = temp_file::with_contents(&buf);
            cmd = Command::new("objcopy");
            cmd
                .arg(&output)
                .arg("--add-section")
                .arg(format!(".colib={}", tmp.path().as_os_str().to_str().expect("temporary file should be valid Unicode")))
                .arg("--set-section-flags")
                .arg(".colib=readonly,data");
            let code = cmd.status().ok().and_then(|x| x.code()).unwrap_or(-1);
            if code == 0 {println!("Built {name}");}
            else {println!("Failed to build {name} because of link errors");}
            code
        },
        TargetType::Meta => {
            if t.files.is_some() {
                error!("meta target cannot have files");
                return 106;
            }
            for (target, version) in t.deps.iter() {
                match version.as_str() {
                    "project" => {
                        let (t, d) = if let Some(t) = targets.get(target.as_str()) {t} else {
                            println!("Failed to build {name} because of a failure in dependencies");
                            error!("target {target:?} is not a target in this project");
                            return 105
                        };
                        if d.borrow().is_some() {continue}
                        else {*d.borrow_mut() = Some(TargetData::default())}
                        let res = build_target(t, d, targets, ctx, opts);
                        if res != 0 {
                            println!("Failed to build {name} because of a failure in dependencies");
                            return res
                        }
                        data.borrow_mut().as_mut().unwrap().deps.push(target.clone());
                    },
                    "system" => {
                        data.borrow_mut().as_mut().unwrap().libs.push(LibInfo::Name(target.clone()));
                    },
                    x => if let Ok(v) = x.parse::<VersionReq>() {
                        if let Some(pkg) = package::Package::registry().get(target) {
                            match pkg.install(opts.triple.as_str().to_str().unwrap(), Some(v), package::InstallOptions::default()) {
                                Err(package::InstallError::NoInstallDirectory) => panic!("This would only be reachable if $HOME was deleted in a data race, which may or may not even be possible"),
                                Err(package::InstallError::DownloadError(e)) => {
                                    error!("{e}");
                                    println!("Failed to build {name} because of a failure in dependencies");
                                    return 4
                                },
                                Err(package::InstallError::StdIoError(e)) => {
                                    error!("{e}");
                                    println!("Failed to build {name} because of a failure in dependencies");
                                    return 3
                                },
                                Err(package::InstallError::GitCloneError(e)) => {
                                    error!("{e}");
                                    println!("Failed to build {name} because of a failure in dependencies");
                                    return 2
                                },
                                Err(package::InstallError::ZipExtractError(e)) => {
                                    error!("{e}");
                                    println!("Failed to build {name} because of a failure in dependencies");
                                    return 5
                                },
                                Err(package::InstallError::BuildFailed(e)) => {
                                    eprintln!("failed to build package {target}");
                                    println!("Failed to build {name} because of a failure in dependencies");
                                    return e
                                },
                                Err(package::InstallError::NoMatchesError) => {
                                    eprintln!("package {target:?} has no releases");
                                    println!("Failed to build {name} because of a failure in dependencies");
                                    return 7
                                },
                                Err(package::InstallError::CfgFileError(e)) => {
                                    error!("could not parse {target}'s config file: {e}");
                                    println!("Failed to build {name} because of a failure in dependencies");
                                    return 8
                                },
                                Err(package::InstallError::InvalidVersionSpec(_, v)) => {
                                    error!("could not parse {target}'s dependencies: invalid version spec {v}");
                                    println!("Failed to build {name} because of a failure in dependencies");
                                    return 9
                                },
                                Err(package::InstallError::PkgNotFound(p)) => {
                                    error!("could not parse {target}'s dependencies: can't find package {p}");
                                    println!("Failed to build {name} because of a failure in dependencies");
                                    return 10
                                },
                                _ => {}
                            }
                        }
                        else {
                            error!("can't find package {target}");
                            println!("Failed to build {name} because of a failure in dependencies");
                            return 10
                        }
                    }
                    else {
                        error!("unknown version specification {x:?}");
                        println!("Failed to build {name} because of a failure in dependencies");
                        return 107
                    }
                }
            }
            println!("Built {name}");
            0
        }
    }
}
pub fn build(pkg: Project, to_build: Option<Vec<String>>, opts: &BuildOptions) -> i32 {
    if let Some(v) = &pkg.co_version {
        if !v.matches(&env!("CARGO_PKG_VERSION").parse::<Version>().unwrap()) {
            error!(r#"project has Cobalt version requirement "{v}", but Cobalt version is {}"#, env!("CARGO_PKG_VERSION"));
            return 104;
        }
    }
    let targets = pkg.into_targets().map(|t| (t.name.clone(), (t, RefCell::new(None)))).collect::<HashMap<String, (Target, RefCell<Option<TargetData>>)>>();
    let ink_ctx = inkwell::context::Context::create();
    let mut ctx = CompCtx::new(&ink_ctx, "");
    ctx.flags.prepass = false;
    if let Some(tb) = to_build {
        for target_name in tb {
            let (target, data) = if let Some(t) = targets.get(&target_name) {t} else {
                error!("target {target_name:?} is not a target in this project");
                return 105;
            };
            if data.borrow().is_some() {continue}
            else {*data.borrow_mut() = Some(TargetData::default())}
            let res = build_target(target, data, &targets, &ctx, opts);
            if res != 0 {return res}
        }
    }
    else {
        for (_, (target, data)) in targets.iter() {
            if data.borrow().is_some() {continue}
            else {*data.borrow_mut() = Some(TargetData::default())}
            let res = build_target(target, data, &targets, &mut ctx, opts);
            if res != 0 {return res}
        }
    }
    0
}<|MERGE_RESOLUTION|>--- conflicted
+++ resolved
@@ -8,13 +8,8 @@
 use either::Either;
 use semver::{Version, VersionReq};
 use path_calculate::*;
-<<<<<<< HEAD
 use cobalt::{CompCtx, Value, Type, InterData, AST, ast::TopLevelAST};
-use super::{libs, opt, package};
-=======
-use cobalt::{CompCtx, Value, Type, InterData};
 use super::{libs, opt, package, warning, error};
->>>>>>> 89223a02
 #[derive(Debug, Clone, Deserialize)]
 pub struct Project {
     pub name: String,
@@ -212,10 +207,8 @@
     Ok(((out_path, overall_fail), Some(ast)))
 }
 fn build_file_2<'ctx>(ast: TopLevelAST, ctx: &CompCtx<'ctx>, opts: &BuildOptions, out_path: &Path, mut overall_fail: bool) -> Result<(), i32> {
-    let ERROR = &"error".bright_red().bold();
-    let MODULE = &"module".blue().bold();
     let files = &*cobalt::errors::files::FILES.read().unwrap();
-    let mut stdout = &mut StandardStream::stdout(ColorChoice::Always);
+    let mut stdout = &mut StandardStream::stdout(ColorChoice::Auto);
     let config = term::Config::default();
     let (_, errs) = ast.codegen(ctx);
     let mut fail = false;
@@ -226,16 +219,8 @@
         return Err(101)
     }
     if let Err(msg) = ctx.module.verify() {
-<<<<<<< HEAD
-        eprintln!("{ERROR}: {MODULE}: {}", msg.to_string());
+        error!("\n{}", msg.to_string());
         ctx.with_vars(|v| clear_mod(&v.symbols));
-=======
-        error!("\n{}", msg.to_string());
-        let new = ctx.context.create_module("");
-        new.set_triple(&ctx.module.get_triple());
-        ctx.with_vars(|v| clear_mod(&mut v.symbols, &new));
-        ctx.module = new;
->>>>>>> 89223a02
         return Err(101)
     }
     if overall_fail {
@@ -263,13 +248,7 @@
     ctx.with_vars(|v| clear_mod(&v.symbols));
     Ok(())
 }
-<<<<<<< HEAD
 fn build_target<'ctx>(t: &Target, data: &RefCell<Option<TargetData>>, targets: &HashMap<String, (Target, RefCell<Option<TargetData>>)>, ctx: &CompCtx<'ctx>, opts: &BuildOptions) -> i32 {
-    let ERROR = &"error".bright_red().bold();
-    let WARNING = &"warning".bright_yellow().bold();
-=======
-fn build_target<'ctx>(t: &Target, data: &RefCell<Option<TargetData>>, targets: &HashMap<String, (Target, RefCell<Option<TargetData>>)>, ctx: &mut CompCtx<'ctx>, opts: &BuildOptions) -> i32 {
->>>>>>> 89223a02
     let name = &t.name;
     println!("Building target {name}");
     match t.target_type {
