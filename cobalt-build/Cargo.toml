--- conflicted
+++ resolved
@@ -34,13 +34,8 @@
 llvm-sys = "160"
 lasso = { version = "0.7.2", features = ["multi-threaded"] }
 indexmap = "2.0.0"
-<<<<<<< HEAD
-os_str_bytes = "6.5.0"
+os_str_bytes = { version = "6.6.1", features = ["conversions"] }
 toml = { version = "0.8.0", optional = true }
-=======
-os_str_bytes = { version = "6.6.1", features = ["conversions"] }
-toml = "0.8.0"
->>>>>>> e0b081b2
 bstr = "1.5.0"
 hashbrown = { version = "0.14.0", features = ["serde"] }
 cc = { version = "1.0.83", optional = true }
